'use client'
import React from 'react'
import { useContext } from 'use-context-selector'
import LoginLogo from './LoginLogo'
import Select from '@/app/components/base/select/locale'
import Divider from '@/app/components/base/divider'
import { languages } from '@/i18n/language'
import type { Locale } from '@/i18n'
import I18n from '@/context/i18n'
<<<<<<< HEAD
=======
import dynamic from 'next/dynamic'
import { useGlobalPublicStore } from '@/context/global-public-context'

// Avoid rendering the logo and theme selector on the server
const DifyLogo = dynamic(() => import('@/app/components/base/logo/dify-logo'), {
  ssr: false,
  loading: () => <div className='h-7 w-16 bg-transparent' />,
})
const ThemeSelector = dynamic(() => import('@/app/components/base/theme-selector'), {
  ssr: false,
  loading: () => <div className='size-8 bg-transparent' />,
})
>>>>>>> 5e2cde6f

const Header = () => {
  const { locale, setLocaleOnClient } = useContext(I18n)
  const systemFeatures = useGlobalPublicStore(s => s.systemFeatures)

<<<<<<< HEAD
  return <div className='flex items-center justify-between p-6 w-full'>
    <LoginLogo />
    <Select
      value={locale}
      items={languages.filter(item => item.supported)}
      onChange={(value) => {
        setLocaleOnClient(value as Locale)
      }}
    />

  </div>
=======
  return (
    <div className='flex w-full items-center justify-between p-6'>
      {systemFeatures.branding.enabled && systemFeatures.branding.login_page_logo
        ? <img
          src={systemFeatures.branding.login_page_logo}
          className='block h-7 w-auto object-contain'
          alt='logo'
        />
        : <DifyLogo size='large' />}
      <div className='flex items-center gap-1'>
        <Select
          value={locale}
          items={languages.filter(item => item.supported)}
          onChange={(value) => {
            setLocaleOnClient(value as Locale)
          }}
        />
        <Divider type='vertical' className='mx-0 ml-2 h-4' />
        <ThemeSelector />
      </div>
    </div>
  )
>>>>>>> 5e2cde6f
}

export default Header<|MERGE_RESOLUTION|>--- conflicted
+++ resolved
@@ -1,14 +1,11 @@
 'use client'
 import React from 'react'
 import { useContext } from 'use-context-selector'
-import LoginLogo from './LoginLogo'
 import Select from '@/app/components/base/select/locale'
 import Divider from '@/app/components/base/divider'
 import { languages } from '@/i18n/language'
 import type { Locale } from '@/i18n'
 import I18n from '@/context/i18n'
-<<<<<<< HEAD
-=======
 import dynamic from 'next/dynamic'
 import { useGlobalPublicStore } from '@/context/global-public-context'
 
@@ -21,25 +18,11 @@
   ssr: false,
   loading: () => <div className='size-8 bg-transparent' />,
 })
->>>>>>> 5e2cde6f
 
 const Header = () => {
   const { locale, setLocaleOnClient } = useContext(I18n)
   const systemFeatures = useGlobalPublicStore(s => s.systemFeatures)
 
-<<<<<<< HEAD
-  return <div className='flex items-center justify-between p-6 w-full'>
-    <LoginLogo />
-    <Select
-      value={locale}
-      items={languages.filter(item => item.supported)}
-      onChange={(value) => {
-        setLocaleOnClient(value as Locale)
-      }}
-    />
-
-  </div>
-=======
   return (
     <div className='flex w-full items-center justify-between p-6'>
       {systemFeatures.branding.enabled && systemFeatures.branding.login_page_logo
@@ -62,7 +45,6 @@
       </div>
     </div>
   )
->>>>>>> 5e2cde6f
 }
 
 export default Header