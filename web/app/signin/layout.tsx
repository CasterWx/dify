'use client'
import Header from './_header'

import cn from '@/utils/classnames'
import { useGlobalPublicStore } from '@/context/global-public-context'
import useDocumentTitle from '@/hooks/use-document-title'

export default function SignInLayout({ children }: any) {
  const { systemFeatures } = useGlobalPublicStore()
  useDocumentTitle('')
  return <>
    <div className={cn('flex min-h-screen w-full justify-center bg-background-default-burn p-6')}>
      <div className={cn('flex w-full shrink-0 flex-col rounded-2xl border border-effects-highlight bg-background-default-subtle')}>
        <Header />
        <div className={cn('flex w-full grow flex-col items-center justify-center px-6 md:px-[108px]')}>
          <div className='flex flex-col md:w-[400px]'>
            {children}
          </div>
        </div>
<<<<<<< HEAD
        {systemFeatures.branding.enabled === false && <div className='px-8 py-6 system-xs-regular text-text-tertiary'>
=======
        {systemFeatures.branding.enabled === false && <div className='system-xs-regular px-8 py-6 text-text-tertiary'>
>>>>>>> 5e2cde6f
          © {new Date().getFullYear()} LangGenius, Inc. All rights reserved.
        </div>}
      </div>
    </div>
  </>
}<|MERGE_RESOLUTION|>--- conflicted
+++ resolved
@@ -17,11 +17,7 @@
             {children}
           </div>
         </div>
-<<<<<<< HEAD
-        {systemFeatures.branding.enabled === false && <div className='px-8 py-6 system-xs-regular text-text-tertiary'>
-=======
         {systemFeatures.branding.enabled === false && <div className='system-xs-regular px-8 py-6 text-text-tertiary'>
->>>>>>> 5e2cde6f
           © {new Date().getFullYear()} LangGenius, Inc. All rights reserved.
         </div>}
       </div>
