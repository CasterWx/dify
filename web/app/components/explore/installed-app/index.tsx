'use client'
import type { FC } from 'react'
import React from 'react'
import { useContext } from 'use-context-selector'
import ExploreContext from '@/context/explore-context'
import TextGenerationApp from '@/app/components/share/text-generation'
import Loading from '@/app/components/base/loading'
import ChatWithHistory from '@/app/components/base/chat/chat-with-history'

export type IInstalledAppProps = {
  id: string
}

const InstalledApp: FC<IInstalledAppProps> = ({
  id,
}) => {
  const { installedApps } = useContext(ExploreContext)
  const installedApp = installedApps.find(item => item.id === id)

  if (!installedApp) {
    return (
      <div className='flex h-full items-center'>
        <Loading type='area' />
      </div>
    )
  }

  return (
<<<<<<< HEAD
    <div className='h-full py-2 pl-0 pr-2 sm:p-2 bg-background-default'>
=======
    <div className='h-full bg-background-default py-2 pl-0 pr-2 sm:p-2'>
>>>>>>> 5e2cde6f
      {installedApp.app.mode !== 'completion' && installedApp.app.mode !== 'workflow' && (
        <ChatWithHistory installedAppInfo={installedApp} className='overflow-hidden rounded-2xl shadow-md' />
      )}
      {installedApp.app.mode === 'completion' && (
        <TextGenerationApp isInstalledApp installedAppInfo={installedApp} />
      )}
      {installedApp.app.mode === 'workflow' && (
        <TextGenerationApp isWorkflow isInstalledApp installedAppInfo={installedApp} />
      )}
    </div>
  )
}
export default React.memo(InstalledApp)<|MERGE_RESOLUTION|>--- conflicted
+++ resolved
@@ -26,11 +26,7 @@
   }
 
   return (
-<<<<<<< HEAD
-    <div className='h-full py-2 pl-0 pr-2 sm:p-2 bg-background-default'>
-=======
     <div className='h-full bg-background-default py-2 pl-0 pr-2 sm:p-2'>
->>>>>>> 5e2cde6f
       {installedApp.app.mode !== 'completion' && installedApp.app.mode !== 'workflow' && (
         <ChatWithHistory installedAppInfo={installedApp} className='overflow-hidden rounded-2xl shadow-md' />
       )}
