'use client'
import type { FC } from 'react'
import React, { useCallback, useEffect, useMemo, useRef, useState } from 'react'
import { useDebounceFn } from 'ahooks'
import { useTranslation } from 'react-i18next'
import { createContext, useContext, useContextSelector } from 'use-context-selector'
import { useDocumentContext } from '../index'
import { ProcessStatus } from '../segment-add'
import s from './style.module.css'
import SegmentList from './segment-list'
import DisplayToggle from './display-toggle'
import BatchAction from './common/batch-action'
import SegmentDetail from './segment-detail'
import SegmentCard from './segment-card'
import ChildSegmentList from './child-segment-list'
import NewChildSegment from './new-child-segment'
import FullScreenDrawer from './common/full-screen-drawer'
import ChildSegmentDetail from './child-segment-detail'
import StatusItem from './status-item'
import Pagination from '@/app/components/base/pagination'
import cn from '@/utils/classnames'
import { formatNumber } from '@/utils/format'
import Divider from '@/app/components/base/divider'
import Input from '@/app/components/base/input'
import { ToastContext } from '@/app/components/base/toast'
import type { Item } from '@/app/components/base/select'
import { SimpleSelect } from '@/app/components/base/select'
import { type ChildChunkDetail, ChunkingMode, type SegmentDetailModel, type SegmentUpdater } from '@/models/datasets'
import NewSegment from '@/app/components/datasets/documents/detail/new-segment'
import { useEventEmitterContextContext } from '@/context/event-emitter'
import Checkbox from '@/app/components/base/checkbox'
import {
  useChildSegmentList,
  useChildSegmentListKey,
  useDeleteChildSegment,
  useDeleteSegment,
  useDisableSegment,
  useEnableSegment,
  useSegmentList,
  useSegmentListKey,
  useUpdateChildSegment,
  useUpdateSegment,
} from '@/service/knowledge/use-segment'
import { useInvalid } from '@/service/use-base'

const DEFAULT_LIMIT = 10

type CurrSegmentType = {
  segInfo?: SegmentDetailModel
  showModal: boolean
  isEditMode?: boolean
}

<<<<<<< HEAD
interface ISegmentDetailProps {
  embeddingAvailable: boolean
  segInfo?: Partial<SegmentDetailModel> & { id: string }
  onChangeSwitch?: (segId: string, enabled: boolean) => Promise<void>
  onUpdate: (segmentId: string, q: string, a: string, k: string[]) => void
  onCancel: () => void
  archived?: boolean
=======
type CurrChildChunkType = {
  childChunkInfo?: ChildChunkDetail
  showModal: boolean
>>>>>>> 8339d2c7
}

type SegmentListContextValue = {
  isCollapsed: boolean
  fullScreen: boolean
  toggleFullScreen: (fullscreen?: boolean) => void
  currSegment: CurrSegmentType
  currChildChunk: CurrChildChunkType
}

const SegmentListContext = createContext<SegmentListContextValue>({
  isCollapsed: true,
  fullScreen: false,
  toggleFullScreen: () => {},
  currSegment: { showModal: false },
  currChildChunk: { showModal: false },
})

export const useSegmentListContext = (selector: (value: SegmentListContextValue) => any) => {
  return useContextSelector(SegmentListContext, selector)
}

interface ICompletedProps {
  embeddingAvailable: boolean
  showNewSegmentModal: boolean
  onNewSegmentModalChange: (state: boolean) => void
  importStatus: ProcessStatus | string | undefined
  archived?: boolean
}
/**
 * Embedding done, show list of all segments
 * Support search and filter
 */
const Completed: FC<ICompletedProps> = ({
  embeddingAvailable,
  showNewSegmentModal,
  onNewSegmentModalChange,
  importStatus,
  archived,
}) => {
  const { t } = useTranslation()
  const { notify } = useContext(ToastContext)
  const datasetId = useDocumentContext(s => s.datasetId) || ''
  const documentId = useDocumentContext(s => s.documentId) || ''
  const docForm = useDocumentContext(s => s.docForm)
  const mode = useDocumentContext(s => s.mode)
  const parentMode = useDocumentContext(s => s.parentMode)
  // the current segment id and whether to show the modal
  const [currSegment, setCurrSegment] = useState<CurrSegmentType>({ showModal: false })
  const [currChildChunk, setCurrChildChunk] = useState<CurrChildChunkType>({ showModal: false })
  const [currChunkId, setCurrChunkId] = useState('')

  const [inputValue, setInputValue] = useState<string>('') // the input value
  const [searchValue, setSearchValue] = useState<string>('') // the search value
  const [selectedStatus, setSelectedStatus] = useState<boolean | 'all'>('all') // the selected status, enabled/disabled/undefined

  const [segments, setSegments] = useState<SegmentDetailModel[]>([]) // all segments data
  const [childSegments, setChildSegments] = useState<ChildChunkDetail[]>([]) // all child segments data
  const [selectedSegmentIds, setSelectedSegmentIds] = useState<string[]>([])
  const { eventEmitter } = useEventEmitterContextContext()
  const [isCollapsed, setIsCollapsed] = useState(true)
  const [currentPage, setCurrentPage] = useState(1) // start from 1
  const [limit, setLimit] = useState(DEFAULT_LIMIT)
  const [fullScreen, setFullScreen] = useState(false)
  const [showNewChildSegmentModal, setShowNewChildSegmentModal] = useState(false)

  const segmentListRef = useRef<HTMLDivElement>(null)
  const childSegmentListRef = useRef<HTMLDivElement>(null)
  const needScrollToBottom = useRef(false)
  const statusList = useRef<Item[]>([
    { value: 'all', name: t('datasetDocuments.list.index.all') },
    { value: 0, name: t('datasetDocuments.list.status.disabled') },
    { value: 1, name: t('datasetDocuments.list.status.enabled') },
  ])

  const { run: handleSearch } = useDebounceFn(() => {
    setSearchValue(inputValue)
    setCurrentPage(1)
  }, { wait: 500 })

  const handleInputChange = (value: string) => {
    setInputValue(value)
    handleSearch()
  }

  const onChangeStatus = ({ value }: Item) => {
    setSelectedStatus(value === 'all' ? 'all' : !!value)
    setCurrentPage(1)
  }

  const isFullDocMode = useMemo(() => {
    return mode === 'hierarchical' && parentMode === 'full-doc'
  }, [mode, parentMode])

  const { isFetching: isLoadingSegmentList, data: segmentListData } = useSegmentList(
    {
      datasetId,
      documentId,
      params: {
        page: isFullDocMode ? 1 : currentPage,
        limit: isFullDocMode ? 10 : limit,
        keyword: isFullDocMode ? '' : searchValue,
        enabled: selectedStatus === 'all' ? 'all' : !!selectedStatus,
      },
    },
    currentPage === 0,
  )
  const invalidSegmentList = useInvalid(useSegmentListKey)

  useEffect(() => {
    if (segmentListData) {
      setSegments(segmentListData.data || [])
      if (segmentListData.total_pages < currentPage)
        setCurrentPage(segmentListData.total_pages)
    }
    // eslint-disable-next-line react-hooks/exhaustive-deps
  }, [segmentListData])

  useEffect(() => {
    if (segmentListRef.current && needScrollToBottom.current) {
      segmentListRef.current.scrollTo({ top: segmentListRef.current.scrollHeight, behavior: 'smooth' })
      needScrollToBottom.current = false
    }
  }, [segments])

  const { isFetching: isLoadingChildSegmentList, data: childChunkListData } = useChildSegmentList(
    {
      datasetId,
      documentId,
      segmentId: segments[0]?.id || '',
      params: {
        page: currentPage,
        limit,
        keyword: searchValue,
      },
    },
    !isFullDocMode || segments.length === 0 || currentPage === 0,
  )
  const invalidChildSegmentList = useInvalid(useChildSegmentListKey)

  useEffect(() => {
    if (childSegmentListRef.current && needScrollToBottom.current) {
      childSegmentListRef.current.scrollTo({ top: childSegmentListRef.current.scrollHeight, behavior: 'smooth' })
      needScrollToBottom.current = false
    }
  }, [childSegments])

  useEffect(() => {
    if (childChunkListData) {
      setChildSegments(childChunkListData.data || [])
      if (childChunkListData.total_pages < currentPage)
        setCurrentPage(childChunkListData.total_pages)
    }
    // eslint-disable-next-line react-hooks/exhaustive-deps
  }, [childChunkListData])

  const resetList = useCallback(() => {
    setSegments([])
    setSelectedSegmentIds([])
    invalidSegmentList()
    // eslint-disable-next-line react-hooks/exhaustive-deps
  }, [])

  const resetChildList = useCallback(() => {
    setChildSegments([])
    invalidChildSegmentList()
    // eslint-disable-next-line react-hooks/exhaustive-deps
  }, [])

  const onClickCard = (detail: SegmentDetailModel, isEditMode = false) => {
    setCurrSegment({ segInfo: detail, showModal: true, isEditMode })
  }

  const onCloseSegmentDetail = useCallback(() => {
    setCurrSegment({ showModal: false })
    setFullScreen(false)
  }, [])

  const { mutateAsync: enableSegment } = useEnableSegment()
  const { mutateAsync: disableSegment } = useDisableSegment()

  const onChangeSwitch = useCallback(async (enable: boolean, segId?: string) => {
    const operationApi = enable ? enableSegment : disableSegment
    await operationApi({ datasetId, documentId, segmentIds: segId ? [segId] : selectedSegmentIds }, {
      onSuccess: () => {
        notify({ type: 'success', message: t('common.actionMsg.modifiedSuccessfully') })
        for (const seg of segments) {
          if (segId ? seg.id === segId : selectedSegmentIds.includes(seg.id))
            seg.enabled = enable
        }
        setSegments([...segments])
      },
      onError: () => {
        notify({ type: 'error', message: t('common.actionMsg.modifiedUnsuccessfully') })
      },
    })
    // eslint-disable-next-line react-hooks/exhaustive-deps
  }, [datasetId, documentId, selectedSegmentIds, segments])

  const { mutateAsync: deleteSegment } = useDeleteSegment()

  const onDelete = useCallback(async (segId?: string) => {
    await deleteSegment({ datasetId, documentId, segmentIds: segId ? [segId] : selectedSegmentIds }, {
      onSuccess: () => {
        notify({ type: 'success', message: t('common.actionMsg.modifiedSuccessfully') })
        resetList()
        !segId && setSelectedSegmentIds([])
      },
      onError: () => {
        notify({ type: 'error', message: t('common.actionMsg.modifiedUnsuccessfully') })
      },
    })
    // eslint-disable-next-line react-hooks/exhaustive-deps
  }, [datasetId, documentId, selectedSegmentIds])

  const { mutateAsync: updateSegment } = useUpdateSegment()

  const handleUpdateSegment = useCallback(async (
    segmentId: string,
    question: string,
    answer: string,
    keywords: string[],
    needRegenerate = false,
  ) => {
    const params: SegmentUpdater = { content: '' }
    if (docForm === ChunkingMode.qa) {
      if (!question.trim())
        return notify({ type: 'error', message: t('datasetDocuments.segment.questionEmpty') })
      if (!answer.trim())
        return notify({ type: 'error', message: t('datasetDocuments.segment.answerEmpty') })

      params.content = question
      params.answer = answer
    }
    else {
      if (!question.trim())
        return notify({ type: 'error', message: t('datasetDocuments.segment.contentEmpty') })

      params.content = question
    }

    if (keywords.length)
      params.keywords = keywords

    if (needRegenerate)
      params.regenerate_child_chunks = needRegenerate

    eventEmitter?.emit('update-segment')
    await updateSegment({ datasetId, documentId, segmentId, body: params }, {
      onSuccess(res) {
        notify({ type: 'success', message: t('common.actionMsg.modifiedSuccessfully') })
        if (!needRegenerate)
          onCloseSegmentDetail()
        for (const seg of segments) {
          if (seg.id === segmentId) {
            seg.answer = res.data.answer
            seg.content = res.data.content
            seg.keywords = res.data.keywords
            seg.word_count = res.data.word_count
            seg.hit_count = res.data.hit_count
            seg.enabled = res.data.enabled
            seg.updated_at = res.data.updated_at
            seg.child_chunks = res.data.child_chunks
          }
        }
        setSegments([...segments])
        eventEmitter?.emit('update-segment-success')
      },
      onSettled() {
        eventEmitter?.emit('update-segment-done')
      },
    })
    // eslint-disable-next-line react-hooks/exhaustive-deps
  }, [segments, datasetId, documentId])

  useEffect(() => {
    if (importStatus === ProcessStatus.COMPLETED)
      resetList()
  }, [importStatus, resetList])

  const onCancelBatchOperation = useCallback(() => {
    setSelectedSegmentIds([])
  }, [])

  const onSelected = useCallback((segId: string) => {
    setSelectedSegmentIds(prev =>
      prev.includes(segId)
        ? prev.filter(id => id !== segId)
        : [...prev, segId],
    )
  }, [])

  const isAllSelected = useMemo(() => {
    return segments.length > 0 && segments.every(seg => selectedSegmentIds.includes(seg.id))
  }, [segments, selectedSegmentIds])

  const isSomeSelected = useMemo(() => {
    return segments.some(seg => selectedSegmentIds.includes(seg.id))
  }, [segments, selectedSegmentIds])

  const onSelectedAll = useCallback(() => {
    setSelectedSegmentIds((prev) => {
      const currentAllSegIds = segments.map(seg => seg.id)
      const prevSelectedIds = prev.filter(item => !currentAllSegIds.includes(item))
      return [...prevSelectedIds, ...((isAllSelected || selectedSegmentIds.length > 0) ? [] : currentAllSegIds)]
    })
  }, [segments, isAllSelected, selectedSegmentIds])

  const totalText = useMemo(() => {
    const isSearch = searchValue !== '' || selectedStatus !== 'all'
    if (!isSearch) {
      const total = segmentListData?.total ? formatNumber(segmentListData.total) : '--'
      const count = total === '--' ? 0 : segmentListData!.total
      const translationKey = (mode === 'hierarchical' && parentMode === 'paragraph')
        ? 'datasetDocuments.segment.parentChunks'
        : 'datasetDocuments.segment.chunks'
      return `${total} ${t(translationKey, { count })}`
    }
    else {
      const total = typeof segmentListData?.total === 'number' ? formatNumber(segmentListData.total) : 0
      const count = segmentListData?.total || 0
      return `${total} ${t('datasetDocuments.segment.searchResults', { count })}`
    }
    // eslint-disable-next-line react-hooks/exhaustive-deps
  }, [segmentListData?.total, mode, parentMode, searchValue, selectedStatus])

  const toggleFullScreen = useCallback(() => {
    setFullScreen(!fullScreen)
  }, [fullScreen])

  const viewNewlyAddedChunk = useCallback(async () => {
    const totalPages = segmentListData?.total_pages || 0
    const total = segmentListData?.total || 0
    const newPage = Math.ceil((total + 1) / limit)
    needScrollToBottom.current = true
    if (newPage > totalPages) {
      setCurrentPage(totalPages + 1)
    }
    else {
      resetList()
      currentPage !== totalPages && setCurrentPage(totalPages)
    }
    // eslint-disable-next-line react-hooks/exhaustive-deps
  }, [segmentListData, limit, currentPage])

  const { mutateAsync: deleteChildSegment } = useDeleteChildSegment()

  const onDeleteChildChunk = useCallback(async (segmentId: string, childChunkId: string) => {
    await deleteChildSegment(
      { datasetId, documentId, segmentId, childChunkId },
      {
        onSuccess: () => {
          notify({ type: 'success', message: t('common.actionMsg.modifiedSuccessfully') })
          if (parentMode === 'paragraph')
            resetList()
          else
            resetChildList()
        },
        onError: () => {
          notify({ type: 'error', message: t('common.actionMsg.modifiedUnsuccessfully') })
        },
      },
    )
  // eslint-disable-next-line react-hooks/exhaustive-deps
  }, [datasetId, documentId, parentMode])

  const handleAddNewChildChunk = useCallback((parentChunkId: string) => {
    setShowNewChildSegmentModal(true)
    setCurrChunkId(parentChunkId)
  }, [])

  const onSaveNewChildChunk = useCallback((newChildChunk?: ChildChunkDetail) => {
    if (parentMode === 'paragraph') {
      for (const seg of segments) {
        if (seg.id === currChunkId)
          seg.child_chunks?.push(newChildChunk!)
      }
      setSegments([...segments])
    }
    else {
      resetChildList()
    }
    // eslint-disable-next-line react-hooks/exhaustive-deps
  }, [parentMode, currChunkId, segments])

  const viewNewlyAddedChildChunk = useCallback(() => {
    const totalPages = childChunkListData?.total_pages || 0
    const total = childChunkListData?.total || 0
    const newPage = Math.ceil((total + 1) / limit)
    needScrollToBottom.current = true
    if (newPage > totalPages) {
      setCurrentPage(totalPages + 1)
    }
    else {
      resetChildList()
      currentPage !== totalPages && setCurrentPage(totalPages)
    }
    // eslint-disable-next-line react-hooks/exhaustive-deps
  }, [childChunkListData, limit, currentPage])

  const onClickSlice = useCallback((detail: ChildChunkDetail) => {
    setCurrChildChunk({ childChunkInfo: detail, showModal: true })
    setCurrChunkId(detail.segment_id)
  }, [])

  const onCloseChildSegmentDetail = useCallback(() => {
    setCurrChildChunk({ showModal: false })
    setFullScreen(false)
  }, [])

  const { mutateAsync: updateChildSegment } = useUpdateChildSegment()

  const handleUpdateChildChunk = useCallback(async (
    segmentId: string,
    childChunkId: string,
    content: string,
  ) => {
    const params: SegmentUpdater = { content: '' }
    if (!content.trim())
      return notify({ type: 'error', message: t('datasetDocuments.segment.contentEmpty') })

    params.content = content

    eventEmitter?.emit('update-child-segment')
    await updateChildSegment({ datasetId, documentId, segmentId, childChunkId, body: params }, {
      onSuccess: (res) => {
        notify({ type: 'success', message: t('common.actionMsg.modifiedSuccessfully') })
        onCloseChildSegmentDetail()
        if (parentMode === 'paragraph') {
          for (const seg of segments) {
            if (seg.id === segmentId) {
              for (const childSeg of seg.child_chunks!) {
                if (childSeg.id === childChunkId) {
                  childSeg.content = res.data.content
                  childSeg.type = res.data.type
                  childSeg.word_count = res.data.word_count
                  childSeg.updated_at = res.data.updated_at
                }
              }
            }
          }
          setSegments([...segments])
        }
        else {
          for (const childSeg of childSegments) {
            if (childSeg.id === childChunkId) {
              childSeg.content = res.data.content
              childSeg.type = res.data.type
              childSeg.word_count = res.data.word_count
              childSeg.updated_at = res.data.updated_at
            }
          }
          setChildSegments([...childSegments])
        }
      },
      onSettled: () => {
        eventEmitter?.emit('update-child-segment-done')
      },
    })
    // eslint-disable-next-line react-hooks/exhaustive-deps
  }, [segments, childSegments, datasetId, documentId, parentMode])

  const onClearFilter = useCallback(() => {
    setInputValue('')
    setSearchValue('')
    setSelectedStatus('all')
    setCurrentPage(1)
  }, [])

  return (
    <SegmentListContext.Provider value={{
      isCollapsed,
      fullScreen,
      toggleFullScreen,
      currSegment,
      currChildChunk,
    }}>
      {/* Menu Bar */}
      {!isFullDocMode && <div className={s.docSearchWrapper}>
        <Checkbox
          className='shrink-0'
          checked={isAllSelected}
          mixed={!isAllSelected && isSomeSelected}
          onCheck={onSelectedAll}
          disabled={isLoadingSegmentList}
        />
        <div className={'system-sm-semibold-uppercase pl-5 text-text-secondary flex-1'}>{totalText}</div>
        <SimpleSelect
          onSelect={onChangeStatus}
          items={statusList.current}
          defaultValue={'all'}
          className={s.select}
          wrapperClassName='h-fit mr-2'
          optionWrapClassName='w-[160px]'
          optionClassName='p-0'
          renderOption={({ item, selected }) => <StatusItem item={item} selected={selected} />}
        />
        <Input
          showLeftIcon
          showClearIcon
          wrapperClassName='!w-52'
          value={inputValue}
          onChange={e => handleInputChange(e.target.value)}
          onClear={() => handleInputChange('')}
        />
        <Divider type='vertical' className='h-3.5 mx-3' />
        <DisplayToggle isCollapsed={isCollapsed} toggleCollapsed={() => setIsCollapsed(!isCollapsed)} />
      </div>}
      {/* Segment list */}
      {
        isFullDocMode
          ? <div className={cn(
            'flex flex-col grow overflow-x-hidden',
            (isLoadingSegmentList || isLoadingChildSegmentList) ? 'overflow-y-hidden' : 'overflow-y-auto',
          )}>
            <SegmentCard
              detail={segments[0]}
              onClick={() => onClickCard(segments[0])}
              loading={isLoadingSegmentList}
              focused={{
                segmentIndex: currSegment?.segInfo?.id === segments[0]?.id,
                segmentContent: currSegment?.segInfo?.id === segments[0]?.id,
              }}
            />
            <ChildSegmentList
              parentChunkId={segments[0]?.id}
              onDelete={onDeleteChildChunk}
              childChunks={childSegments}
              handleInputChange={handleInputChange}
              handleAddNewChildChunk={handleAddNewChildChunk}
              onClickSlice={onClickSlice}
              enabled={!archived}
              total={childChunkListData?.total || 0}
              inputValue={inputValue}
              onClearFilter={onClearFilter}
              isLoading={isLoadingSegmentList || isLoadingChildSegmentList}
            />
          </div>
          : <SegmentList
            ref={segmentListRef}
            embeddingAvailable={embeddingAvailable}
            isLoading={isLoadingSegmentList}
            items={segments}
            selectedSegmentIds={selectedSegmentIds}
            onSelected={onSelected}
            onChangeSwitch={onChangeSwitch}
            onDelete={onDelete}
            onClick={onClickCard}
            archived={archived}
            onDeleteChildChunk={onDeleteChildChunk}
            handleAddNewChildChunk={handleAddNewChildChunk}
            onClickSlice={onClickSlice}
            onClearFilter={onClearFilter}
          />
      }
      {/* Pagination */}
      <Divider type='horizontal' className='w-auto h-[1px] my-0 mx-6 bg-divider-subtle' />
      <Pagination
        current={currentPage - 1}
        onChange={cur => setCurrentPage(cur + 1)}
        total={(isFullDocMode ? childChunkListData?.total : segmentListData?.total) || 0}
        limit={limit}
        onLimitChange={limit => setLimit(limit)}
        className={isFullDocMode ? 'px-3' : ''}
      />
      {/* Edit or view segment detail */}
      <FullScreenDrawer
        isOpen={currSegment.showModal}
        fullScreen={fullScreen}
      >
        <SegmentDetail
          segInfo={currSegment.segInfo ?? { id: '' }}
          docForm={docForm}
          isEditMode={currSegment.isEditMode}
          onUpdate={handleUpdateSegment}
          onCancel={onCloseSegmentDetail}
        />
      </FullScreenDrawer>
      {/* Create New Segment */}
      <FullScreenDrawer
        isOpen={showNewSegmentModal}
        fullScreen={fullScreen}
      >
        <NewSegment
          docForm={docForm}
          onCancel={() => {
            onNewSegmentModalChange(false)
            setFullScreen(false)
          }}
          onSave={resetList}
          viewNewlyAddedChunk={viewNewlyAddedChunk}
        />
      </FullScreenDrawer>
      {/* Edit or view child segment detail */}
      <FullScreenDrawer
        isOpen={currChildChunk.showModal}
        fullScreen={fullScreen}
      >
        <ChildSegmentDetail
          chunkId={currChunkId}
          childChunkInfo={currChildChunk.childChunkInfo ?? { id: '' }}
          docForm={docForm}
          onUpdate={handleUpdateChildChunk}
          onCancel={onCloseChildSegmentDetail}
        />
      </FullScreenDrawer>
      {/* Create New Child Segment */}
      <FullScreenDrawer
        isOpen={showNewChildSegmentModal}
        fullScreen={fullScreen}
      >
        <NewChildSegment
          chunkId={currChunkId}
          onCancel={() => {
            setShowNewChildSegmentModal(false)
            setFullScreen(false)
          }}
          onSave={onSaveNewChildChunk}
          viewNewlyAddedChildChunk={viewNewlyAddedChildChunk}
        />
      </FullScreenDrawer>
      {/* Batch Action Buttons */}
      {selectedSegmentIds.length > 0
        && <BatchAction
          className='absolute left-0 bottom-16 z-20'
          selectedIds={selectedSegmentIds}
          onBatchEnable={onChangeSwitch.bind(null, true, '')}
          onBatchDisable={onChangeSwitch.bind(null, false, '')}
          onBatchDelete={onDelete.bind(null, '')}
          onCancel={onCancelBatchOperation}
        />}
    </SegmentListContext.Provider>
  )
}

export default Completed<|MERGE_RESOLUTION|>--- conflicted
+++ resolved
@@ -51,19 +51,9 @@
   isEditMode?: boolean
 }
 
-<<<<<<< HEAD
-interface ISegmentDetailProps {
-  embeddingAvailable: boolean
-  segInfo?: Partial<SegmentDetailModel> & { id: string }
-  onChangeSwitch?: (segId: string, enabled: boolean) => Promise<void>
-  onUpdate: (segmentId: string, q: string, a: string, k: string[]) => void
-  onCancel: () => void
-  archived?: boolean
-=======
 type CurrChildChunkType = {
   childChunkInfo?: ChildChunkDetail
   showModal: boolean
->>>>>>> 8339d2c7
 }
 
 type SegmentListContextValue = {
