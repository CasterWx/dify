'use client'
import type { FC, PropsWithChildren } from 'react'
import React, { useCallback, useEffect, useRef, useState } from 'react'
import { useTranslation } from 'react-i18next'
import { useContext } from 'use-context-selector'
import {
  RiAlertFill,
  RiArrowLeftLine,
  RiSearchEyeLine,
} from '@remixicon/react'
import Link from 'next/link'
import Image from 'next/image'
import { useHover } from 'ahooks'
import SettingCog from '../assets/setting-gear-mod.svg'
import OrangeEffect from '../assets/option-card-effect-orange.svg'
import FamilyMod from '../assets/family-mod.svg'
import Note from '../assets/note-mod.svg'
import FileList from '../assets/file-list-3-fill.svg'
import { indexMethodIcon } from '../icons'
import { PreviewContainer } from '../../preview/container'
import { ChunkContainer, QAPreview } from '../../chunk'
import { PreviewHeader } from '../../preview/header'
import { FormattedText } from '../../formatted-text/formatted'
import { PreviewSlice } from '../../formatted-text/flavours/preview-slice'
import PreviewDocumentPicker from '../../common/document-picker/preview-document-picker'
import s from './index.module.css'
import unescape from './unescape'
import escape from './escape'
import { OptionCard } from './option-card'
import LanguageSelect from './language-select'
import { DelimiterInput, MaxLengthInput, OverlapInput } from './inputs'
import cn from '@/utils/classnames'
import type { CrawlOptions, CrawlResultItem, CreateDocumentReq, CustomFile, DocumentItem, FullDocumentDetail, ParentMode, PreProcessingRule, ProcessRule, Rules, createDocumentResponse } from '@/models/datasets'
import { ChunkingMode, DataSourceType, ProcessMode } from '@/models/datasets'

import Button from '@/app/components/base/button'
import FloatRightContainer from '@/app/components/base/float-right-container'
import RetrievalMethodConfig from '@/app/components/datasets/common/retrieval-method-config'
import EconomicalRetrievalMethodConfig from '@/app/components/datasets/common/economical-retrieval-method-config'
import type { RetrievalConfig } from '@/types/app'
import { isReRankModelSelected } from '@/app/components/datasets/common/check-rerank-model'
import Toast from '@/app/components/base/toast'
import type { NotionPage } from '@/models/common'
import { DataSourceProvider } from '@/models/common'
import { useDatasetDetailContext } from '@/context/dataset-detail'
import I18n from '@/context/i18n'
import { RETRIEVE_METHOD } from '@/types/app'
import useBreakpoints, { MediaType } from '@/hooks/use-breakpoints'
import { useDefaultModel, useModelList, useModelListAndDefaultModelAndCurrentProviderAndModel } from '@/app/components/header/account-setting/model-provider-page/hooks'
import { LanguagesSupported } from '@/i18n/language'
import ModelSelector from '@/app/components/header/account-setting/model-provider-page/model-selector'
import type { DefaultModel } from '@/app/components/header/account-setting/model-provider-page/declarations'
import { ModelTypeEnum } from '@/app/components/header/account-setting/model-provider-page/declarations'
import Checkbox from '@/app/components/base/checkbox'
import RadioCard from '@/app/components/base/radio-card'
import { FULL_DOC_PREVIEW_LENGTH, IS_CE_EDITION } from '@/config'
import Divider from '@/app/components/base/divider'
import { getNotionInfo, getWebsiteInfo, useCreateDocument, useCreateFirstDocument, useFetchDefaultProcessRule, useFetchFileIndexingEstimateForFile, useFetchFileIndexingEstimateForNotion, useFetchFileIndexingEstimateForWeb } from '@/service/knowledge/use-create-dataset'
import Badge from '@/app/components/base/badge'
import { SkeletonContainer, SkeletonPoint, SkeletonRectangle, SkeletonRow } from '@/app/components/base/skeleton'
import Tooltip from '@/app/components/base/tooltip'
import CustomDialog from '@/app/components/base/dialog'
import { PortalToFollowElem, PortalToFollowElemContent, PortalToFollowElemTrigger } from '@/app/components/base/portal-to-follow-elem'
import { AlertTriangle } from '@/app/components/base/icons/src/vender/solid/alertsAndFeedback'
import { noop } from 'lodash-es'
import { useDocLink } from '@/context/i18n'

const TextLabel: FC<PropsWithChildren> = (props) => {
  return <label className='system-sm-semibold text-text-secondary'>{props.children}</label>
}

type StepTwoProps = {
  isSetting?: boolean
  documentDetail?: FullDocumentDetail
  isAPIKeySet: boolean
  onSetting: () => void
  datasetId?: string
  indexingType?: IndexingType
  retrievalMethod?: string
  dataSourceType: DataSourceType
  files: CustomFile[]
  notionPages?: NotionPage[]
  websitePages?: CrawlResultItem[]
  crawlOptions?: CrawlOptions
  websiteCrawlProvider?: DataSourceProvider
  websiteCrawlJobId?: string
  onStepChange?: (delta: number) => void
  updateIndexingTypeCache?: (type: string) => void
  updateRetrievalMethodCache?: (method: string) => void
  updateResultCache?: (res: createDocumentResponse) => void
  onSave?: () => void
  onCancel?: () => void
}

export enum IndexingType {
  QUALIFIED = 'high_quality',
  ECONOMICAL = 'economy',
}

const DEFAULT_SEGMENT_IDENTIFIER = '\\n\\n'
const DEFAULT_MAXIMUM_CHUNK_LENGTH = 1024
const DEFAULT_OVERLAP = 50
const MAXIMUM_CHUNK_TOKEN_LENGTH = Number.parseInt(globalThis.document?.body?.getAttribute('data-public-indexing-max-segmentation-tokens-length') || '4000', 10)

type ParentChildConfig = {
  chunkForContext: ParentMode
  parent: {
    delimiter: string
    maxLength: number
  }
  child: {
    delimiter: string
    maxLength: number
  }
}

const defaultParentChildConfig: ParentChildConfig = {
  chunkForContext: 'paragraph',
  parent: {
    delimiter: '\\n\\n',
    maxLength: 1024,
  },
  child: {
    delimiter: '\\n',
    maxLength: 512,
  },
}

const StepTwo = ({
  isSetting,
  documentDetail,
  isAPIKeySet,
  datasetId,
  indexingType,
  dataSourceType: inCreatePageDataSourceType,
  files,
  notionPages = [],
  websitePages = [],
  crawlOptions,
  websiteCrawlProvider = DataSourceProvider.fireCrawl,
  websiteCrawlJobId = '',
  onStepChange,
  updateIndexingTypeCache,
  updateResultCache,
  onSave,
  onCancel,
  updateRetrievalMethodCache,
}: StepTwoProps) => {
  const { t } = useTranslation()
  const docLink = useDocLink()
  const { locale } = useContext(I18n)
  const media = useBreakpoints()
  const isMobile = media === MediaType.mobile

  const { dataset: currentDataset, mutateDatasetRes } = useDatasetDetailContext()

  const isInUpload = Boolean(currentDataset)
  const isUploadInEmptyDataset = isInUpload && !currentDataset?.doc_form
  const isNotUploadInEmptyDataset = !isUploadInEmptyDataset
  const isInInit = !isInUpload && !isSetting

  const isInCreatePage = !datasetId || (datasetId && !currentDataset?.data_source_type)
  const dataSourceType = isInCreatePage ? inCreatePageDataSourceType : currentDataset?.data_source_type
  const [segmentationType, setSegmentationType] = useState<ProcessMode>(
    currentDataset?.doc_form === ChunkingMode.parentChild ? ProcessMode.parentChild : ProcessMode.general,
  )
  const [segmentIdentifier, doSetSegmentIdentifier] = useState(DEFAULT_SEGMENT_IDENTIFIER)
  const setSegmentIdentifier = useCallback((value: string, canEmpty?: boolean) => {
    doSetSegmentIdentifier(value ? escape(value) : (canEmpty ? '' : DEFAULT_SEGMENT_IDENTIFIER))
  }, [])
  const [maxChunkLength, setMaxChunkLength] = useState(DEFAULT_MAXIMUM_CHUNK_LENGTH) // default chunk length
  const [limitMaxChunkLength, setLimitMaxChunkLength] = useState(MAXIMUM_CHUNK_TOKEN_LENGTH)
  const [overlap, setOverlap] = useState(DEFAULT_OVERLAP)
  const [rules, setRules] = useState<PreProcessingRule[]>([])
  const [defaultConfig, setDefaultConfig] = useState<Rules>()
  const hasSetIndexType = !!indexingType
  const [indexType, setIndexType] = useState<IndexingType>(() => {
    if (hasSetIndexType)
      return indexingType
    return isAPIKeySet ? IndexingType.QUALIFIED : IndexingType.ECONOMICAL
  })

  const [previewFile, setPreviewFile] = useState<DocumentItem>(
    (datasetId && documentDetail)
      ? documentDetail.file
      : files[0],
  )
  const [previewNotionPage, setPreviewNotionPage] = useState<NotionPage>(
    (datasetId && documentDetail)
      ? documentDetail.notion_page
      : notionPages[0],
  )

  const [previewWebsitePage, setPreviewWebsitePage] = useState<CrawlResultItem>(
    (datasetId && documentDetail)
      ? documentDetail.website_page
      : websitePages[0],
  )

  // QA Related
  const [isQAConfirmDialogOpen, setIsQAConfirmDialogOpen] = useState(false)
  const [docForm, setDocForm] = useState<ChunkingMode>(
    (datasetId && documentDetail) ? documentDetail.doc_form as ChunkingMode : ChunkingMode.text,
  )
  const handleChangeDocform = (value: ChunkingMode) => {
    if (value === ChunkingMode.qa && indexType === IndexingType.ECONOMICAL) {
      setIsQAConfirmDialogOpen(true)
      return
    }
    if (value === ChunkingMode.parentChild && indexType === IndexingType.ECONOMICAL)
      setIndexType(IndexingType.QUALIFIED)

    setDocForm(value)

    if (value === ChunkingMode.parentChild)
      setSegmentationType(ProcessMode.parentChild)
    else
      setSegmentationType(ProcessMode.general)

    // eslint-disable-next-line ts/no-use-before-define
    currentEstimateMutation.reset()
  }

  const [docLanguage, setDocLanguage] = useState<string>(
    (datasetId && documentDetail) ? documentDetail.doc_language : (locale !== LanguagesSupported[1] ? 'English' : 'Chinese Simplified'),
  )

  const [parentChildConfig, setParentChildConfig] = useState<ParentChildConfig>(defaultParentChildConfig)

  const getIndexing_technique = () => indexingType || indexType
  const currentDocForm = currentDataset?.doc_form || docForm

  const getProcessRule = (): ProcessRule => {
    if (currentDocForm === ChunkingMode.parentChild) {
      return {
        rules: {
          pre_processing_rules: rules,
          segmentation: {
            separator: unescape(
              parentChildConfig.parent.delimiter,
            ),
            max_tokens: parentChildConfig.parent.maxLength,
          },
          parent_mode: parentChildConfig.chunkForContext,
          subchunk_segmentation: {
            separator: unescape(parentChildConfig.child.delimiter),
            max_tokens: parentChildConfig.child.maxLength,
          },
        },
        mode: 'hierarchical',
      } as ProcessRule
    }
    return {
      rules: {
        pre_processing_rules: rules,
        segmentation: {
          separator: unescape(segmentIdentifier),
          max_tokens: maxChunkLength,
          chunk_overlap: overlap,
        },
      }, // api will check this. It will be removed after api refactored.
      mode: segmentationType,
    } as ProcessRule
  }

  const fileIndexingEstimateQuery = useFetchFileIndexingEstimateForFile({
    docForm: currentDocForm,
    docLanguage,
    dataSourceType: DataSourceType.FILE,
    files: previewFile
      ? [files.find(file => file.name === previewFile.name)!]
      : files,
    indexingTechnique: getIndexing_technique() as any,
    processRule: getProcessRule(),
    dataset_id: datasetId!,
  })
  const notionIndexingEstimateQuery = useFetchFileIndexingEstimateForNotion({
    docForm: currentDocForm,
    docLanguage,
    dataSourceType: DataSourceType.NOTION,
    notionPages: [previewNotionPage],
    indexingTechnique: getIndexing_technique() as any,
    processRule: getProcessRule(),
    dataset_id: datasetId || '',
  })

  const websiteIndexingEstimateQuery = useFetchFileIndexingEstimateForWeb({
    docForm: currentDocForm,
    docLanguage,
    dataSourceType: DataSourceType.WEB,
    websitePages: [previewWebsitePage],
    crawlOptions,
    websiteCrawlProvider,
    websiteCrawlJobId,
    indexingTechnique: getIndexing_technique() as any,
    processRule: getProcessRule(),
    dataset_id: datasetId || '',
  })

  const currentEstimateMutation = dataSourceType === DataSourceType.FILE
    ? fileIndexingEstimateQuery
    : dataSourceType === DataSourceType.NOTION
      ? notionIndexingEstimateQuery
      : websiteIndexingEstimateQuery

  const fetchEstimate = useCallback(() => {
    if (dataSourceType === DataSourceType.FILE)
      fileIndexingEstimateQuery.mutate()

    if (dataSourceType === DataSourceType.NOTION)
      notionIndexingEstimateQuery.mutate()

    if (dataSourceType === DataSourceType.WEB)
      websiteIndexingEstimateQuery.mutate()
  }, [dataSourceType, fileIndexingEstimateQuery, notionIndexingEstimateQuery, websiteIndexingEstimateQuery])

  const estimate
    = dataSourceType === DataSourceType.FILE
      ? fileIndexingEstimateQuery.data
      : dataSourceType === DataSourceType.NOTION
        ? notionIndexingEstimateQuery.data
        : websiteIndexingEstimateQuery.data

  const getRuleName = (key: string) => {
    if (key === 'remove_extra_spaces')
      return t('datasetCreation.stepTwo.removeExtraSpaces')

    if (key === 'remove_urls_emails')
      return t('datasetCreation.stepTwo.removeUrlEmails')

    if (key === 'remove_stopwords')
      return t('datasetCreation.stepTwo.removeStopwords')
  }
  const ruleChangeHandle = (id: string) => {
    const newRules = rules.map((rule) => {
      if (rule.id === id) {
        return {
          id: rule.id,
          enabled: !rule.enabled,
        }
      }
      return rule
    })
    setRules(newRules)
  }
  const resetRules = () => {
    if (defaultConfig) {
      setSegmentIdentifier(defaultConfig.segmentation.separator)
      setMaxChunkLength(defaultConfig.segmentation.max_tokens)
      setOverlap(defaultConfig.segmentation.chunk_overlap!)
      setRules(defaultConfig.pre_processing_rules)
    }
    setParentChildConfig(defaultParentChildConfig)
  }

  const updatePreview = () => {
    if (segmentationType === ProcessMode.general && maxChunkLength > MAXIMUM_CHUNK_TOKEN_LENGTH) {
      Toast.notify({ type: 'error', message: t('datasetCreation.stepTwo.maxLengthCheck', { limit: MAXIMUM_CHUNK_TOKEN_LENGTH }) })
      return
    }
    fetchEstimate()
  }

  const {
    modelList: rerankModelList,
    defaultModel: rerankDefaultModel,
    currentModel: isRerankDefaultModelValid,
  } = useModelListAndDefaultModelAndCurrentProviderAndModel(ModelTypeEnum.rerank)
  const { data: embeddingModelList } = useModelList(ModelTypeEnum.textEmbedding)
  const { data: defaultEmbeddingModel } = useDefaultModel(ModelTypeEnum.textEmbedding)
  const [embeddingModel, setEmbeddingModel] = useState<DefaultModel>(
    currentDataset?.embedding_model
      ? {
        provider: currentDataset.embedding_model_provider,
        model: currentDataset.embedding_model,
      }
      : {
        provider: defaultEmbeddingModel?.provider.provider || '',
        model: defaultEmbeddingModel?.model || '',
      },
  )
  const [retrievalConfig, setRetrievalConfig] = useState(currentDataset?.retrieval_model_dict || {
    search_method: RETRIEVE_METHOD.semantic,
    reranking_enable: false,
    reranking_model: {
      reranking_provider_name: '',
      reranking_model_name: '',
    },
    top_k: 3,
    score_threshold_enabled: false,
    score_threshold: 0.5,
  } as RetrievalConfig)

  useEffect(() => {
    if (currentDataset?.retrieval_model_dict)
      return
    setRetrievalConfig({
      search_method: RETRIEVE_METHOD.semantic,
      reranking_enable: !!isRerankDefaultModelValid,
      reranking_model: {
        reranking_provider_name: isRerankDefaultModelValid ? rerankDefaultModel?.provider.provider ?? '' : '',
        reranking_model_name: isRerankDefaultModelValid ? rerankDefaultModel?.model ?? '' : '',
      },
      top_k: 3,
      score_threshold_enabled: false,
      score_threshold: 0.5,
    })
    // eslint-disable-next-line react-hooks/exhaustive-deps
  }, [rerankDefaultModel, isRerankDefaultModelValid])

  const getCreationParams = () => {
    let params
    if (segmentationType === ProcessMode.general && overlap > maxChunkLength) {
      Toast.notify({ type: 'error', message: t('datasetCreation.stepTwo.overlapCheck') })
      return
    }
    if (segmentationType === ProcessMode.general && maxChunkLength > limitMaxChunkLength) {
      Toast.notify({ type: 'error', message: t('datasetCreation.stepTwo.maxLengthCheck', { limit: limitMaxChunkLength }) })
      return
    }
    if (isSetting) {
      params = {
        original_document_id: documentDetail?.id,
        doc_form: currentDocForm,
        doc_language: docLanguage,
        process_rule: getProcessRule(),
        retrieval_model: retrievalConfig, // Readonly. If want to changed, just go to settings page.
        embedding_model: embeddingModel.model, // Readonly
        embedding_model_provider: embeddingModel.provider, // Readonly
        indexing_technique: getIndexing_technique(),
      } as CreateDocumentReq
    }
    else { // create
      const indexMethod = getIndexing_technique()
      if (indexMethod === IndexingType.QUALIFIED && (!embeddingModel.model || !embeddingModel.provider)) {
        Toast.notify({
          type: 'error',
          message: t('appDebug.datasetConfig.embeddingModelRequired'),
        })
        return
      }
      if (
        !isReRankModelSelected({
          rerankModelList,
          retrievalConfig,
          indexMethod: indexMethod as string,
        })
      ) {
        Toast.notify({ type: 'error', message: t('appDebug.datasetConfig.rerankModelRequired') })
        return
      }
      params = {
        data_source: {
          type: dataSourceType,
          info_list: {
            data_source_type: dataSourceType,
          },
        },
        indexing_technique: getIndexing_technique(),
        process_rule: getProcessRule(),
        doc_form: currentDocForm,
        doc_language: docLanguage,
        retrieval_model: retrievalConfig,
        embedding_model: embeddingModel.model,
        embedding_model_provider: embeddingModel.provider,
      } as CreateDocumentReq
      if (dataSourceType === DataSourceType.FILE) {
        params.data_source.info_list.file_info_list = {
          file_ids: files.map(file => file.id || '').filter(Boolean),
        }
      }
      if (dataSourceType === DataSourceType.NOTION)
        params.data_source.info_list.notion_info_list = getNotionInfo(notionPages)

      if (dataSourceType === DataSourceType.WEB) {
        params.data_source.info_list.website_info_list = getWebsiteInfo({
          websiteCrawlProvider,
          websiteCrawlJobId,
          websitePages,
        })
      }
    }
    return params
  }

  const fetchDefaultProcessRuleMutation = useFetchDefaultProcessRule({
    onSuccess(data) {
      const separator = data.rules.segmentation.separator
      setSegmentIdentifier(separator)
      setMaxChunkLength(data.rules.segmentation.max_tokens)
      setOverlap(data.rules.segmentation.chunk_overlap!)
      setRules(data.rules.pre_processing_rules)
      setDefaultConfig(data.rules)
      setLimitMaxChunkLength(data.limits.indexing_max_segmentation_tokens_length)
    },
    onError(error) {
      Toast.notify({
        type: 'error',
        message: `${error}`,
      })
    },
  })

  const getRulesFromDetail = () => {
    if (documentDetail) {
      const rules = documentDetail.dataset_process_rule.rules
      const separator = rules.segmentation.separator
      const max = rules.segmentation.max_tokens
      const overlap = rules.segmentation.chunk_overlap
      setSegmentIdentifier(separator)
      setMaxChunkLength(max)
      setOverlap(overlap!)
      setRules(rules.pre_processing_rules)
      setDefaultConfig(rules)

      if (documentDetail.dataset_process_rule.mode === 'hierarchical') {
        setParentChildConfig({
          chunkForContext: rules.parent_mode || 'paragraph',
          parent: {
            delimiter: escape(rules.segmentation.separator),
            maxLength: rules.segmentation.max_tokens,
          },
          child: {
            delimiter: escape(rules.subchunk_segmentation.separator),
            maxLength: rules.subchunk_segmentation.max_tokens,
          },
        })
      }
    }
  }

  const getDefaultMode = () => {
    if (documentDetail)
      setSegmentationType(documentDetail.dataset_process_rule.mode)
  }

  const createFirstDocumentMutation = useCreateFirstDocument({
    onError(error) {
      Toast.notify({
        type: 'error',
        message: `${error}`,
      })
    },
  })
  const createDocumentMutation = useCreateDocument(datasetId!, {
    onError(error) {
      Toast.notify({
        type: 'error',
        message: `${error}`,
      })
    },
  })

  const isCreating = createFirstDocumentMutation.isPending || createDocumentMutation.isPending

  const createHandle = async () => {
    const params = getCreationParams()
    if (!params)
      return false

    if (!datasetId) {
      await createFirstDocumentMutation.mutateAsync(
        params,
        {
          onSuccess(data) {
            updateIndexingTypeCache && updateIndexingTypeCache(indexType as string)
            updateResultCache && updateResultCache(data)
            updateRetrievalMethodCache && updateRetrievalMethodCache(retrievalConfig.search_method as string)
          },
        },
      )
    }
    else {
      await createDocumentMutation.mutateAsync(params, {
        onSuccess(data) {
          updateIndexingTypeCache && updateIndexingTypeCache(indexType as string)
          updateResultCache && updateResultCache(data)
        },
      })
    }
    if (mutateDatasetRes)
      mutateDatasetRes()
    onStepChange && onStepChange(+1)
    isSetting && onSave && onSave()
  }

  useEffect(() => {
    // fetch rules
    if (!isSetting) {
      fetchDefaultProcessRuleMutation.mutate('/datasets/process-rule')
    }
    else {
      getRulesFromDetail()
      getDefaultMode()
    }
    // eslint-disable-next-line react-hooks/exhaustive-deps
  }, [])

  useEffect(() => {
    // get indexing type by props
    if (indexingType)
      setIndexType(indexingType as IndexingType)
    else
      setIndexType(isAPIKeySet ? IndexingType.QUALIFIED : IndexingType.ECONOMICAL)
  }, [isAPIKeySet, indexingType, datasetId])

  const economyDomRef = useRef<HTMLDivElement>(null)
  const isHoveringEconomy = useHover(economyDomRef)

  const isModelAndRetrievalConfigDisabled = !!datasetId && !!currentDataset?.data_source_type

  return (
    <div className='flex h-full w-full'>
      <div className={cn('relative h-full w-1/2 overflow-y-auto py-6', isMobile ? 'px-4' : 'px-12')}>
        <div className={'system-md-semibold mb-1 text-text-secondary'}>{t('datasetCreation.stepTwo.segmentation')}</div>
        {((isInUpload && [ChunkingMode.text, ChunkingMode.qa].includes(currentDataset!.doc_form))
          || isUploadInEmptyDataset
          || isInInit)
          && <OptionCard
            className='mb-2 bg-background-section'
            title={t('datasetCreation.stepTwo.general')}
            icon={<Image width={20} height={20} src={SettingCog} alt={t('datasetCreation.stepTwo.general')} />}
            activeHeaderClassName='bg-dataset-option-card-blue-gradient'
            description={t('datasetCreation.stepTwo.generalTip')}
            isActive={
              [ChunkingMode.text, ChunkingMode.qa].includes(currentDocForm)
            }
            onSwitched={() =>
              handleChangeDocform(ChunkingMode.text)
            }
            actions={
              <>
                <Button variant={'secondary-accent'} onClick={() => updatePreview()}>
                  <RiSearchEyeLine className='mr-0.5 h-4 w-4' />
                  {t('datasetCreation.stepTwo.previewChunk')}
                </Button>
                <Button variant={'ghost'} onClick={resetRules}>
                  {t('datasetCreation.stepTwo.reset')}
                </Button>
              </>
            }
            noHighlight={isInUpload && isNotUploadInEmptyDataset}
          >
            <div className='flex flex-col gap-y-4'>
              <div className='flex gap-3'>
                <DelimiterInput
                  value={segmentIdentifier}
                  onChange={e => setSegmentIdentifier(e.target.value, true)}
                />
                <MaxLengthInput
                  unit='characters'
                  value={maxChunkLength}
                  onChange={setMaxChunkLength}
                />
                <OverlapInput
                  unit='characters'
                  value={overlap}
                  min={1}
                  onChange={setOverlap}
                />
              </div>
              <div className='flex w-full flex-col'>
                <div className='flex items-center gap-x-2'>
                  <div className='inline-flex shrink-0'>
                    <TextLabel>{t('datasetCreation.stepTwo.rules')}</TextLabel>
                  </div>
                  <Divider className='grow' bgStyle='gradient' />
                </div>
                <div className='mt-1'>
                  {rules.map(rule => (
                    <div key={rule.id} className={s.ruleItem} onClick={() => {
                      ruleChangeHandle(rule.id)
                    }}>
                      <Checkbox
                        checked={rule.enabled}
                      />
                      <label className="system-sm-regular ml-2 cursor-pointer text-text-secondary">{getRuleName(rule.id)}</label>
                    </div>
                  ))}
                  {IS_CE_EDITION && <>
                    <Divider type='horizontal' className='my-4 bg-divider-subtle' />
                    <div className='flex items-center py-0.5'>
                      <div className='flex items-center' onClick={() => {
                        if (currentDataset?.doc_form)
                          return
                        if (docForm === ChunkingMode.qa)
                          handleChangeDocform(ChunkingMode.text)
                        else
                          handleChangeDocform(ChunkingMode.qa)
                      }}>
                        <Checkbox
                          checked={currentDocForm === ChunkingMode.qa}
                          disabled={!!currentDataset?.doc_form}
                        />
                        <label className="system-sm-regular ml-2 cursor-pointer text-text-secondary">
                          {t('datasetCreation.stepTwo.useQALanguage')}
                        </label>
                      </div>
                      <LanguageSelect
                        currentLanguage={docLanguage || locale}
                        onSelect={setDocLanguage}
                        disabled={currentDocForm !== ChunkingMode.qa}
                      />
                      <Tooltip popupContent={t('datasetCreation.stepTwo.QATip')} />
                    </div>
                    {currentDocForm === ChunkingMode.qa && (
                      <div
                        style={{
                          background: 'linear-gradient(92deg, rgba(247, 144, 9, 0.1) 0%, rgba(255, 255, 255, 0.00) 100%)',
                        }}
                        className='mt-2 flex h-10 items-center gap-2 rounded-xl border border-components-panel-border px-3 text-xs shadow-xs backdrop-blur-[5px]'
                      >
                        <RiAlertFill className='size-4 text-text-warning-secondary' />
                        <span className='system-xs-medium text-text-primary'>
                          {t('datasetCreation.stepTwo.QATip')}
                        </span>
                      </div>
                    )}
                  </>}
                </div>
              </div>
            </div>
          </OptionCard>}
        {
          (
            (isInUpload && currentDataset!.doc_form === ChunkingMode.parentChild)
            || isUploadInEmptyDataset
            || isInInit
          )
          && <OptionCard
            title={t('datasetCreation.stepTwo.parentChild')}
            icon={<Image width={20} height={20} src={FamilyMod} alt={t('datasetCreation.stepTwo.parentChild')} />}
            effectImg={OrangeEffect.src}
            activeHeaderClassName='bg-dataset-option-card-orange-gradient'
            description={t('datasetCreation.stepTwo.parentChildTip')}
            isActive={currentDocForm === ChunkingMode.parentChild}
            onSwitched={() => handleChangeDocform(ChunkingMode.parentChild)}
            actions={
              <>
                <Button variant={'secondary-accent'} onClick={() => updatePreview()}>
                  <RiSearchEyeLine className='mr-0.5 h-4 w-4' />
                  {t('datasetCreation.stepTwo.previewChunk')}
                </Button>
                <Button variant={'ghost'} onClick={resetRules}>
                  {t('datasetCreation.stepTwo.reset')}
                </Button>
              </>
            }
            noHighlight={isInUpload && isNotUploadInEmptyDataset}
          >
            <div className='flex flex-col gap-4'>
              <div>
                <div className='flex items-center gap-x-2'>
                  <div className='inline-flex shrink-0'>
                    <TextLabel>{t('datasetCreation.stepTwo.parentChunkForContext')}</TextLabel>
                  </div>
                  <Divider className='grow' bgStyle='gradient' />
                </div>
                <RadioCard className='mt-1'
                  icon={<Image src={Note} alt='' />}
                  title={t('datasetCreation.stepTwo.paragraph')}
                  description={t('datasetCreation.stepTwo.paragraphTip')}
                  isChosen={parentChildConfig.chunkForContext === 'paragraph'}
                  onChosen={() => setParentChildConfig(
                    {
                      ...parentChildConfig,
                      chunkForContext: 'paragraph',
                    },
                  )}
                  chosenConfig={
                    <div className='flex gap-3'>
                      <DelimiterInput
                        value={parentChildConfig.parent.delimiter}
                        tooltip={t('datasetCreation.stepTwo.parentChildDelimiterTip')!}
                        onChange={e => setParentChildConfig({
                          ...parentChildConfig,
                          parent: {
                            ...parentChildConfig.parent,
                            delimiter: e.target.value ? escape(e.target.value) : '',
                          },
                        })}
                      />
                      <MaxLengthInput
                        unit='characters'
                        value={parentChildConfig.parent.maxLength}
                        onChange={value => setParentChildConfig({
                          ...parentChildConfig,
                          parent: {
                            ...parentChildConfig.parent,
                            maxLength: value,
                          },
                        })}
                      />
                    </div>
                  }
                />
                <RadioCard className='mt-2'
                  icon={<Image src={FileList} alt='' />}
                  title={t('datasetCreation.stepTwo.fullDoc')}
                  description={t('datasetCreation.stepTwo.fullDocTip')}
                  onChosen={() => setParentChildConfig(
                    {
                      ...parentChildConfig,
                      chunkForContext: 'full-doc',
                    },
                  )}
                  isChosen={parentChildConfig.chunkForContext === 'full-doc'}
                />
              </div>

              <div>
                <div className='flex items-center gap-x-2'>
                  <div className='inline-flex shrink-0'>
                    <TextLabel>{t('datasetCreation.stepTwo.childChunkForRetrieval')}</TextLabel>
                  </div>
                  <Divider className='grow' bgStyle='gradient' />
                </div>
                <div className='mt-1 flex gap-3'>
                  <DelimiterInput
                    value={parentChildConfig.child.delimiter}
                    tooltip={t('datasetCreation.stepTwo.parentChildChunkDelimiterTip')!}
                    onChange={e => setParentChildConfig({
                      ...parentChildConfig,
                      child: {
                        ...parentChildConfig.child,
                        delimiter: e.target.value ? escape(e.target.value) : '',
                      },
                    })}
                  />
                  <MaxLengthInput
                    unit='characters'
                    value={parentChildConfig.child.maxLength}
                    onChange={value => setParentChildConfig({
                      ...parentChildConfig,
                      child: {
                        ...parentChildConfig.child,
                        maxLength: value,
                      },
                    })}
                  />
                </div>
              </div>
              <div>
                <div className='flex items-center gap-x-2'>
                  <div className='inline-flex shrink-0'>
                    <TextLabel>{t('datasetCreation.stepTwo.rules')}</TextLabel>
                  </div>
                  <Divider className='grow' bgStyle='gradient' />
                </div>
                <div className='mt-1'>
                  {rules.map(rule => (
                    <div key={rule.id} className={s.ruleItem} onClick={() => {
                      ruleChangeHandle(rule.id)
                    }}>
                      <Checkbox
                        checked={rule.enabled}
                      />
                      <label className="system-sm-regular ml-2 cursor-pointer text-text-secondary">{getRuleName(rule.id)}</label>
                    </div>
                  ))}
                </div>
              </div>
            </div>
          </OptionCard>}
        <Divider className='my-5' />
        <div className={'system-md-semibold mb-1 text-text-secondary'}>{t('datasetCreation.stepTwo.indexMode')}</div>
        <div className='flex items-center gap-2'>
          {(!hasSetIndexType || (hasSetIndexType && indexingType === IndexingType.QUALIFIED)) && (
            <OptionCard className='flex-1 self-stretch'
              title={<div className='flex items-center'>
                {t('datasetCreation.stepTwo.qualified')}
                <Badge className={cn('ml-1 h-[18px]', (!hasSetIndexType && indexType === IndexingType.QUALIFIED) ? 'border-text-accent-secondary text-text-accent-secondary' : '')} uppercase>
                  {t('datasetCreation.stepTwo.recommend')}
                </Badge>
                <span className='ml-auto'>
                  {!hasSetIndexType && <span className={cn(s.radio)} />}
                </span>
              </div>}
              description={t('datasetCreation.stepTwo.qualifiedTip')}
              icon={<Image src={indexMethodIcon.high_quality} alt='' />}
              isActive={!hasSetIndexType && indexType === IndexingType.QUALIFIED}
              disabled={hasSetIndexType}
              onSwitched={() => {
                setIndexType(IndexingType.QUALIFIED)
              }}
            />
          )}

          {(!hasSetIndexType || (hasSetIndexType && indexingType === IndexingType.ECONOMICAL)) && (
            <>
              <CustomDialog show={isQAConfirmDialogOpen} onClose={() => setIsQAConfirmDialogOpen(false)} className='w-[432px]'>
                <header className='mb-4 pt-6'>
                  <h2 className='text-lg font-semibold text-text-primary'>
                    {t('datasetCreation.stepTwo.qaSwitchHighQualityTipTitle')}
                  </h2>
                  <p className='mt-2 text-sm font-normal text-text-secondary'>
                    {t('datasetCreation.stepTwo.qaSwitchHighQualityTipContent')}
                  </p>
                </header>
                <div className='flex gap-2 pb-6'>
                  <Button className='ml-auto' onClick={() => {
                    setIsQAConfirmDialogOpen(false)
                  }}>
                    {t('datasetCreation.stepTwo.cancel')}
                  </Button>
                  <Button variant={'primary'} onClick={() => {
                    setIsQAConfirmDialogOpen(false)
                    setIndexType(IndexingType.QUALIFIED)
                    setDocForm(ChunkingMode.qa)
                  }}>
                    {t('datasetCreation.stepTwo.switch')}
                  </Button>
                </div>
              </CustomDialog>
              <PortalToFollowElem
                open={
                  isHoveringEconomy && docForm !== ChunkingMode.text
                }
                placement={'top'}
              >
                <PortalToFollowElemTrigger asChild>
                  <OptionCard className='flex-1 self-stretch'
                    title={t('datasetCreation.stepTwo.economical')}
                    description={t('datasetCreation.stepTwo.economicalTip')}
                    icon={<Image src={indexMethodIcon.economical} alt='' />}
                    isActive={!hasSetIndexType && indexType === IndexingType.ECONOMICAL}
                    disabled={hasSetIndexType || docForm !== ChunkingMode.text}
                    ref={economyDomRef}
                    onSwitched={() => {
                      setIndexType(IndexingType.ECONOMICAL)
                    }}
                  />
                </PortalToFollowElemTrigger>
                <PortalToFollowElemContent>
                  <div className='rounded-lg border-components-panel-border bg-components-tooltip-bg p-3 text-xs font-medium text-text-secondary shadow-lg'>
                    {
                      docForm === ChunkingMode.qa
                        ? t('datasetCreation.stepTwo.notAvailableForQA')
                        : t('datasetCreation.stepTwo.notAvailableForParentChild')
                    }
                  </div>
                </PortalToFollowElemContent>
              </PortalToFollowElem>
            </>)}
        </div>
        {!hasSetIndexType && indexType === IndexingType.QUALIFIED && (
          <div className='mt-2 flex h-10 items-center gap-x-0.5 overflow-hidden rounded-xl border-[0.5px] border-components-panel-border bg-components-panel-bg-blur p-2 shadow-xs backdrop-blur-[5px]'>
            <div className='absolute bottom-0 left-0 right-0 top-0 bg-dataset-warning-message-bg opacity-40'></div>
            <div className='p-1'>
              <AlertTriangle className='size-4 text-text-warning-secondary' />
            </div>
            <span className='system-xs-medium text-text-primary'>{t('datasetCreation.stepTwo.highQualityTip')}</span>
          </div>
        )}
        {hasSetIndexType && indexType === IndexingType.ECONOMICAL && (
          <div className='system-xs-medium mt-2 text-text-tertiary'>
            {t('datasetCreation.stepTwo.indexSettingTip')}
            <Link className='text-text-accent' href={`/datasets/${datasetId}/settings`}>{t('datasetCreation.stepTwo.datasetSettingLink')}</Link>
          </div>
        )}
        {/* Embedding model */}
        {indexType === IndexingType.QUALIFIED && (
          <div className='mt-5'>
            <div className={cn('system-md-semibold mb-1 text-text-secondary', datasetId && 'flex items-center justify-between')}>{t('datasetSettings.form.embeddingModel')}</div>
            <ModelSelector
              readonly={isModelAndRetrievalConfigDisabled}
              triggerClassName={isModelAndRetrievalConfigDisabled ? 'opacity-50' : ''}
              defaultModel={embeddingModel}
              modelList={embeddingModelList}
              onSelect={(model: DefaultModel) => {
                setEmbeddingModel(model)
              }}
            />
            {isModelAndRetrievalConfigDisabled && (
              <div className='system-xs-medium mt-2 text-text-tertiary'>
                {t('datasetCreation.stepTwo.indexSettingTip')}
                <Link className='text-text-accent' href={`/datasets/${datasetId}/settings`}>{t('datasetCreation.stepTwo.datasetSettingLink')}</Link>
              </div>
            )}
          </div>
        )}
        <Divider className='my-5' />
        {/* Retrieval Method Config */}
        <div>
          {!isModelAndRetrievalConfigDisabled
            ? (
              <div className={'mb-1'}>
                <div className='system-md-semibold mb-0.5 text-text-secondary'>{t('datasetSettings.form.retrievalSetting.title')}</div>
                <div className='body-xs-regular text-text-tertiary'>
                  <a target='_blank' rel='noopener noreferrer'
<<<<<<< HEAD
                     href={docLink('/guides/knowledge-base/create-knowledge-and-upload-documents')}
                     className='text-text-accent'>{t('datasetSettings.form.retrievalSetting.learnMore')}</a>
=======
                    href={docLink('/guides/knowledge-base/create-knowledge-and-upload-documents')}
                    className='text-text-accent'>{t('datasetSettings.form.retrievalSetting.learnMore')}</a>
>>>>>>> 93cb98b1
                  {t('datasetSettings.form.retrievalSetting.longDescription')}
                </div>
              </div>
            )
            : (
              <div className={cn('system-md-semibold mb-0.5 text-text-secondary', 'flex items-center justify-between')}>
                <div>{t('datasetSettings.form.retrievalSetting.title')}</div>
              </div>
            )}

          <div className=''>
            {
              getIndexing_technique() === IndexingType.QUALIFIED
                ? (
                  <RetrievalMethodConfig
                    disabled={isModelAndRetrievalConfigDisabled}
                    value={retrievalConfig}
                    onChange={setRetrievalConfig}
                  />
                )
                : (
                  <EconomicalRetrievalMethodConfig
                    disabled={isModelAndRetrievalConfigDisabled}
                    value={retrievalConfig}
                    onChange={setRetrievalConfig}
                  />
                )
            }
          </div>
        </div>

        {!isSetting
          ? (
            <div className='mt-8 flex items-center py-2'>
              <Button onClick={() => onStepChange && onStepChange(-1)}>
                <RiArrowLeftLine className='mr-1 h-4 w-4' />
                {t('datasetCreation.stepTwo.previousStep')}
              </Button>
              <Button className='ml-auto' loading={isCreating} variant='primary' onClick={createHandle}>{t('datasetCreation.stepTwo.nextStep')}</Button>
            </div>
          )
          : (
            <div className='mt-8 flex items-center py-2'>
              <Button loading={isCreating} variant='primary' onClick={createHandle}>{t('datasetCreation.stepTwo.save')}</Button>
              <Button className='ml-2' onClick={onCancel}>{t('datasetCreation.stepTwo.cancel')}</Button>
            </div>
          )}
      </div>
      <FloatRightContainer isMobile={isMobile} isOpen={true} onClose={noop} footer={null}>
        <PreviewContainer
          header={<PreviewHeader
            title={t('datasetCreation.stepTwo.preview')}
          >
            <div className='flex items-center gap-1'>
              {dataSourceType === DataSourceType.FILE
                && <PreviewDocumentPicker
                  files={files as Array<Required<CustomFile>>}
                  onChange={(selected) => {
                    currentEstimateMutation.reset()
                    setPreviewFile(selected)
                    currentEstimateMutation.mutate()
                  }}
                  // when it is from setting, it just has one file
                  value={isSetting ? (files[0]! as Required<CustomFile>) : previewFile}
                />
              }
              {dataSourceType === DataSourceType.NOTION
                && <PreviewDocumentPicker
                  files={
                    notionPages.map(page => ({
                      id: page.page_id,
                      name: page.page_name,
                      extension: 'md',
                    }))
                  }
                  onChange={(selected) => {
                    currentEstimateMutation.reset()
                    const selectedPage = notionPages.find(page => page.page_id === selected.id)
                    setPreviewNotionPage(selectedPage!)
                    currentEstimateMutation.mutate()
                  }}
                  value={{
                    id: previewNotionPage?.page_id || '',
                    name: previewNotionPage?.page_name || '',
                    extension: 'md',
                  }}
                />
              }
              {dataSourceType === DataSourceType.WEB
                && <PreviewDocumentPicker
                  files={
                    websitePages.map(page => ({
                      id: page.source_url,
                      name: page.title,
                      extension: 'md',
                    }))
                  }
                  onChange={(selected) => {
                    currentEstimateMutation.reset()
                    const selectedPage = websitePages.find(page => page.source_url === selected.id)
                    setPreviewWebsitePage(selectedPage!)
                    currentEstimateMutation.mutate()
                  }}
                  value={
                    {
                      id: previewWebsitePage?.source_url || '',
                      name: previewWebsitePage?.title || '',
                      extension: 'md',
                    }
                  }
                />
              }
              {
                currentDocForm !== ChunkingMode.qa
                && <Badge text={t('datasetCreation.stepTwo.previewChunkCount', {
                  count: estimate?.total_segments || 0,
                }) as string}
                />
              }
            </div>
          </PreviewHeader>}
          className={cn('relative flex h-full w-1/2 shrink-0 p-4 pr-0', isMobile && 'w-full max-w-[524px]')}
          mainClassName='space-y-6'
        >
          {currentDocForm === ChunkingMode.qa && estimate?.qa_preview && (
            estimate?.qa_preview.map((item, index) => (
              <ChunkContainer
                key={item.question}
                label={`Chunk-${index + 1}`}
                characterCount={item.question.length + item.answer.length}
              >
                <QAPreview qa={item} />
              </ChunkContainer>
            ))
          )}
          {currentDocForm === ChunkingMode.text && estimate?.preview && (
            estimate?.preview.map((item, index) => (
              <ChunkContainer
                key={item.content}
                label={`Chunk-${index + 1}`}
                characterCount={item.content.length}
              >
                {item.content}
              </ChunkContainer>
            ))
          )}
          {currentDocForm === ChunkingMode.parentChild && currentEstimateMutation.data?.preview && (
            estimate?.preview?.map((item, index) => {
              const indexForLabel = index + 1
              const childChunks = parentChildConfig.chunkForContext === 'full-doc'
                ? item.child_chunks.slice(0, FULL_DOC_PREVIEW_LENGTH)
                : item.child_chunks
              return (
                <ChunkContainer
                  key={item.content}
                  label={`Chunk-${indexForLabel}`}
                  characterCount={item.content.length}
                >
                  <FormattedText>
                    {childChunks.map((child, index) => {
                      const indexForLabel = index + 1
                      return (
                        <PreviewSlice
                          key={`C-${indexForLabel}-${child}`}
                          label={`C-${indexForLabel}`}
                          text={child}
                          tooltip={`Child-chunk-${indexForLabel} · ${child.length} Characters`}
                          labelInnerClassName='text-[10px] font-semibold align-bottom leading-7'
                          dividerClassName='leading-7'
                        />
                      )
                    })}
                  </FormattedText>
                </ChunkContainer>
              )
            })
          )}
          {currentEstimateMutation.isIdle && (
            <div className='flex h-full w-full items-center justify-center'>
              <div className='flex flex-col items-center justify-center gap-3'>
                <RiSearchEyeLine className='size-10 text-text-empty-state-icon' />
                <p className='text-sm text-text-tertiary'>
                  {t('datasetCreation.stepTwo.previewChunkTip')}
                </p>
              </div>
            </div>
          )}
          {currentEstimateMutation.isPending && (
            <div className='space-y-6'>
              {Array.from({ length: 10 }, (_, i) => (
                <SkeletonContainer key={i}>
                  <SkeletonRow>
                    <SkeletonRectangle className="w-20" />
                    <SkeletonPoint />
                    <SkeletonRectangle className="w-24" />
                  </SkeletonRow>
                  <SkeletonRectangle className="w-full" />
                  <SkeletonRectangle className="w-full" />
                  <SkeletonRectangle className="w-[422px]" />
                </SkeletonContainer>
              ))}
            </div>
          )}
        </PreviewContainer>
      </FloatRightContainer>
    </div>
  )
}

export default StepTwo<|MERGE_RESOLUTION|>--- conflicted
+++ resolved
@@ -988,13 +988,8 @@
                 <div className='system-md-semibold mb-0.5 text-text-secondary'>{t('datasetSettings.form.retrievalSetting.title')}</div>
                 <div className='body-xs-regular text-text-tertiary'>
                   <a target='_blank' rel='noopener noreferrer'
-<<<<<<< HEAD
-                     href={docLink('/guides/knowledge-base/create-knowledge-and-upload-documents')}
-                     className='text-text-accent'>{t('datasetSettings.form.retrievalSetting.learnMore')}</a>
-=======
                     href={docLink('/guides/knowledge-base/create-knowledge-and-upload-documents')}
                     className='text-text-accent'>{t('datasetSettings.form.retrievalSetting.learnMore')}</a>
->>>>>>> 93cb98b1
                   {t('datasetSettings.form.retrievalSetting.longDescription')}
                 </div>
               </div>
