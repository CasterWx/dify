import React, { type FC, useCallback, useEffect, useMemo, useRef } from 'react'
import useTheme from '@/hooks/use-theme'
import { Theme } from '@/types/app'
import classNames from '@/utils/classnames'
import { Editor } from '@monaco-editor/react'
import { RiClipboardLine, RiIndentIncrease } from '@remixicon/react'
import copy from 'copy-to-clipboard'
import Tooltip from '@/app/components/base/tooltip'
import { useTranslation } from 'react-i18next'

type CodeEditorProps = {
  value: string
  onUpdate?: (value: string) => void
  showFormatButton?: boolean
  editorWrapperClassName?: string
  readOnly?: boolean
  hideTopMenu?: boolean
} & React.HTMLAttributes<HTMLDivElement>

const CodeEditor: FC<CodeEditorProps> = ({
  value,
  onUpdate,
  showFormatButton = true,
  editorWrapperClassName,
  readOnly = false,
  hideTopMenu = false,
  className,
}) => {
  const { t } = useTranslation()
  const { theme } = useTheme()
  const monacoRef = useRef<any>(null)
  const editorRef = useRef<any>(null)
<<<<<<< HEAD
  const [isMounted, setIsMounted] = React.useState(false)
=======
  const containerRef = useRef<HTMLDivElement>(null)
>>>>>>> 110bb5e5

  useEffect(() => {
    if (monacoRef.current) {
      if (theme === Theme.light)
        monacoRef.current.editor.setTheme('light-theme')
      else
        monacoRef.current.editor.setTheme('dark-theme')
    }
  }, [theme])

  const handleEditorDidMount = useCallback((editor: any, monaco: any) => {
    editorRef.current = editor
    monacoRef.current = monaco
    monaco.editor.defineTheme('light-theme', {
      base: 'vs',
      inherit: true,
      rules: [],
      colors: {
        'editor.background': '#00000000',
        'editor.lineHighlightBackground': '#00000000',
        'focusBorder': '#00000000',
      },
    })
    monaco.editor.defineTheme('dark-theme', {
      base: 'vs-dark',
      inherit: true,
      rules: [],
      colors: {
        'editor.background': '#00000000',
        'editor.lineHighlightBackground': '#00000000',
        'focusBorder': '#00000000',
      },
    })
    monaco.editor.setTheme('light-theme')
    setIsMounted(true)
  }, [])

  const formatJsonContent = useCallback(() => {
    if (editorRef.current)
      editorRef.current.getAction('editor.action.formatDocument')?.run()
  }, [])

  const handleEditorChange = useCallback((value: string | undefined) => {
    if (value !== undefined)
      onUpdate?.(value)
  }, [onUpdate])

<<<<<<< HEAD
  const editorTheme = useMemo(() => {
    if (theme === Theme.light)
      return 'light-theme'
    return 'dark-theme'
  }, [theme])
=======
  useEffect(() => {
    const resizeObserver = new ResizeObserver(() => {
      editorRef.current?.layout()
    })

    if (containerRef.current)
      resizeObserver.observe(containerRef.current)

    return () => {
      resizeObserver.disconnect()
    }
  }, [])
>>>>>>> 110bb5e5

  return (
    <div className={classNames('flex flex-col h-full bg-components-input-bg-normal overflow-hidden', hideTopMenu && 'pt-2', className)}>
      {!hideTopMenu && (
        <div className='flex items-center justify-between pl-2 pr-1 pt-1'>
          <div className='system-xs-semibold-uppercase py-0.5 text-text-secondary'>
            <span className='px-1 py-0.5'>JSON</span>
          </div>
          <div className='flex items-center gap-x-0.5'>
            {showFormatButton && (
              <Tooltip popupContent={t('common.operation.format')}>
                <button
                  type='button'
                  className='flex h-6 w-6 items-center justify-center'
                  onClick={formatJsonContent}
                >
                  <RiIndentIncrease className='h-4 w-4 text-text-tertiary' />
                </button>
              </Tooltip>
            )}
            <Tooltip popupContent={t('common.operation.copy')}>
              <button
                type='button'
                className='flex h-6 w-6 items-center justify-center'
                onClick={() => copy(value)}>
                <RiClipboardLine className='h-4 w-4 text-text-tertiary' />
              </button>
            </Tooltip>
          </div>
        </div>
<<<<<<< HEAD
      )}
      <div className={classNames('relative', editorWrapperClassName)}>
=======
      </div>
      <div
        ref={containerRef}
        className={classNames('relative overflow-hidden', editorWrapperClassName)}
      >
>>>>>>> 110bb5e5
        <Editor
          defaultLanguage='json'
          theme={isMounted ? editorTheme : 'default-theme'} // sometimes not load the default theme
          value={value}
          onChange={handleEditorChange}
          onMount={handleEditorDidMount}
          options={{
            readOnly,
            domReadOnly: true,
            minimap: { enabled: false },
            tabSize: 2,
            scrollBeyondLastLine: false,
            wordWrap: 'on',
            wrappingIndent: 'same',
            overviewRulerBorder: false,
            hideCursorInOverviewRuler: true,
            renderLineHighlightOnlyWhenFocus: false,
            renderLineHighlight: 'none',
            // Hide scrollbar borders
            scrollbar: {
              vertical: 'hidden',
              horizontal: 'hidden',
              verticalScrollbarSize: 0,
              horizontalScrollbarSize: 0,
              alwaysConsumeMouseWheel: false,
            },
          }}
        />
      </div>
    </div>
  )
}

export default React.memo(CodeEditor)<|MERGE_RESOLUTION|>--- conflicted
+++ resolved
@@ -30,11 +30,8 @@
   const { theme } = useTheme()
   const monacoRef = useRef<any>(null)
   const editorRef = useRef<any>(null)
-<<<<<<< HEAD
   const [isMounted, setIsMounted] = React.useState(false)
-=======
   const containerRef = useRef<HTMLDivElement>(null)
->>>>>>> 110bb5e5
 
   useEffect(() => {
     if (monacoRef.current) {
@@ -82,13 +79,11 @@
       onUpdate?.(value)
   }, [onUpdate])
 
-<<<<<<< HEAD
   const editorTheme = useMemo(() => {
     if (theme === Theme.light)
       return 'light-theme'
     return 'dark-theme'
   }, [theme])
-=======
   useEffect(() => {
     const resizeObserver = new ResizeObserver(() => {
       editorRef.current?.layout()
@@ -101,7 +96,6 @@
       resizeObserver.disconnect()
     }
   }, [])
->>>>>>> 110bb5e5
 
   return (
     <div className={classNames('flex flex-col h-full bg-components-input-bg-normal overflow-hidden', hideTopMenu && 'pt-2', className)}>
@@ -132,16 +126,8 @@
             </Tooltip>
           </div>
         </div>
-<<<<<<< HEAD
       )}
-      <div className={classNames('relative', editorWrapperClassName)}>
-=======
-      </div>
-      <div
-        ref={containerRef}
-        className={classNames('relative overflow-hidden', editorWrapperClassName)}
-      >
->>>>>>> 110bb5e5
+      <div className={classNames('relative overflow-hidden', editorWrapperClassName)}>
         <Editor
           defaultLanguage='json'
           theme={isMounted ? editorTheme : 'default-theme'} // sometimes not load the default theme
