--- conflicted
+++ resolved
@@ -119,16 +119,11 @@
             </Tooltip>
           </div>
         </div>
-<<<<<<< HEAD
-      </div>
+      )}
       <div
         ref={containerRef}
         className={classNames('relative overflow-hidden', editorWrapperClassName)}
       >
-=======
-      )}
-      <div className={classNames('relative', editorWrapperClassName)}>
->>>>>>> f1b8ad3d
         <Editor
           defaultLanguage='json'
           value={value}
