--- conflicted
+++ resolved
@@ -17,11 +17,7 @@
 }) => {
   return (
     <CodeEditor
-<<<<<<< HEAD
-      className='grow rounded-xl'
-=======
       className={cn('rounded-xl', className)}
->>>>>>> f1b8ad3d
       editorWrapperClassName='grow'
       value={schema}
       onUpdate={onUpdate}
