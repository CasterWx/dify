--- conflicted
+++ resolved
@@ -19,12 +19,8 @@
 }) => {
   return (
     <CodeEditor
-<<<<<<< HEAD
       readOnly={readonly}
-      className={cn('rounded-xl', className)}
-=======
-      className='grow rounded-xl'
->>>>>>> 110bb5e5
+      className={cn('grow rounded-xl', className)}
       editorWrapperClassName='grow'
       value={schema}
       onUpdate={onUpdate}
