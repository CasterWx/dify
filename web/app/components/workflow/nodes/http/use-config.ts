--- conflicted
+++ resolved
@@ -124,58 +124,6 @@
     return [VarType.string, VarType.number, VarType.secret].includes(varPayload.type)
   }, [])
 
-<<<<<<< HEAD
-=======
-  // single run
-  const {
-    isShowSingleRun,
-    hideSingleRun,
-    getInputVars,
-    runningStatus,
-    handleRun,
-    handleStop,
-    runInputData,
-    setRunInputData,
-    runResult,
-  } = useOneStepRun<HttpNodeType>({
-    id,
-    data: inputs,
-    defaultRunInputData: {},
-  })
-
-  const fileVarInputs = useMemo(() => {
-    if (!Array.isArray(inputs.body.data))
-      return ''
-
-    const res = inputs.body.data
-      .filter(item => item.file?.length)
-      .map(item => item.file ? `{{#${item.file.join('.')}#}}` : '')
-      .join(' ')
-    return res
-  }, [inputs.body.data])
-
-  const varInputs = getInputVars([
-    inputs.url,
-    inputs.headers,
-    inputs.params,
-    typeof inputs.body.data === 'string' ? inputs.body.data : inputs.body.data?.map(item => item.value).join(''),
-    fileVarInputs,
-  ])
-
-  const inputVarValues = (() => {
-    const vars: Record<string, any> = {}
-    Object.keys(runInputData)
-      .forEach((key) => {
-        vars[key] = runInputData[key]
-      })
-    return vars
-  })()
-
-  const setInputVarValues = useCallback((newPayload: Record<string, any>) => {
-    setRunInputData(newPayload)
-  }, [setRunInputData])
-
->>>>>>> b2ab4012
   // curl import panel
   const [isShowCurlPanel, {
     setTrue: showCurlPanel,
