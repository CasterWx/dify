--- conflicted
+++ resolved
@@ -262,11 +262,8 @@
   maxHeightClass?: string
   onClose?: () => void
   onBlur?: () => void
-<<<<<<< HEAD
   zIndex?: number
-=======
   autoFocus?: boolean
->>>>>>> 420a34a5
 }
 const VarReferenceVars: FC<Props> = ({
   hideSearch,
@@ -278,11 +275,8 @@
   maxHeightClass,
   onClose,
   onBlur,
-<<<<<<< HEAD
   zIndex,
-=======
   autoFocus = true,
->>>>>>> 420a34a5
 }) => {
   const { t } = useTranslation()
   const [searchText, setSearchText] = useState('')
