'use client'
import type { FC } from 'react'
import React, { useEffect, useRef, useState } from 'react'
import { useHover } from 'ahooks'
import { useTranslation } from 'react-i18next'
import cn from '@/utils/classnames'
import { type NodeOutPutVar, type ValueSelector, type Var, VarType } from '@/app/components/workflow/types'
import { Variable02 } from '@/app/components/base/icons/src/vender/solid/development'
import { ChevronRight } from '@/app/components/base/icons/src/vender/line/arrows'
import {
  PortalToFollowElem,
  PortalToFollowElemContent,
  PortalToFollowElemTrigger,
} from '@/app/components/base/portal-to-follow-elem'
import Input from '@/app/components/base/input'
import { BubbleX, Env } from '@/app/components/base/icons/src/vender/line/others'
import { checkKeys } from '@/utils/var'
import { FILE_STRUCT } from '@/app/components/workflow/constants'

type ObjectChildrenProps = {
  nodeId: string
  title: string
  data: Var[]
  objPath: string[]
  onChange: (value: ValueSelector, item: Var) => void
  onHovering?: (value: boolean) => void
  itemWidth?: number
  isSupportFileVar?: boolean
}

type ItemProps = {
  nodeId: string
  title: string
  objPath: string[]
  itemData: Var
  onChange: (value: ValueSelector, item: Var) => void
  onHovering?: (value: boolean) => void
  itemWidth?: number
  isSupportFileVar?: boolean
}

const Item: FC<ItemProps> = ({
  nodeId,
  title,
  objPath,
  itemData,
  onChange,
  onHovering,
  itemWidth,
  isSupportFileVar,
}) => {
  const isFile = itemData.type === VarType.file
  const isObj = ([VarType.object, VarType.file].includes(itemData.type) && itemData.children && itemData.children.length > 0)
  const isSys = itemData.variable.startsWith('sys.')
  const isEnv = itemData.variable.startsWith('env.')
  const isChatVar = itemData.variable.startsWith('conversation.')
  const itemRef = useRef(null)
  const [isItemHovering, setIsItemHovering] = useState(false)
  const _ = useHover(itemRef, {
    onChange: (hovering) => {
      if (hovering) {
        setIsItemHovering(true)
      }
      else {
        if (isObj) {
          setTimeout(() => {
            setIsItemHovering(false)
          }, 100)
        }
        else {
          setIsItemHovering(false)
        }
      }
    },
  })
  const [isChildrenHovering, setIsChildrenHovering] = useState(false)
  const isHovering = isItemHovering || isChildrenHovering
  const open = isObj && isHovering
  useEffect(() => {
    onHovering && onHovering(isHovering)
    // eslint-disable-next-line react-hooks/exhaustive-deps
  }, [isHovering])
  const handleChosen = (e: React.MouseEvent) => {
    e.stopPropagation()
    if (!isSupportFileVar && isFile)
      return

    if (isSys || isEnv || isChatVar) { // system variable | environment variable | conversation variable
      onChange([...objPath, ...itemData.variable.split('.')], itemData)
    }
    else {
      onChange([nodeId, ...objPath, itemData.variable], itemData)
    }
  }
  return (
    <PortalToFollowElem
      open={open}
      onOpenChange={() => { }}
      placement='left-start'
    >
      <PortalToFollowElemTrigger className='w-full'>
        <div
          ref={itemRef}
          className={cn(
            isObj ? ' pr-1' : 'pr-[18px]',
            isHovering && (isObj ? 'bg-primary-50' : 'bg-state-base-hover'),
            'relative w-full flex items-center h-6 pl-3  rounded-md cursor-pointer')
          }
          onClick={handleChosen}
        >
          <div className='flex items-center w-0 grow'>
            {!isEnv && !isChatVar && <Variable02 className='shrink-0 w-3.5 h-3.5 text-text-accent' />}
            {isEnv && <Env className='shrink-0 w-3.5 h-3.5 text-util-colors-violet-violet-600' />}
            {isChatVar && <BubbleX className='w-3.5 h-3.5 text-util-colors-teal-teal-700' />}
            {!isEnv && !isChatVar && (
              <div title={itemData.variable} className='ml-1 w-0 grow truncate text-text-secondary system-sm-medium'>{itemData.variable}</div>
            )}
            {isEnv && (
              <div title={itemData.variable} className='ml-1 w-0 grow truncate text-text-secondary system-sm-medium'>{itemData.variable.replace('env.', '')}</div>
            )}
            {isChatVar && (
              <div title={itemData.des} className='ml-1 w-0 grow truncate text-text-secondary system-sm-medium'>{itemData.variable.replace('conversation.', '')}</div>
            )}
          </div>
          <div className='ml-1 shrink-0 text-xs font-normal text-text-tertiary capitalize'>{itemData.type}</div>
          {isObj && (
            <ChevronRight className={cn('ml-0.5 w-3 h-3 text-text-quaternary', isHovering && 'text-text-tertiary')} />
          )}
        </div>
      </PortalToFollowElemTrigger>
      <PortalToFollowElemContent style={{
        zIndex: 100,
      }}>
<<<<<<< HEAD
        {isObj && (
          // eslint-disable-next-line ts/no-use-before-define
=======
        {(isObj && !isFile) && (
          // eslint-disable-next-line @typescript-eslint/no-use-before-define
>>>>>>> aa111416
          <ObjectChildren
            nodeId={nodeId}
            title={title}
            objPath={[...objPath, itemData.variable]}
            data={itemData.children as Var[]}
            onChange={onChange}
            onHovering={setIsChildrenHovering}
            itemWidth={itemWidth}
            isSupportFileVar={isSupportFileVar}
          />
        )}
        {isFile && (
          // eslint-disable-next-line @typescript-eslint/no-use-before-define
          <ObjectChildren
            nodeId={nodeId}
            title={title}
            objPath={[...objPath, itemData.variable]}
            data={FILE_STRUCT}
            onChange={onChange}
            onHovering={setIsChildrenHovering}
            itemWidth={itemWidth}
            isSupportFileVar={isSupportFileVar}
          />
        )}
      </PortalToFollowElemContent>
    </PortalToFollowElem>
  )
}

const ObjectChildren: FC<ObjectChildrenProps> = ({
  title,
  nodeId,
  objPath,
  data,
  onChange,
  onHovering,
  itemWidth,
  isSupportFileVar,
}) => {
  const currObjPath = objPath
  const itemRef = useRef(null)
  const [isItemHovering, setIsItemHovering] = useState(false)
  const _ = useHover(itemRef, {
    onChange: (hovering) => {
      if (hovering) {
        setIsItemHovering(true)
      }
      else {
        setTimeout(() => {
          setIsItemHovering(false)
        }, 100)
      }
    },
  })
  const [isChildrenHovering, setIsChildrenHovering] = useState(false)
  const isHovering = isItemHovering || isChildrenHovering
  useEffect(() => {
    onHovering && onHovering(isHovering)
    // eslint-disable-next-line react-hooks/exhaustive-deps
  }, [isHovering])
  useEffect(() => {
    onHovering && onHovering(isItemHovering)
    // eslint-disable-next-line react-hooks/exhaustive-deps
  }, [isItemHovering])
  // absolute top-[-2px]
  return (
    <div ref={itemRef} className=' bg-white rounded-lg border border-gray-200 shadow-lg space-y-1' style={{
      right: itemWidth ? itemWidth - 10 : 215,
      minWidth: 252,
    }}>
      <div className='flex items-center h-[22px] px-3 text-xs font-normal text-gray-700'><span className='text-gray-500'>{title}.</span>{currObjPath.join('.')}</div>
      {
        (data && data.length > 0)
        && data.map((v, i) => (
          <Item
            key={i}
            nodeId={nodeId}
            title={title}
            objPath={objPath}
            itemData={v}
            onChange={onChange}
            onHovering={setIsChildrenHovering}
            isSupportFileVar={isSupportFileVar}
          />
        ))
      }
    </div>
  )
}

type Props = {
  hideSearch?: boolean
  searchBoxClassName?: string
  vars: NodeOutPutVar[]
  isSupportFileVar?: boolean
  onChange: (value: ValueSelector, item: Var) => void
  itemWidth?: number
  maxHeightClass?: string
}
const VarReferenceVars: FC<Props> = ({
  hideSearch,
  searchBoxClassName,
  vars,
  isSupportFileVar,
  onChange,
  itemWidth,
  maxHeightClass,
}) => {
  const { t } = useTranslation()
  const [searchText, setSearchText] = useState('')

  const filteredVars = vars.filter((v) => {
    const children = v.vars.filter(v => checkKeys([v.variable], false).isValid || v.variable.startsWith('sys.') || v.variable.startsWith('env.') || v.variable.startsWith('conversation.'))
    return children.length > 0
  }).filter((node) => {
    if (!searchText)
      return node
    const children = node.vars.filter((v) => {
      const searchTextLower = searchText.toLowerCase()
      return v.variable.toLowerCase().includes(searchTextLower) || node.title.toLowerCase().includes(searchTextLower)
    })
    return children.length > 0
  }).map((node) => {
    let vars = node.vars.filter(v => checkKeys([v.variable], false).isValid || v.variable.startsWith('sys.') || v.variable.startsWith('env.') || v.variable.startsWith('conversation.'))
    if (searchText) {
      const searchTextLower = searchText.toLowerCase()
      if (!node.title.toLowerCase().includes(searchTextLower))
        vars = vars.filter(v => v.variable.toLowerCase().includes(searchText.toLowerCase()))
    }

    return {
      ...node,
      vars,
    }
  })

  return (
    <>
      {
        !hideSearch && (
          <>
            <div className={cn('mb-2 mx-1', searchBoxClassName)} onClick={e => e.stopPropagation()}>
              <Input
                showLeftIcon
                showClearIcon
                value={searchText}
                placeholder={t('workflow.common.searchVar') || ''}
                onChange={e => setSearchText(e.target.value)}
                onClear={() => setSearchText('')}
                autoFocus
              />
            </div>
            <div className='h-[0.5px] bg-black/5 relative left-[-4px]' style={{
              width: 'calc(100% + 8px)',
            }}></div>
          </>
        )
      }

      {filteredVars.length > 0
        ? <div className={cn('max-h-[85vh] overflow-y-auto', maxHeightClass)}>

          {
            filteredVars.map((item, i) => (
              <div key={i}>
                <div
                  className='leading-[22px] px-3 text-text-tertiary system-xs-medium-uppercase truncate'
                  title={item.title}
                >{item.title}</div>
                {item.vars.map((v, j) => (
                  <Item
                    key={j}
                    title={item.title}
                    nodeId={item.nodeId}
                    objPath={[]}
                    itemData={v}
                    onChange={onChange}
                    itemWidth={itemWidth}
                    isSupportFileVar={isSupportFileVar}
                  />
                ))}
              </div>))
          }
        </div>
        : <div className='pl-3 leading-[18px] text-xs font-medium text-gray-500 uppercase'>{t('workflow.common.noVar')}</div>}
    </ >
  )
}
export default React.memo(VarReferenceVars)<|MERGE_RESOLUTION|>--- conflicted
+++ resolved
@@ -17,7 +17,7 @@
 import { checkKeys } from '@/utils/var'
 import { FILE_STRUCT } from '@/app/components/workflow/constants'
 
-type ObjectChildrenProps = {
+interface ObjectChildrenProps {
   nodeId: string
   title: string
   data: Var[]
@@ -28,7 +28,7 @@
   isSupportFileVar?: boolean
 }
 
-type ItemProps = {
+interface ItemProps {
   nodeId: string
   title: string
   objPath: string[]
@@ -131,13 +131,8 @@
       <PortalToFollowElemContent style={{
         zIndex: 100,
       }}>
-<<<<<<< HEAD
-        {isObj && (
-          // eslint-disable-next-line ts/no-use-before-define
-=======
         {(isObj && !isFile) && (
-          // eslint-disable-next-line @typescript-eslint/no-use-before-define
->>>>>>> aa111416
+
           <ObjectChildren
             nodeId={nodeId}
             title={title}
@@ -150,7 +145,7 @@
           />
         )}
         {isFile && (
-          // eslint-disable-next-line @typescript-eslint/no-use-before-define
+
           <ObjectChildren
             nodeId={nodeId}
             title={title}
@@ -228,7 +223,7 @@
   )
 }
 
-type Props = {
+interface Props {
   hideSearch?: boolean
   searchBoxClassName?: string
   vars: NodeOutPutVar[]
