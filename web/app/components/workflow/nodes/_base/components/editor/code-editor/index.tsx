'use client'
import type { FC } from 'react'
import Editor, { loader } from '@monaco-editor/react'
import React, { useEffect, useMemo, useRef, useState } from 'react'
import Base from '../base'
import cn from '@/utils/classnames'
import { CodeLanguage } from '@/app/components/workflow/nodes/code/types'
import {
  getFilesInLogs,
} from '@/app/components/base/file-uploader/utils'

import './style.css'

// load file from local instead of cdn https://github.com/suren-atoyan/monaco-react/issues/482
loader.config({ paths: { vs: '/vs' } })

const CODE_EDITOR_LINE_HEIGHT = 18

export type Props = {
  value?: string | object
  placeholder?: JSX.Element | string
  onChange?: (value: string) => void
  title?: JSX.Element
  language: CodeLanguage
  headerRight?: JSX.Element
  readOnly?: boolean
  isJSONStringifyBeauty?: boolean
  height?: number
  isInNode?: boolean
  onMount?: (editor: any, monaco: any) => void
  noWrapper?: boolean
  isExpand?: boolean
  showFileList?: boolean
<<<<<<< HEAD
=======
  onGenerated?: (value: string) => void
>>>>>>> 5605ff98
  showCodeGenerator?: boolean
}

export const languageMap = {
  [CodeLanguage.javascript]: 'javascript',
  [CodeLanguage.python3]: 'python',
  [CodeLanguage.json]: 'json',
}

const DEFAULT_THEME = {
  base: 'vs',
  inherit: true,
  rules: [],
  colors: {
    'editor.background': '#F2F4F7', // #00000000 transparent. But it will has a blue border
  },
}

const CodeEditor: FC<Props> = ({
  value = '',
  placeholder = '',
  onChange = () => { },
  title = '',
  headerRight,
  language,
  readOnly,
  isJSONStringifyBeauty,
  height,
  isInNode,
  onMount,
  noWrapper,
  isExpand,
  showFileList,
<<<<<<< HEAD
=======
  onGenerated,
>>>>>>> 5605ff98
  showCodeGenerator = false,
}) => {
  const [isFocus, setIsFocus] = React.useState(false)
  const [isMounted, setIsMounted] = React.useState(false)
  const minHeight = height || 200
  const [editorContentHeight, setEditorContentHeight] = useState(56)

  const valueRef = useRef(value)
  useEffect(() => {
    valueRef.current = value
  }, [value])

  const fileList = useMemo(() => {
    if (typeof value === 'object')
      return getFilesInLogs(value)
    return []
  }, [value])

  const editorRef = useRef<any>(null)
  const resizeEditorToContent = () => {
    if (editorRef.current) {
      const contentHeight = editorRef.current.getContentHeight() // Math.max(, minHeight)
      setEditorContentHeight(contentHeight)
    }
  }

  const handleEditorChange = (value: string | undefined) => {
    onChange(value || '')
    setTimeout(() => {
      resizeEditorToContent()
    }, 10)
  }

  const handleEditorDidMount = (editor: any, monaco: any) => {
    editorRef.current = editor
    resizeEditorToContent()

    editor.onDidFocusEditorText(() => {
      setIsFocus(true)
    })
    editor.onDidBlurEditorText(() => {
      setIsFocus(false)
    })

    monaco.editor.defineTheme('default-theme', DEFAULT_THEME)

    monaco.editor.defineTheme('blur-theme', {
      base: 'vs',
      inherit: true,
      rules: [],
      colors: {
        'editor.background': '#F2F4F7',
      },
    })

    monaco.editor.defineTheme('focus-theme', {
      base: 'vs',
      inherit: true,
      rules: [],
      colors: {
        'editor.background': '#ffffff',
      },
    })

    monaco.editor.setTheme('default-theme') // Fix: sometimes not load the default theme

    onMount?.(editor, monaco)
    setIsMounted(true)
  }

  const outPutValue = (() => {
    if (!isJSONStringifyBeauty)
      return value as string
    try {
      return JSON.stringify(value as object, null, 2)
    }
    catch (e) {
      return value as string
    }
  })()

  const theme = (() => {
    if (noWrapper)
      return 'default-theme'

    return isFocus ? 'focus-theme' : 'blur-theme'
  })()
  const handleGenerated = (code: string) => {
    handleEditorChange(code)
  }

  const main = (
    <>
      {/* https://www.npmjs.com/package/@monaco-editor/react */}
      <Editor
        // className='min-h-[100%]' // h-full
        // language={language === CodeLanguage.javascript ? 'javascript' : 'python'}
        language={languageMap[language] || 'javascript'}
        theme={isMounted ? theme : 'default-theme'} // sometimes not load the default theme
        value={outPutValue}
        onChange={handleEditorChange}
        // https://microsoft.github.io/monaco-editor/typedoc/interfaces/editor.IEditorOptions.html
        options={{
          readOnly,
          domReadOnly: true,
          quickSuggestions: false,
          minimap: { enabled: false },
          lineNumbersMinChars: 1, // would change line num width
          wordWrap: 'on', // auto line wrap
          // lineNumbers: (num) => {
          //   return <div>{num}</div>
          // }
          // hide ambiguousCharacters warning
          unicodeHighlight: {
            ambiguousCharacters: false,
          },
        }}
        onMount={handleEditorDidMount}
      />
      {!outPutValue && !isFocus && <div className='pointer-events-none absolute left-[36px] top-0 leading-[18px] text-[13px] font-normal text-gray-300'>{placeholder}</div>}
    </>
  )

  return (
    <div className={cn(isExpand && 'h-full')}>
      {noWrapper
        ? <div className='relative no-wrapper' style={{
          height: isExpand ? '100%' : (editorContentHeight) / 2 + CODE_EDITOR_LINE_HEIGHT, // In IDE, the last line can always be in lop line. So there is some blank space in the bottom.
          minHeight: CODE_EDITOR_LINE_HEIGHT,
        }}>
          {main}
        </div>
        : (
          <Base
            className='relative'
            title={title}
            value={outPutValue}
            headerRight={headerRight}
            isFocus={isFocus && !readOnly}
            minHeight={minHeight}
            isInNode={isInNode}
<<<<<<< HEAD
            onGenerated={handleGenerated}
=======
            onGenerated={onGenerated}
>>>>>>> 5605ff98
            codeLanguages={language}
            fileList={fileList}
            showFileList={showFileList}
            showCodeGenerator={showCodeGenerator}
          >
            {main}
          </Base>
        )}
    </div>
  )
}
export default React.memo(CodeEditor)<|MERGE_RESOLUTION|>--- conflicted
+++ resolved
@@ -31,10 +31,7 @@
   noWrapper?: boolean
   isExpand?: boolean
   showFileList?: boolean
-<<<<<<< HEAD
-=======
   onGenerated?: (value: string) => void
->>>>>>> 5605ff98
   showCodeGenerator?: boolean
 }
 
@@ -68,10 +65,7 @@
   noWrapper,
   isExpand,
   showFileList,
-<<<<<<< HEAD
-=======
   onGenerated,
->>>>>>> 5605ff98
   showCodeGenerator = false,
 }) => {
   const [isFocus, setIsFocus] = React.useState(false)
@@ -159,9 +153,6 @@
 
     return isFocus ? 'focus-theme' : 'blur-theme'
   })()
-  const handleGenerated = (code: string) => {
-    handleEditorChange(code)
-  }
 
   const main = (
     <>
@@ -213,11 +204,7 @@
             isFocus={isFocus && !readOnly}
             minHeight={minHeight}
             isInNode={isInNode}
-<<<<<<< HEAD
-            onGenerated={handleGenerated}
-=======
             onGenerated={onGenerated}
->>>>>>> 5605ff98
             codeLanguages={language}
             fileList={fileList}
             showFileList={showFileList}
