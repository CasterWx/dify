--- conflicted
+++ resolved
@@ -34,12 +34,9 @@
 import { createCurrentVarsSlice } from './current-vars-slice'
 
 import { WorkflowContext } from '@/app/components/workflow/context'
-<<<<<<< HEAD
 import type { LayoutSliceShape } from './layout-slice'
 import { createLayoutSlice } from './layout-slice'
-=======
 import type { WorkflowSliceShape as WorkflowAppSliceShape } from '@/app/components/workflow-app/store/workflow/workflow-slice'
->>>>>>> cb69cb2d
 
 export type Shape =
   ChatVariableSliceShape &
@@ -53,11 +50,9 @@
   VersionSliceShape &
   WorkflowDraftSliceShape &
   WorkflowSliceShape &
-<<<<<<< HEAD
   LastRunSliceShape &
   CurrentVarsSliceShape &
-  LayoutSliceShape
-=======
+  LayoutSliceShape &
   WorkflowAppSliceShape
 
 type CreateWorkflowStoreParams = {
@@ -66,7 +61,6 @@
 
 export const createWorkflowStore = (params: CreateWorkflowStoreParams) => {
   const { injectWorkflowStoreSliceFn } = params || {}
->>>>>>> cb69cb2d
 
   return createStore<Shape>((...args) => ({
     ...createChatVariableSlice(...args),
@@ -80,13 +74,10 @@
     ...createVersionSlice(...args),
     ...createWorkflowDraftSlice(...args),
     ...createWorkflowSlice(...args),
-<<<<<<< HEAD
     ...createLastRunSlice(...args),
     ...createCurrentVarsSlice(...args),
     ...createLayoutSlice(...args),
-=======
     ...(injectWorkflowStoreSliceFn?.(...args) || {} as WorkflowAppSliceShape),
->>>>>>> cb69cb2d
   }))
 }
 
