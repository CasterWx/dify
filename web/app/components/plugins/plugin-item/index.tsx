'use client'
import type { FC } from 'react'
import React, { useMemo } from 'react'
import { useTheme } from 'next-themes'
import {
  RiArrowRightUpLine,
  RiBugLine,
  RiErrorWarningLine,
  RiHardDrive3Line,
  RiLoginCircleLine,
  RiVerifiedBadgeLine,
} from '@remixicon/react'
import { useTranslation } from 'react-i18next'
import { usePluginPageContext } from '../plugin-page/context'
import { Github } from '../../base/icons/src/public/common'
import Badge from '../../base/badge'
import { type PluginDetail, PluginSource, PluginType } from '../types'
import CornerMark from '../card/base/corner-mark'
import Description from '../card/base/description'
import OrgInfo from '../card/base/org-info'
import Title from '../card/base/title'
import Action from './action'
import cn from '@/utils/classnames'
import { API_PREFIX } from '@/config'
import { useSingleCategories } from '../hooks'
import { useRenderI18nObject } from '@/hooks/use-i18n'
import useRefreshPluginList from '@/app/components/plugins/install-plugin/hooks/use-refresh-plugin-list'
import { useAppContext } from '@/context/app-context'
import { gte } from 'semver'
import Tooltip from '@/app/components/base/tooltip'
import { getMarketplaceUrl } from '@/utils/var'
<<<<<<< HEAD
=======
import { useGlobalPublicStore } from '@/context/global-public-context'
>>>>>>> 93cb98b1

type Props = {
  className?: string
  plugin: PluginDetail
}

const PluginItem: FC<Props> = ({
  className,
  plugin,
}) => {
  const { t } = useTranslation()
  const { theme } = useTheme()
  const { categoriesMap } = useSingleCategories()
  const currentPluginID = usePluginPageContext(v => v.currentPluginID)
  const setCurrentPluginID = usePluginPageContext(v => v.setCurrentPluginID)
  const { refreshPluginList } = useRefreshPluginList()

  const {
    source,
    tenant_id,
    installation_id,
    plugin_unique_identifier,
    endpoints_active,
    meta,
    plugin_id,
  } = plugin
  const { category, author, name, label, description, icon, verified, meta: declarationMeta } = plugin.declaration

  const orgName = useMemo(() => {
    return [PluginSource.github, PluginSource.marketplace].includes(source) ? author : ''
  }, [source, author])

  const { langeniusVersionInfo } = useAppContext()

  const isDifyVersionCompatible = useMemo(() => {
    if (!langeniusVersionInfo.current_version)
      return true
    return gte(langeniusVersionInfo.current_version, declarationMeta.minimum_dify_version ?? '0.0.0')
  }, [declarationMeta.minimum_dify_version, langeniusVersionInfo.current_version])

  const handleDelete = () => {
    refreshPluginList({ category } as any)
  }
  const getValueFromI18nObject = useRenderI18nObject()
  const title = getValueFromI18nObject(label)
  const descriptionText = getValueFromI18nObject(description)
  const { enable_marketplace } = useGlobalPublicStore(s => s.systemFeatures)

  return (
    <div
      className={cn(
        'rounded-xl border-[1.5px] border-background-section-burn p-1',
        currentPluginID === plugin_id && 'border-components-option-card-option-selected-border',
        source === PluginSource.debugging
          ? 'bg-[repeating-linear-gradient(-45deg,rgba(16,24,40,0.04),rgba(16,24,40,0.04)_5px,rgba(0,0,0,0.02)_5px,rgba(0,0,0,0.02)_10px)]'
          : 'bg-background-section-burn',
      )}
      onClick={() => {
        setCurrentPluginID(plugin.plugin_id)
      }}
    >
      <div className={cn('hover-bg-components-panel-on-panel-item-bg relative rounded-xl border-[0.5px] border-components-panel-border bg-components-panel-on-panel-item-bg p-4 pb-3 shadow-xs', className)}>
        <CornerMark text={categoriesMap[category].label} />
        {/* Header */}
        <div className="flex">
          <div className='flex h-10 w-10 items-center justify-center overflow-hidden rounded-xl border-[1px] border-components-panel-border-subtle'>
            <img
              className='h-full w-full'
              src={`${API_PREFIX}/workspaces/current/plugin/icon?tenant_id=${tenant_id}&filename=${icon}`}
              alt={`plugin-${plugin_unique_identifier}-logo`}
            />
          </div>
          <div className="ml-3 w-0 grow">
            <div className="flex h-5 items-center">
              <Title title={title} />
              {verified && <RiVerifiedBadgeLine className="ml-0.5 h-4 w-4 shrink-0 text-text-accent" />}
              {!isDifyVersionCompatible && <Tooltip popupContent={
                t('plugin.difyVersionNotCompatible', { minimalDifyVersion: declarationMeta.minimum_dify_version })
              }><RiErrorWarningLine color='red' className="ml-0.5 h-4 w-4 shrink-0 text-text-accent" /></Tooltip>}
              <Badge className='ml-1 shrink-0'
                text={source === PluginSource.github ? plugin.meta!.version : plugin.version}
                hasRedCornerMark={(source === PluginSource.marketplace) && !!plugin.latest_version && plugin.latest_version !== plugin.version}
              />
            </div>
            <div className='flex items-center justify-between'>
              <Description text={descriptionText} descriptionLineRows={1}></Description>
              <div onClick={e => e.stopPropagation()}>
                <Action
                  pluginUniqueIdentifier={plugin_unique_identifier}
                  installationId={installation_id}
                  author={author}
                  pluginName={name}
                  usedInApps={5}
                  isShowFetchNewVersion={source === PluginSource.github}
                  isShowInfo={source === PluginSource.github}
                  isShowDelete
                  meta={meta}
                  onDelete={handleDelete}
                  category={category}
                />
              </div>
            </div>
          </div>
        </div>
      </div>
      <div className='mb-1 mt-1.5 flex h-4 items-center justify-between px-4'>
        <div className='flex items-center'>
          <OrgInfo
            className="mt-0.5"
            orgName={orgName}
            packageName={name}
            packageNameClassName='w-auto max-w-[150px]'
          />
          {category === PluginType.extension && (
            <>
              <div className='system-xs-regular mx-2 text-text-quaternary'>·</div>
              <div className='system-xs-regular flex space-x-1 text-text-tertiary'>
                <RiLoginCircleLine className='h-4 w-4' />
                <span>{t('plugin.endpointsEnabled', { num: endpoints_active })}</span>
              </div>
            </>
          )}
        </div>

        <div className='flex items-center'>
          {source === PluginSource.github
            && <>
              <a href={`https://github.com/${meta!.repo}`} target='_blank' className='flex items-center gap-1'>
                <div className='system-2xs-medium-uppercase text-text-tertiary'>{t('plugin.from')}</div>
                <div className='flex items-center space-x-0.5 text-text-secondary'>
                  <Github className='h-3 w-3' />
                  <div className='system-2xs-semibold-uppercase'>GitHub</div>
                  <RiArrowRightUpLine className='h-3 w-3' />
                </div>
              </a>
            </>
          }
          {source === PluginSource.marketplace && enable_marketplace
            && <>
              <a href={getMarketplaceUrl(`/plugins/${author}/${name}`, { theme })} target='_blank' className='flex items-center gap-0.5'>
                <div className='system-2xs-medium-uppercase text-text-tertiary'>{t('plugin.from')} <span className='text-text-secondary'>marketplace</span></div>
                <RiArrowRightUpLine className='h-3 w-3 text-text-tertiary' />
              </a>
            </>
          }
          {source === PluginSource.local
            && <>
              <div className='flex items-center gap-1'>
                <RiHardDrive3Line className='h-3 w-3 text-text-tertiary' />
                <div className='system-2xs-medium-uppercase text-text-tertiary'>Local Plugin</div>
              </div>
            </>
          }
          {source === PluginSource.debugging
            && <>
              <div className='flex items-center gap-1'>
                <RiBugLine className='h-3 w-3 text-text-warning' />
                <div className='system-2xs-medium-uppercase text-text-warning'>Debugging Plugin</div>
              </div>
            </>
          }
        </div>
      </div>
    </div>
  )
}

export default React.memo(PluginItem)<|MERGE_RESOLUTION|>--- conflicted
+++ resolved
@@ -29,10 +29,7 @@
 import { gte } from 'semver'
 import Tooltip from '@/app/components/base/tooltip'
 import { getMarketplaceUrl } from '@/utils/var'
-<<<<<<< HEAD
-=======
 import { useGlobalPublicStore } from '@/context/global-public-context'
->>>>>>> 93cb98b1
 
 type Props = {
   className?: string
