'use client'
import React, { useEffect, useMemo, useRef, useState } from 'react'
import { MagicBox } from '@/app/components/base/icons/src/vender/solid/mediaAndDevices'
import { FileZip } from '@/app/components/base/icons/src/vender/solid/files'
import { Github } from '@/app/components/base/icons/src/vender/solid/general'
import InstallFromGitHub from '@/app/components/plugins/install-plugin/install-from-github'
import InstallFromLocalPackage from '@/app/components/plugins/install-plugin/install-from-local-package'
import { usePluginPageContext } from '../context'
import { Group } from '@/app/components/base/icons/src/vender/other'
import Line from '../../marketplace/empty/line'
import { useInstalledPluginList } from '@/service/use-plugins'
import { useTranslation } from 'react-i18next'
import { SUPPORT_INSTALL_LOCAL_FILE_EXTENSIONS } from '@/config'
import { noop } from 'lodash-es'
import { useGlobalPublicStore } from '@/context/global-public-context'
<<<<<<< HEAD
=======

type InstallMethod = {
  icon: React.FC<{ className?: string }>
  text: string
  action: string
}
>>>>>>> 93ba7245

const Empty = () => {
  const { t } = useTranslation()
  const fileInputRef = useRef<HTMLInputElement>(null)
  const [selectedAction, setSelectedAction] = useState<string | null>(null)
  const [selectedFile, setSelectedFile] = useState<File | null>(null)
  const { enable_marketplace, plugin_installation_permission } = useGlobalPublicStore(s => s.systemFeatures)
  const setActiveTab = usePluginPageContext(v => v.setActiveTab)

  const handleFileChange = (event: React.ChangeEvent<HTMLInputElement>) => {
    const file = event.target.files?.[0]
    if (file) {
      setSelectedFile(file)
      setSelectedAction('local')
    }
  }
  const filters = usePluginPageContext(v => v.filters)
  const { data: pluginList } = useInstalledPluginList()

  const text = useMemo(() => {
    if (pluginList?.plugins.length === 0)
      return t('plugin.list.noInstalled')
    if (filters.categories.length > 0 || filters.tags.length > 0 || filters.searchQuery)
      return t('plugin.list.notFound')
  }, [pluginList?.plugins.length, t, filters.categories.length, filters.tags.length, filters.searchQuery])

  const [installMethods, setInstallMethods] = useState<InstallMethod[]>([])
  useEffect(() => {
    const methods = []
    if (enable_marketplace)
      methods.push({ icon: MagicBox, text: t('plugin.source.marketplace'), action: 'marketplace' })

    if (plugin_installation_permission.restrict_to_marketplace_only) {
      setInstallMethods(methods)
    }
    else {
      methods.push({ icon: Github, text: t('plugin.source.github'), action: 'github' })
      methods.push({ icon: FileZip, text: t('plugin.source.local'), action: 'local' })
      setInstallMethods(methods)
    }
  }, [plugin_installation_permission, enable_marketplace, t])

  return (
    <div className='relative z-0 w-full grow'>
      {/* skeleton */}
      <div className='absolute top-0 z-10 grid h-full w-full grid-cols-2 gap-2 overflow-hidden px-12'>
        {Array.from({ length: 20 }).fill(0).map((_, i) => (
          <div key={i} className='h-[100px] rounded-xl bg-components-card-bg' />
        ))}
      </div>
      {/* mask */}
      <div className='absolute z-20 h-full w-full bg-gradient-to-b from-components-panel-bg-transparent to-components-panel-bg' />
      <div className='relative z-30 flex h-full items-center justify-center'>
        <div className='flex flex-col items-center gap-y-3'>
          <div className='relative -z-10 flex h-[52px] w-[52px] items-center justify-center rounded-xl
          border-[1px] border-dashed border-divider-deep bg-components-card-bg shadow-xl shadow-shadow-shadow-5'>
            <Group className='h-5 w-5 text-text-tertiary' />
            <Line className='absolute right-[-1px] top-1/2 -translate-y-1/2' />
            <Line className='absolute left-[-1px] top-1/2 -translate-y-1/2' />
            <Line className='absolute left-1/2 top-0 -translate-x-1/2 -translate-y-1/2 rotate-90' />
            <Line className='absolute left-1/2 top-full -translate-x-1/2 -translate-y-1/2 rotate-90' />
          </div>
          <div className='text-sm font-normal text-text-tertiary'>
            {text}
          </div>
          <div className='flex w-[240px] flex-col'>
            <input
              type='file'
              ref={fileInputRef}
              style={{ display: 'none' }}
              onChange={handleFileChange}
              accept={SUPPORT_INSTALL_LOCAL_FILE_EXTENSIONS}
            />
            <div className='flex w-full flex-col gap-y-1'>
<<<<<<< HEAD
              {[
                ...(
                  (enable_marketplace)
                    ? [{ icon: MagicBox, text: t('plugin.list.source.marketplace'), action: 'marketplace' }]
                    : []
                ),
                { icon: Github, text: t('plugin.list.source.github'), action: 'github' },
                { icon: FileZip, text: t('plugin.list.source.local'), action: 'local' },
              ].map(({ icon: Icon, text, action }) => (
=======
              {installMethods.map(({ icon: Icon, text, action }) => (
>>>>>>> 93ba7245
                <div
                  key={action}
                  className='flex cursor-pointer items-center gap-x-1 rounded-lg border-[0.5px] bg-components-button-secondary-bg
                  px-3 py-2 shadow-xs shadow-shadow-shadow-3 hover:bg-state-base-hover'
                  onClick={() => {
                    if (action === 'local')
                      fileInputRef.current?.click()
                    else if (action === 'marketplace')
                      setActiveTab('discover')
                    else
                      setSelectedAction(action)
                  }}
                >
<<<<<<< HEAD
                  <Icon className="h-4 w-4 text-text-tertiary" />
                  <span className='system-md-regular text-text-secondary'>{text}</span>
=======
                  <Icon className='size-4' />
                  <span className='px-0.5'>{text}</span>
>>>>>>> 93ba7245
                </div>
              ))}
            </div>
          </div>
        </div>
        {selectedAction === 'github' && <InstallFromGitHub
          onSuccess={noop}
          onClose={() => setSelectedAction(null)}
        />}
        {selectedAction === 'local' && selectedFile
          && (<InstallFromLocalPackage
            file={selectedFile}
            onClose={() => setSelectedAction(null)}
            onSuccess={noop}
          />
          )
        }
      </div>
    </div>
  )
}

Empty.displayName = 'Empty'

export default React.memo(Empty)<|MERGE_RESOLUTION|>--- conflicted
+++ resolved
@@ -13,15 +13,12 @@
 import { SUPPORT_INSTALL_LOCAL_FILE_EXTENSIONS } from '@/config'
 import { noop } from 'lodash-es'
 import { useGlobalPublicStore } from '@/context/global-public-context'
-<<<<<<< HEAD
-=======
 
 type InstallMethod = {
   icon: React.FC<{ className?: string }>
   text: string
   action: string
 }
->>>>>>> 93ba7245
 
 const Empty = () => {
   const { t } = useTranslation()
@@ -96,19 +93,7 @@
               accept={SUPPORT_INSTALL_LOCAL_FILE_EXTENSIONS}
             />
             <div className='flex w-full flex-col gap-y-1'>
-<<<<<<< HEAD
-              {[
-                ...(
-                  (enable_marketplace)
-                    ? [{ icon: MagicBox, text: t('plugin.list.source.marketplace'), action: 'marketplace' }]
-                    : []
-                ),
-                { icon: Github, text: t('plugin.list.source.github'), action: 'github' },
-                { icon: FileZip, text: t('plugin.list.source.local'), action: 'local' },
-              ].map(({ icon: Icon, text, action }) => (
-=======
               {installMethods.map(({ icon: Icon, text, action }) => (
->>>>>>> 93ba7245
                 <div
                   key={action}
                   className='flex cursor-pointer items-center gap-x-1 rounded-lg border-[0.5px] bg-components-button-secondary-bg
@@ -122,13 +107,8 @@
                       setSelectedAction(action)
                   }}
                 >
-<<<<<<< HEAD
-                  <Icon className="h-4 w-4 text-text-tertiary" />
-                  <span className='system-md-regular text-text-secondary'>{text}</span>
-=======
                   <Icon className='size-4' />
                   <span className='px-0.5'>{text}</span>
->>>>>>> 93ba7245
                 </div>
               ))}
             </div>
