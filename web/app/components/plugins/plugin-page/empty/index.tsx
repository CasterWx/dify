'use client'
import React, { useEffect, useMemo, useRef, useState } from 'react'
import { MagicBox } from '@/app/components/base/icons/src/vender/solid/mediaAndDevices'
import { FileZip } from '@/app/components/base/icons/src/vender/solid/files'
import { Github } from '@/app/components/base/icons/src/vender/solid/general'
import InstallFromGitHub from '@/app/components/plugins/install-plugin/install-from-github'
import InstallFromLocalPackage from '@/app/components/plugins/install-plugin/install-from-local-package'
import { usePluginPageContext } from '../context'
import { Group } from '@/app/components/base/icons/src/vender/other'
import Line from '../../marketplace/empty/line'
import { useInstalledPluginList } from '@/service/use-plugins'
import { useTranslation } from 'react-i18next'
import { SUPPORT_INSTALL_LOCAL_FILE_EXTENSIONS } from '@/config'
import { noop } from 'lodash-es'
import { useGlobalPublicStore } from '@/context/global-public-context'

type InstallMethod = {
  icon: React.FC<{ className?: string }>
  text: string
  action: string
}

type InstallMethod = {
  icon: React.FC<{ className?: string }>
  text: string
  action: string
}

const Empty = () => {
  const { t } = useTranslation()
  const fileInputRef = useRef<HTMLInputElement>(null)
  const [selectedAction, setSelectedAction] = useState<string | null>(null)
  const [selectedFile, setSelectedFile] = useState<File | null>(null)
  const { enable_marketplace, plugin_installation_permission } = useGlobalPublicStore(s => s.systemFeatures)
  const setActiveTab = usePluginPageContext(v => v.setActiveTab)

  const handleFileChange = (event: React.ChangeEvent<HTMLInputElement>) => {
    const file = event.target.files?.[0]
    if (file) {
      setSelectedFile(file)
      setSelectedAction('local')
    }
  }
  const filters = usePluginPageContext(v => v.filters)
  const { data: pluginList } = useInstalledPluginList()

  const text = useMemo(() => {
    if (pluginList?.plugins.length === 0)
      return t('plugin.list.noInstalled')
    if (filters.categories.length > 0 || filters.tags.length > 0 || filters.searchQuery)
      return t('plugin.list.notFound')
  }, [pluginList?.plugins.length, t, filters.categories.length, filters.tags.length, filters.searchQuery])

  const [installMethods, setInstallMethods] = useState<InstallMethod[]>([])
  useEffect(() => {
    const methods = []
    if (enable_marketplace)
      methods.push({ icon: MagicBox, text: t('plugin.source.marketplace'), action: 'marketplace' })

    if (plugin_installation_permission.restrict_to_marketplace_only) {
      setInstallMethods(methods)
    }
    else {
      methods.push({ icon: Github, text: t('plugin.source.github'), action: 'github' })
      methods.push({ icon: FileZip, text: t('plugin.source.local'), action: 'local' })
      setInstallMethods(methods)
    }
  }, [plugin_installation_permission, enable_marketplace, t])

  return (
    <div className='relative z-0 w-full grow'>
      {/* skeleton */}
      <div className='absolute top-0 z-10 grid h-full w-full grid-cols-2 gap-2 overflow-hidden px-12'>
        {Array.from({ length: 20 }).fill(0).map((_, i) => (
          <div key={i} className='h-[100px] rounded-xl bg-components-card-bg' />
        ))}
      </div>
      {/* mask */}
      <div className='absolute z-20 h-full w-full bg-gradient-to-b from-components-panel-bg-transparent to-components-panel-bg' />
      <div className='relative z-30 flex h-full items-center justify-center'>
        <div className='flex flex-col items-center gap-y-3'>
          <div className='relative -z-10 flex h-[52px] w-[52px] items-center justify-center rounded-xl
          border-[1px] border-dashed border-divider-deep bg-components-card-bg shadow-xl shadow-shadow-shadow-5'>
            <Group className='h-5 w-5 text-text-tertiary' />
            <Line className='absolute right-[-1px] top-1/2 -translate-y-1/2' />
            <Line className='absolute left-[-1px] top-1/2 -translate-y-1/2' />
            <Line className='absolute left-1/2 top-0 -translate-x-1/2 -translate-y-1/2 rotate-90' />
            <Line className='absolute left-1/2 top-full -translate-x-1/2 -translate-y-1/2 rotate-90' />
          </div>
          <div className='text-sm font-normal text-text-tertiary'>
            {text}
          </div>
          <div className='flex w-[240px] flex-col'>
            <input
              type='file'
              ref={fileInputRef}
              style={{ display: 'none' }}
              onChange={handleFileChange}
              accept={SUPPORT_INSTALL_LOCAL_FILE_EXTENSIONS}
            />
            <div className='flex w-full flex-col gap-y-1'>
              {installMethods.map(({ icon: Icon, text, action }) => (
<<<<<<< HEAD
                <div
=======
                <Button
>>>>>>> a6a3a69a
                  key={action}
                  className='flex cursor-pointer items-center gap-x-1 rounded-lg border-[0.5px] bg-components-button-secondary-bg
                  px-3 py-2 shadow-xs shadow-shadow-shadow-3 hover:bg-state-base-hover'
                  onClick={() => {
                    if (action === 'local')
                      fileInputRef.current?.click()
                    else if (action === 'marketplace')
                      setActiveTab('discover')
                    else
                      setSelectedAction(action)
                  }}
                >
                  <Icon className='size-4' />
                  <span className='px-0.5'>{text}</span>
                </div>
              ))}
            </div>
          </div>
        </div>
        {selectedAction === 'github' && <InstallFromGitHub
          onSuccess={noop}
          onClose={() => setSelectedAction(null)}
        />}
        {selectedAction === 'local' && selectedFile
          && (<InstallFromLocalPackage
            file={selectedFile}
            onClose={() => setSelectedAction(null)}
            onSuccess={noop}
          />
          )
        }
      </div>
    </div>
  )
}

Empty.displayName = 'Empty'

export default React.memo(Empty)<|MERGE_RESOLUTION|>--- conflicted
+++ resolved
@@ -13,12 +13,7 @@
 import { SUPPORT_INSTALL_LOCAL_FILE_EXTENSIONS } from '@/config'
 import { noop } from 'lodash-es'
 import { useGlobalPublicStore } from '@/context/global-public-context'
-
-type InstallMethod = {
-  icon: React.FC<{ className?: string }>
-  text: string
-  action: string
-}
+import Button from '@/app/components/base/button'
 
 type InstallMethod = {
   icon: React.FC<{ className?: string }>
@@ -100,11 +95,7 @@
             />
             <div className='flex w-full flex-col gap-y-1'>
               {installMethods.map(({ icon: Icon, text, action }) => (
-<<<<<<< HEAD
-                <div
-=======
                 <Button
->>>>>>> a6a3a69a
                   key={action}
                   className='flex cursor-pointer items-center gap-x-1 rounded-lg border-[0.5px] bg-components-button-secondary-bg
                   px-3 py-2 shadow-xs shadow-shadow-shadow-3 hover:bg-state-base-hover'
@@ -119,7 +110,7 @@
                 >
                   <Icon className='size-4' />
                   <span className='px-0.5'>{text}</span>
-                </div>
+                </Button>
               ))}
             </div>
           </div>
