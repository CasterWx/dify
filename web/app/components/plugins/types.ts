import type { CredentialFormSchemaBase } from '../header/account-setting/model-provider-page/declarations'
import type { ToolCredential } from '@/app/components/tools/types'
import type { Locale } from '@/i18n'
import type { AgentFeature } from '@/app/components/workflow/nodes/agent/types'
export enum PluginType {
  tool = 'tool',
  model = 'model',
  extension = 'extension',
  agent = 'agent-strategy',
}

export enum PluginSource {
  marketplace = 'marketplace',
  github = 'github',
  local = 'package',
  debugging = 'remote',
}

export type PluginToolDeclaration = {
  identity: {
    author: string
    name: string
    description: Record<Locale, string>
    icon: string
    label: Record<Locale, string>
    tags: string[]
  }
  credentials_schema: ToolCredential[] // TODO
}

export type PluginEndpointDeclaration = {
  settings: ToolCredential[]
  endpoints: EndpointItem[]
}

export type EndpointItem = {
  path: string
  method: string
  hidden?: boolean
}

export type EndpointListItem = {
  id: string
  created_at: string
  updated_at: string
  settings: Record<string, any>
  tenant_id: string
  plugin_id: string
  expired_at: string
  declaration: PluginEndpointDeclaration
  name: string
  enabled: boolean
  url: string
  hook_id: string
}

export type PluginDeclarationMeta = {
  version: string
  minimum_dify_version?: string
}

// Plugin manifest
export type PluginDeclaration = {
  plugin_unique_identifier: string
  version: string
  author: string
  icon: string
  name: string
  category: PluginType
  label: Record<Locale, string>
  description: Record<Locale, string>
  created_at: string
  resource: any // useless in frontend
  plugins: any // useless in frontend
  verified: boolean
  endpoint: PluginEndpointDeclaration
  tool: PluginToolDeclaration
  model: any
  tags: string[]
  agent_strategy: any
  meta: PluginDeclarationMeta
}

export type PluginManifestInMarket = {
  plugin_unique_identifier: string
  name: string
  org: string
  icon: string
  label: Record<Locale, string>
  category: PluginType
  version: string // combine the other place to it
  latest_version: string
  brief: Record<Locale, string>
  introduction: string
  verified: boolean
  install_count: number
  badges: string[],
  verification: {
    authorized_category: 'langgenius' | 'partner' | 'community'
<<<<<<< HEAD
  }
=======
  },
  from: Dependency['type']
>>>>>>> a6a3a69a
}

export type PluginDetail = {
  id: string
  created_at: string
  updated_at: string
  name: string
  plugin_id: string
  plugin_unique_identifier: string
  declaration: PluginDeclaration
  installation_id: string
  tenant_id: string
  endpoints_setups: number
  endpoints_active: number
  version: string
  latest_version: string
  latest_unique_identifier: string
  source: PluginSource
  meta?: MetaData
}

export type PluginInfoFromMarketPlace = {
  category: PluginType
  latest_package_identifier: string
  latest_version: string
}

export type Plugin = {
  type: 'plugin' | 'bundle' | 'model' | 'extension' | 'tool' | 'agent_strategy'
  org: string
  author?: string
  name: string
  plugin_id: string
  version: string
  latest_version: string
  latest_package_identifier: string
  icon: string
  verified: boolean
  label: Record<Locale, string>
  brief: Record<Locale, string>
  description: Record<Locale, string>
  // Repo readme.md content
  introduction: string
  repository: string
  category: PluginType
  install_count: number
  endpoint: {
    settings: CredentialFormSchemaBase[]
  }
  tags: { name: string }[]
  badges: string[],
  verification: {
    authorized_category: 'langgenius' | 'partner' | 'community'
<<<<<<< HEAD
  }
=======
  },
  from: Dependency['type']
>>>>>>> a6a3a69a
}

export enum PermissionType {
  everyone = 'everyone',
  admin = 'admins',
  noOne = 'noone',
}

export type Permissions = {
  install_permission: PermissionType
  debug_permission: PermissionType
}

export type UpdateFromMarketPlacePayload = {
  category: PluginType
  originalPackageInfo: {
    id: string
    payload: PluginDeclaration
  },
  targetPackageInfo: {
    id: string
    version: string
  }
}

export type UpdateFromGitHubPayload = {
  originalPackageInfo: {
    id: string
    repo: string
    version: string
    package: string
    releases: GitHubRepoReleaseResponse[]
  }
}

export type UpdatePluginPayload = {
  type: PluginSource
  category: PluginType
  marketPlace?: UpdateFromMarketPlacePayload
  github?: UpdateFromGitHubPayload
}

export type UpdatePluginModalType = UpdatePluginPayload & {
  onCancel: () => void
  onSave: () => void
}

export enum InstallStepFromGitHub {
  setUrl = 'url',
  selectPackage = 'selecting',
  readyToInstall = 'readyToInstall',
  uploadFailed = 'uploadFailed',
  installed = 'installed',
  installFailed = 'failed',
}

export type InstallState = {
  step: InstallStepFromGitHub
  repoUrl: string
  selectedVersion: string
  selectedPackage: string
  releases: GitHubRepoReleaseResponse[]
}

export type GitHubUrlInfo = {
  isValid: boolean
  owner?: string
  repo?: string
}

// endpoint
export type EndpointOperationResponse = {
  result: 'success' | 'error'
}

export type EndpointsResponse = {
  endpoints: EndpointListItem[]
  has_more: boolean
  limit: number
  total: number
  page: number
}
export type UpdateEndpointRequest = {
  endpoint_id: string
  settings: Record<string, any>
  name: string
}

export enum InstallStep {
  uploading = 'uploading',
  uploadFailed = 'uploadFailed',
  readyToInstall = 'readyToInstall',
  installing = 'installing',
  installed = 'installed',
  installFailed = 'failed',
}

export type GitHubAsset = {
  id: number
  name: string
  browser_download_url: string
}

export type GitHubRepoReleaseResponse = {
  tag_name: string
  assets: GitHubAsset[]
}

export type InstallPackageResponse = {
  plugin_unique_identifier: string
  all_installed: boolean
  task_id: string
}

export type InstallStatusResponse = {
  success: boolean,
  isFromMarketPlace?: boolean
}

export type updatePackageResponse = {
  all_installed: boolean
  task_id: string
}

export type uploadGitHubResponse = {
  unique_identifier: string
  manifest: PluginDeclaration
}

export type DebugInfo = {
  key: string
  host: string
  port: number
}

export enum TaskStatus {
  running = 'running',
  success = 'success',
  failed = 'failed',
}

export type PluginStatus = {
  plugin_unique_identifier: string
  plugin_id: string
  status: TaskStatus
  message: string
  icon: string
  labels: Record<Locale, string>
  taskId: string
}

export type PluginTask = {
  id: string
  created_at: string
  updated_at: string
  status: string
  total_plugins: number
  completed_plugins: number
  plugins: PluginStatus[]
}

export type TaskStatusResponse = {
  task: PluginTask
}

export type PluginTasksResponse = {
  tasks: PluginTask[]
}

export type MetaData = {
  repo: string
  version: string
  package: string
}

export type InstalledPluginListResponse = {
  plugins: PluginDetail[]
}

export type InstalledPluginListWithTotalResponse = {
  plugins: PluginDetail[]
  total: number
}

export type InstalledLatestVersionResponse = {
  versions: {
    [plugin_id: string]: {
      unique_identifier: string
      version: string
    } | null
  }
}

export type UninstallPluginResponse = {
  success: boolean
}

export type PluginsFromMarketplaceResponse = {
  plugins: Plugin[]
  bundles?: Plugin[]
  total: number
}
export type PluginsFromMarketplaceByInfoResponse = {
  list: {
    plugin: Plugin
    version: {
      plugin_name: string
      plugin_org: string
      unique_identifier: string
    }
  }[]
}

export type GitHubItemAndMarketPlaceDependency = {
  type: 'github' | 'marketplace' | 'package'
  value: {
    repo?: string
    version?: string // from app DSL
    package?: string // from app DSL
    release?: string // from local package. same to the version
    packages?: string // from local package. same to the package
    github_plugin_unique_identifier?: string
    marketplace_plugin_unique_identifier?: string
    plugin_unique_identifier?: string
  }
}

export type PackageDependency = {
  type: 'github' | 'marketplace' | 'package'
  value: {
    unique_identifier: string
    manifest: PluginDeclaration
  }
}

export type Dependency = GitHubItemAndMarketPlaceDependency | PackageDependency

export type Version = {
  plugin_org: string
  plugin_name: string
  version: string
  file_name: string
  checksum: string
  created_at: string
  unique_identifier: string
}

export type VersionListResponse = {
  versions: Version[]
}

export type VersionInfo = {
  installedId: string, // use to uninstall
  installedVersion: string,
  uniqueIdentifier: string
}

export type VersionProps = {
  hasInstalled: boolean
  installedVersion?: string
  toInstallVersion: string
}

export type StrategyParamItem = {
  name: string
  label: Record<Locale, string>
  help: Record<Locale, string>
  placeholder: Record<Locale, string>
  type: string
  scope: string
  required: boolean
  default: any
  options: any[]
  template: {
    enabled: boolean
  },
  auto_generate: {
    type: string
  }
}

export type StrategyDetail = {
  identity: {
    author: string
    name: string
    icon: string
    label: Record<Locale, string>
    provider: string
  },
  parameters: StrategyParamItem[]
  description: Record<Locale, string>
  output_schema: Record<string, any>
  features: AgentFeature[]
}

export type StrategyDeclaration = {
  identity: {
    author: string
    name: string
    description: Record<Locale, string>
    icon: string
    label: Record<Locale, string>
    tags: string[]
  },
  plugin_id: string
  strategies: StrategyDetail[]
}

export type StrategyPluginDetail = {
  provider: string
  plugin_unique_identifier: string
  plugin_id: string
  declaration: StrategyDeclaration
}<|MERGE_RESOLUTION|>--- conflicted
+++ resolved
@@ -97,12 +97,8 @@
   badges: string[],
   verification: {
     authorized_category: 'langgenius' | 'partner' | 'community'
-<<<<<<< HEAD
-  }
-=======
   },
   from: Dependency['type']
->>>>>>> a6a3a69a
 }
 
 export type PluginDetail = {
@@ -156,12 +152,8 @@
   badges: string[],
   verification: {
     authorized_category: 'langgenius' | 'partner' | 'community'
-<<<<<<< HEAD
-  }
-=======
   },
   from: Dependency['type']
->>>>>>> a6a3a69a
 }
 
 export enum PermissionType {
