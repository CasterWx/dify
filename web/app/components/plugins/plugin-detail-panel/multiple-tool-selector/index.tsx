import React from 'react'
import { useTranslation } from 'react-i18next'
import {
  RiAddLine,
  RiQuestionLine,
} from '@remixicon/react'
import ToolSelector from '@/app/components/plugins/plugin-detail-panel/tool-selector'
import ActionButton from '@/app/components/base/action-button'
import Tooltip from '@/app/components/base/tooltip'
import Divider from '@/app/components/base/divider'
import type { ToolValue } from '@/app/components/workflow/block-selector/types'
import type { Node } from 'reactflow'
import type { NodeOutPutVar } from '@/app/components/workflow/types'
import cn from '@/utils/classnames'
import { ArrowDownRoundFill } from '@/app/components/base/icons/src/vender/solid/general'
import { useAllMCPTools } from '@/service/use-tools'

type Props = {
  disabled?: boolean
  value: ToolValue[]
  label: string
  required?: boolean
  tooltip?: any
  supportCollapse?: boolean
  scope?: string
  onChange: (value: ToolValue[]) => void
  nodeOutputVars: NodeOutPutVar[],
  availableNodes: Node[],
  nodeId?: string
  canChooseMCPTool?: boolean
}

const MultipleToolSelector = ({
  disabled,
  value = [],
  label,
  required,
  tooltip,
  supportCollapse,
  scope,
  onChange,
  nodeOutputVars,
  availableNodes,
  nodeId,
  canChooseMCPTool,
}: Props) => {
  const { t } = useTranslation()
    const { data: mcpTools } = useAllMCPTools()
  const enabledCount = value.filter((item) => {
    const isMCPTool = mcpTools?.find(tool => tool.id === item.provider_name)
    if(isMCPTool)
      return item.enabled && canChooseMCPTool
    return item.enabled
  }).length
  // collapse control
  const [collapse, setCollapse] = React.useState(false)
  const handleCollapse = () => {
    if (supportCollapse)
      setCollapse(!collapse)
  }

  // add tool
  const [open, setOpen] = React.useState(false)
  const [panelShowState, setPanelShowState] = React.useState(true)
  const handleAdd = (val: ToolValue) => {
    const newValue = [...value, val]
    // deduplication
    const deduplication = newValue.reduce((acc, cur) => {
      if (!acc.find(item => item.provider_name === cur.provider_name && item.tool_name === cur.tool_name))
        acc.push(cur)
      return acc
    }, [] as ToolValue[])
    // update value
    onChange(deduplication)
    setOpen(false)
  }

  const handleAddMultiple = (val: ToolValue[]) => {
    const newValue = [...value, ...val]
    // deduplication
    const deduplication = newValue.reduce((acc, cur) => {
      if (!acc.find(item => item.provider_name === cur.provider_name && item.tool_name === cur.tool_name))
        acc.push(cur)
      return acc
    }, [] as ToolValue[])
    // update value
    onChange(deduplication)
    setOpen(false)
  }

  // delete tool
  const handleDelete = (index: number) => {
    const newValue = [...value]
    newValue.splice(index, 1)
    onChange(newValue)
  }

  // configure tool
  const handleConfigure = (val: ToolValue, index: number) => {
    const newValue = [...value]
    newValue[index] = val
    onChange(newValue)
  }

  return (
    <>
      <div className='mb-1 flex items-center'>
        <div
          className={cn('relative flex grow items-center gap-0.5', supportCollapse && 'cursor-pointer')}
          onClick={handleCollapse}
        >
          <div className='system-sm-semibold-uppercase flex h-6 items-center text-text-secondary'>{label}</div>
          {required && <div className='text-red-500'>*</div>}
          {tooltip && (
            <Tooltip
              popupContent={tooltip}
              needsDelay
            >
              <div><RiQuestionLine className='h-3.5 w-3.5 text-text-quaternary hover:text-text-tertiary' /></div>
            </Tooltip>
          )}
          {supportCollapse && (
            <ArrowDownRoundFill
              className={cn(
                'h-4 w-4 cursor-pointer text-text-quaternary group-hover/collapse:text-text-secondary',
                collapse && 'rotate-[270deg]',
              )}
            />
          )}
        </div>
        {value.length > 0 && (
          <>
            <div className='system-xs-medium flex items-center gap-1 text-text-tertiary'>
              <span>{`${enabledCount}/${value.length}`}</span>
              <span>{t('appDebug.agent.tools.enabled')}</span>
            </div>
            <Divider type='vertical' className='ml-3 mr-1 h-3' />
          </>
        )}
        {!disabled && (
          <ActionButton className='mx-1' onClick={() => {
            setOpen(!open)
            setPanelShowState(true)
          }}>
            <RiAddLine className='h-4 w-4' />
          </ActionButton>
        )}
      </div>
      {!collapse && (
        <>
          <ToolSelector
            nodeId={nodeId}
            nodeOutputVars={nodeOutputVars}
            availableNodes={availableNodes}
            scope={scope}
            value={undefined}
            selectedTools={value}
            onSelect={handleAdd}
            onSelectMultiple={handleAddMultiple}
            controlledState={open}
            onControlledStateChange={setOpen}
            trigger={
              <div className=''></div>
            }
            panelShowState={panelShowState}
            onPanelShowStateChange={setPanelShowState}
<<<<<<< HEAD
            canChooseMCPTool={canChooseMCPTool}
=======
            isEdit={false}
>>>>>>> 35370881
          />
          {value.length === 0 && (
            <div className='system-xs-regular flex justify-center rounded-[10px] bg-background-section p-3 text-text-tertiary'>{t('plugin.detailPanel.toolSelector.empty')}</div>
          )}
          {value.length > 0 && value.map((item, index) => (
            <div className='mb-1' key={index}>
              <ToolSelector
                nodeId={nodeId}
                nodeOutputVars={nodeOutputVars}
                availableNodes={availableNodes}
                scope={scope}
                value={item}
                selectedTools={value}
                onSelect={item => handleConfigure(item, index)}
                onSelectMultiple={handleAddMultiple}
                onDelete={() => handleDelete(index)}
                supportEnableSwitch
<<<<<<< HEAD
                canChooseMCPTool={canChooseMCPTool}
=======
                isEdit
>>>>>>> 35370881
              />
            </div>
          ))}
        </>
      )}
    </>
  )
}

export default MultipleToolSelector<|MERGE_RESOLUTION|>--- conflicted
+++ resolved
@@ -164,11 +164,8 @@
             }
             panelShowState={panelShowState}
             onPanelShowStateChange={setPanelShowState}
-<<<<<<< HEAD
             canChooseMCPTool={canChooseMCPTool}
-=======
             isEdit={false}
->>>>>>> 35370881
           />
           {value.length === 0 && (
             <div className='system-xs-regular flex justify-center rounded-[10px] bg-background-section p-3 text-text-tertiary'>{t('plugin.detailPanel.toolSelector.empty')}</div>
@@ -186,11 +183,8 @@
                 onSelectMultiple={handleAddMultiple}
                 onDelete={() => handleDelete(index)}
                 supportEnableSwitch
-<<<<<<< HEAD
                 canChooseMCPTool={canChooseMCPTool}
-=======
                 isEdit
->>>>>>> 35370881
               />
             </div>
           ))}
