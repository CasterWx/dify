--- conflicted
+++ resolved
@@ -19,21 +19,14 @@
 import MCPList from './mcp'
 import { useAllToolProviders } from '@/service/use-tools'
 import { useInstalledPluginList, useInvalidateInstalledPluginList } from '@/service/use-plugins'
-<<<<<<< HEAD
 import { useGlobalPublicStore } from '@/context/global-public-context'
-=======
 import { useOAuthCallback } from '@/hooks/use-oauth'
->>>>>>> 81ea5f1b
 
 const ProviderList = () => {
   const { t } = useTranslation()
   const { enable_marketplace } = useGlobalPublicStore(s => s.systemFeatures)
   const containerRef = useRef<HTMLDivElement>(null)
-<<<<<<< HEAD
-=======
-  const { enable_marketplace } = useAppContextSelector(s => s.systemFeatures)
   useOAuthCallback()
->>>>>>> 81ea5f1b
 
   const searchParams = useSearchParams()
   const authCode = searchParams.get('code') || ''
