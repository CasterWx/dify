'use client'
import type { FC } from 'react'
import React, { useCallback, useEffect, useRef, useState } from 'react'
import { useTranslation } from 'react-i18next'
import {
  RiBookmark3Line,
  RiErrorWarningFill,
} from '@remixicon/react'
import { useBoolean } from 'ahooks'
import { usePathname, useRouter, useSearchParams } from 'next/navigation'
import TabHeader from '../../base/tab-header'
import { checkOrSetAccessToken } from '../utils'
<<<<<<< HEAD
import AppUnavailable from '../../base/app-unavailable'
import s from './style.module.css'
import RunBatch from './run-batch'
import ResDownload from './run-batch/res-download'
import MenuDropdown from './menu-dropdown'
import cn from '@/utils/classnames'
=======
import MenuDropdown from './menu-dropdown'
import RunBatch from './run-batch'
import ResDownload from './run-batch/res-download'
import AppUnavailable from '../../base/app-unavailable'
>>>>>>> 5e2cde6f
import useBreakpoints, { MediaType } from '@/hooks/use-breakpoints'
import RunOnce from '@/app/components/share/text-generation/run-once'
import { fetchSavedMessage as doFetchSavedMessage, fetchAppInfo, fetchAppParams, removeMessage, saveMessage } from '@/service/share'
import type { SiteInfo } from '@/models/share'
import type {
  MoreLikeThisConfig,
  PromptConfig,
  SavedMessage,
  TextToSpeechConfig,
} from '@/models/debug'
import AppIcon from '@/app/components/base/app-icon'
import Badge from '@/app/components/base/badge'
import { changeLanguage } from '@/i18n/i18next-config'
import Loading from '@/app/components/base/loading'
import { userInputsFormToPromptVariables } from '@/utils/model-config'
import Res from '@/app/components/share/text-generation/result'
import SavedItems from '@/app/components/app/text-generate/saved-items'
import type { InstalledApp } from '@/models/explore'
import { DEFAULT_VALUE_MAX_LEN, appDefaultIconBackground } from '@/config'
import Toast from '@/app/components/base/toast'
import type { VisionFile, VisionSettings } from '@/types/app'
import { Resolution, TransferMethod } from '@/types/app'
import { useAppFavicon } from '@/hooks/use-app-favicon'
<<<<<<< HEAD
import { useGetAppAccessMode, useGetUserCanAccessApp } from '@/service/access-control'
import { AccessMode } from '@/models/access-control'
=======
import DifyLogo from '@/app/components/base/logo/dify-logo'
import cn from '@/utils/classnames'
import { useGetAppAccessMode, useGetUserCanAccessApp } from '@/service/access-control'
import { AccessMode } from '@/models/access-control'
import { useGlobalPublicStore } from '@/context/global-public-context'
import useDocumentTitle from '@/hooks/use-document-title'
>>>>>>> 5e2cde6f

const GROUP_SIZE = 5 // to avoid RPM(Request per minute) limit. The group task finished then the next group.
enum TaskStatus {
  pending = 'pending',
  running = 'running',
  completed = 'completed',
  failed = 'failed',
}

type TaskParam = {
  inputs: Record<string, any>
}

type Task = {
  id: number
  status: TaskStatus
  params: TaskParam
}

export type IMainProps = {
  isInstalledApp?: boolean
  installedAppInfo?: InstalledApp
  isWorkflow?: boolean
}

const TextGeneration: FC<IMainProps> = ({
  isInstalledApp = false,
  installedAppInfo,
  isWorkflow = false,
}) => {
  const { notify } = Toast

  const { t } = useTranslation()
  const media = useBreakpoints()
  const isPC = media === MediaType.pc

  const searchParams = useSearchParams()
  const mode = searchParams.get('mode') || 'create'
  const [currentTab, setCurrentTab] = useState<string>(['create', 'batch'].includes(mode) ? mode : 'create')

  const router = useRouter()
  const pathname = usePathname()
  useEffect(() => {
    const params = new URLSearchParams(searchParams)
    if (params.has('mode')) {
      params.delete('mode')
      router.replace(`${pathname}?${params.toString()}`)
    }
    // eslint-disable-next-line react-hooks/exhaustive-deps
  }, [])

  // Notice this situation isCallBatchAPI but not in batch tab
  const [isCallBatchAPI, setIsCallBatchAPI] = useState(false)
  const isInBatchTab = currentTab === 'batch'
  const [inputs, doSetInputs] = useState<Record<string, any>>({})
  const inputsRef = useRef(inputs)
  const setInputs = useCallback((newInputs: Record<string, any>) => {
    doSetInputs(newInputs)
    inputsRef.current = newInputs
  }, [])
  const systemFeatures = useGlobalPublicStore(s => s.systemFeatures)
  const [appId, setAppId] = useState<string>('')
  const [siteInfo, setSiteInfo] = useState<SiteInfo | null>(null)
  const [customConfig, setCustomConfig] = useState<Record<string, any> | null>(null)
  const [promptConfig, setPromptConfig] = useState<PromptConfig | null>(null)
  const [moreLikeThisConfig, setMoreLikeThisConfig] = useState<MoreLikeThisConfig | null>(null)
  const [textToSpeechConfig, setTextToSpeechConfig] = useState<TextToSpeechConfig | null>(null)

<<<<<<< HEAD
  const { isPending: isGettingAccessMode, data: appAccessMode } = useGetAppAccessMode({ appId, isInstalledApp })
  const { isPending: isCheckingPermission, data: userCanAccessResult } = useGetUserCanAccessApp({ appId, isInstalledApp })
=======
  const { isPending: isGettingAccessMode, data: appAccessMode } = useGetAppAccessMode({
    appId,
    isInstalledApp,
    enabled: systemFeatures.webapp_auth.enabled,
  })
  const { isPending: isCheckingPermission, data: userCanAccessResult } = useGetUserCanAccessApp({
    appId,
    isInstalledApp,
    enabled: systemFeatures.webapp_auth.enabled,
  })
>>>>>>> 5e2cde6f

  // save message
  const [savedMessages, setSavedMessages] = useState<SavedMessage[]>([])
  const fetchSavedMessage = async () => {
    const res: any = await doFetchSavedMessage(isInstalledApp, installedAppInfo?.id)
    setSavedMessages(res.data)
  }
  const handleSaveMessage = async (messageId: string) => {
    await saveMessage(messageId, isInstalledApp, installedAppInfo?.id)
    notify({ type: 'success', message: t('common.api.saved') })
    fetchSavedMessage()
  }
  const handleRemoveSavedMessage = async (messageId: string) => {
    await removeMessage(messageId, isInstalledApp, installedAppInfo?.id)
    notify({ type: 'success', message: t('common.api.remove') })
    fetchSavedMessage()
  }

  // send message task
  const [controlSend, setControlSend] = useState(0)
  const [controlStopResponding, setControlStopResponding] = useState(0)
  const [visionConfig, setVisionConfig] = useState<VisionSettings>({
    enabled: false,
    number_limits: 2,
    detail: Resolution.low,
    transfer_methods: [TransferMethod.local_file],
  })
  const [completionFiles, setCompletionFiles] = useState<VisionFile[]>([])

  const handleSend = () => {
    setIsCallBatchAPI(false)
    setControlSend(Date.now())

    // eslint-disable-next-line ts/no-use-before-define
    setAllTaskList([]) // clear batch task running status

    // eslint-disable-next-line ts/no-use-before-define
    showResultPanel()
  }

  const [controlRetry, setControlRetry] = useState(0)
  const handleRetryAllFailedTask = () => {
    setControlRetry(Date.now())
  }
  const [allTaskList, doSetAllTaskList] = useState<Task[]>([])
  const allTaskListRef = useRef<Task[]>([])
  const getLatestTaskList = () => allTaskListRef.current
  const setAllTaskList = (taskList: Task[]) => {
    doSetAllTaskList(taskList)
    allTaskListRef.current = taskList
  }
  const pendingTaskList = allTaskList.filter(task => task.status === TaskStatus.pending)
  const noPendingTask = pendingTaskList.length === 0
  const showTaskList = allTaskList.filter(task => task.status !== TaskStatus.pending)
  const [currGroupNum, doSetCurrGroupNum] = useState(0)
  const currGroupNumRef = useRef(0)
  const setCurrGroupNum = (num: number) => {
    doSetCurrGroupNum(num)
    currGroupNumRef.current = num
  }
  const getCurrGroupNum = () => {
    return currGroupNumRef.current
  }
  const allSuccessTaskList = allTaskList.filter(task => task.status === TaskStatus.completed)
  const allFailedTaskList = allTaskList.filter(task => task.status === TaskStatus.failed)
  const allTasksFinished = allTaskList.every(task => task.status === TaskStatus.completed)
  const allTasksRun = allTaskList.every(task => [TaskStatus.completed, TaskStatus.failed].includes(task.status))
  const [batchCompletionRes, doSetBatchCompletionRes] = useState<Record<string, string>>({})
  const batchCompletionResRef = useRef<Record<string, string>>({})
  const setBatchCompletionRes = (res: Record<string, string>) => {
    doSetBatchCompletionRes(res)
    batchCompletionResRef.current = res
  }
  const getBatchCompletionRes = () => batchCompletionResRef.current
  const exportRes = allTaskList.map((task) => {
    const batchCompletionResLatest = getBatchCompletionRes()
    const res: Record<string, string> = {}
    const { inputs } = task.params
    promptConfig?.prompt_variables.forEach((v) => {
      res[v.name] = inputs[v.key]
    })
    let result = batchCompletionResLatest[task.id]
    // task might return multiple fields, should marshal object to string
    if (typeof batchCompletionResLatest[task.id] === 'object')
      result = JSON.stringify(result)

    res[t('share.generation.completionResult')] = result
    return res
  })
  const checkBatchInputs = (data: string[][]) => {
    if (!data || data.length === 0) {
      notify({ type: 'error', message: t('share.generation.errorMsg.empty') })
      return false
    }
    const headerData = data[0]
    let isMapVarName = true
    promptConfig?.prompt_variables.forEach((item, index) => {
      if (!isMapVarName)
        return

      if (item.name !== headerData[index])
        isMapVarName = false
    })

    if (!isMapVarName) {
      notify({ type: 'error', message: t('share.generation.errorMsg.fileStructNotMatch') })
      return false
    }

    let payloadData = data.slice(1)
    if (payloadData.length === 0) {
      notify({ type: 'error', message: t('share.generation.errorMsg.atLeastOne') })
      return false
    }

    // check middle empty line
    const allEmptyLineIndexes = payloadData.filter(item => item.every(i => i === '')).map(item => payloadData.indexOf(item))
    if (allEmptyLineIndexes.length > 0) {
      let hasMiddleEmptyLine = false
      let startIndex = allEmptyLineIndexes[0] - 1
      allEmptyLineIndexes.forEach((index) => {
        if (hasMiddleEmptyLine)
          return

        if (startIndex + 1 !== index) {
          hasMiddleEmptyLine = true
          return
        }
        startIndex++
      })

      if (hasMiddleEmptyLine) {
        notify({ type: 'error', message: t('share.generation.errorMsg.emptyLine', { rowIndex: startIndex + 2 }) })
        return false
      }
    }

    // check row format
    payloadData = payloadData.filter(item => !item.every(i => i === ''))
    // after remove empty rows in the end, checked again
    if (payloadData.length === 0) {
      notify({ type: 'error', message: t('share.generation.errorMsg.atLeastOne') })
      return false
    }
    let errorRowIndex = 0
    let requiredVarName = ''
    let moreThanMaxLengthVarName = ''
    let maxLength = 0
    payloadData.forEach((item, index) => {
      if (errorRowIndex !== 0)
        return

      promptConfig?.prompt_variables.forEach((varItem, varIndex) => {
        if (errorRowIndex !== 0)
          return
        if (varItem.type === 'string') {
          const maxLen = varItem.max_length || DEFAULT_VALUE_MAX_LEN
          if (item[varIndex].length > maxLen) {
            moreThanMaxLengthVarName = varItem.name
            maxLength = maxLen
            errorRowIndex = index + 1
            return
          }
        }
        if (!varItem.required)
          return

        if (item[varIndex].trim() === '') {
          requiredVarName = varItem.name
          errorRowIndex = index + 1
        }
      })
    })

    if (errorRowIndex !== 0) {
      if (requiredVarName)
        notify({ type: 'error', message: t('share.generation.errorMsg.invalidLine', { rowIndex: errorRowIndex + 1, varName: requiredVarName }) })

      if (moreThanMaxLengthVarName)
        notify({ type: 'error', message: t('share.generation.errorMsg.moreThanMaxLengthLine', { rowIndex: errorRowIndex + 1, varName: moreThanMaxLengthVarName, maxLength }) })

      return false
    }
    return true
  }
  const handleRunBatch = (data: string[][]) => {
    if (!checkBatchInputs(data))
      return
    if (!allTasksFinished) {
      notify({ type: 'info', message: t('appDebug.errorMessage.waitForBatchResponse') })
      return
    }

    const payloadData = data.filter(item => !item.every(i => i === '')).slice(1)
    const varLen = promptConfig?.prompt_variables.length || 0
    setIsCallBatchAPI(true)
    const allTaskList: Task[] = payloadData.map((item, i) => {
      const inputs: Record<string, any> = {}
      if (varLen > 0) {
        item.slice(0, varLen).forEach((input, index) => {
          const varSchema = promptConfig?.prompt_variables[index]
          inputs[varSchema?.key as string] = input
          if (!input) {
            if (varSchema?.type === 'string' || varSchema?.type === 'paragraph')
              inputs[varSchema?.key as string] = ''
            else
              inputs[varSchema?.key as string] = undefined
          }
        })
      }
      return {
        id: i + 1,
        status: i < GROUP_SIZE ? TaskStatus.running : TaskStatus.pending,
        params: {
          inputs,
        },
      }
    })
    setAllTaskList(allTaskList)
    setCurrGroupNum(0)
    setControlSend(Date.now())
    // clear run once task status
    setControlStopResponding(Date.now())

    // eslint-disable-next-line ts/no-use-before-define
    showResultPanel()
  }
  const handleCompleted = (completionRes: string, taskId?: number, isSuccess?: boolean) => {
    const allTaskListLatest = getLatestTaskList()
    const batchCompletionResLatest = getBatchCompletionRes()
    const pendingTaskList = allTaskListLatest.filter(task => task.status === TaskStatus.pending)
    const runTasksCount = 1 + allTaskListLatest.filter(task => [TaskStatus.completed, TaskStatus.failed].includes(task.status)).length
    const needToAddNextGroupTask = (getCurrGroupNum() !== runTasksCount) && pendingTaskList.length > 0 && (runTasksCount % GROUP_SIZE === 0 || (allTaskListLatest.length - runTasksCount < GROUP_SIZE))
    // avoid add many task at the same time
    if (needToAddNextGroupTask)
      setCurrGroupNum(runTasksCount)

    const nextPendingTaskIds = needToAddNextGroupTask ? pendingTaskList.slice(0, GROUP_SIZE).map(item => item.id) : []
    const newAllTaskList = allTaskListLatest.map((item) => {
      if (item.id === taskId) {
        return {
          ...item,
          status: isSuccess ? TaskStatus.completed : TaskStatus.failed,
        }
      }
      if (needToAddNextGroupTask && nextPendingTaskIds.includes(item.id)) {
        return {
          ...item,
          status: TaskStatus.running,
        }
      }
      return item
    })
    setAllTaskList(newAllTaskList)
    if (taskId) {
      setBatchCompletionRes({
        ...batchCompletionResLatest,
        [`${taskId}`]: completionRes,
      })
    }
  }

  const fetchInitData = async () => {
    if (!isInstalledApp)
      await checkOrSetAccessToken()

    return Promise.all([
      isInstalledApp
        ? {
          app_id: installedAppInfo?.id,
          site: {
            title: installedAppInfo?.app.name,
            prompt_public: false,
            copyright: '',
            icon: installedAppInfo?.app.icon,
            icon_background: installedAppInfo?.app.icon_background,
          },
          plan: 'basic',
        }
        : fetchAppInfo(),
      fetchAppParams(isInstalledApp, installedAppInfo?.id),
      !isWorkflow
        ? fetchSavedMessage()
        : {},
    ])
  }

  useEffect(() => {
    (async () => {
      const [appData, appParams]: any = await fetchInitData()
      const { app_id: appId, site: siteInfo, custom_config } = appData
      setAppId(appId)
      setSiteInfo(siteInfo as SiteInfo)
      setCustomConfig(custom_config)
      changeLanguage(siteInfo.default_language)

      const { user_input_form, more_like_this, file_upload, text_to_speech }: any = appParams
      setVisionConfig({
        // legacy of image upload compatible
        ...file_upload,
        transfer_methods: file_upload.allowed_file_upload_methods || file_upload.allowed_upload_methods,
        // legacy of image upload compatible
        image_file_size_limit: appParams?.system_parameters?.image_file_size_limit,
        fileUploadConfig: appParams?.system_parameters,
      })
      const prompt_variables = userInputsFormToPromptVariables(user_input_form)
      setPromptConfig({
        prompt_template: '', // placeholder for future
        prompt_variables,
      } as PromptConfig)
      setMoreLikeThisConfig(more_like_this)
      setTextToSpeechConfig(text_to_speech)
    })()
  }, [])

  // Can Use metadata(https://beta.nextjs.org/docs/api-reference/metadata) to set title. But it only works in server side client.
  useDocumentTitle(siteInfo?.title || t('share.generation.title'))

  useAppFavicon({
    enable: !isInstalledApp,
    icon_type: siteInfo?.icon_type,
    icon: siteInfo?.icon,
    icon_background: siteInfo?.icon_background,
    icon_url: siteInfo?.icon_url,
  })

  const [isShowResultPanel, { setTrue: doShowResultPanel, setFalse: hideResultPanel }] = useBoolean(false)
  const showResultPanel = () => {
    // fix: useClickAway hideResSidebar will close sidebar
    setTimeout(() => {
      doShowResultPanel()
    }, 0)
  }
  const [resultExisted, setResultExisted] = useState(false)

  const renderRes = (task?: Task) => (<Res
    key={task?.id}
    isWorkflow={isWorkflow}
    isCallBatchAPI={isCallBatchAPI}
    isPC={isPC}
    isMobile={!isPC}
    isInstalledApp={isInstalledApp}
    installedAppInfo={installedAppInfo}
    isError={task?.status === TaskStatus.failed}
    promptConfig={promptConfig}
    moreLikeThisEnabled={!!moreLikeThisConfig?.enabled}
    inputs={isCallBatchAPI ? (task as Task).params.inputs : inputs}
    controlSend={controlSend}
    controlRetry={task?.status === TaskStatus.failed ? controlRetry : 0}
    controlStopResponding={controlStopResponding}
    onShowRes={showResultPanel}
    handleSaveMessage={handleSaveMessage}
    taskId={task?.id}
    onCompleted={handleCompleted}
    visionConfig={visionConfig}
    completionFiles={completionFiles}
    isShowTextToSpeech={!!textToSpeechConfig?.enabled}
    siteInfo={siteInfo}
    onRunStart={() => setResultExisted(true)}
  />)

  const renderBatchRes = () => {
    return (showTaskList.map(task => renderRes(task)))
  }

  const renderResWrap = (
    <div
      className={cn(
        'relative flex h-full flex-col',
        !isPC && 'h-[calc(100vh_-_36px)] rounded-t-2xl shadow-lg backdrop-blur-sm',
        !isPC
          ? isShowResultPanel
            ? 'bg-background-default-burn'
            : 'border-t-[0.5px] border-divider-regular bg-components-panel-bg'
          : 'bg-chatbot-bg',
      )}
    >
      {isCallBatchAPI && (
        <div className={cn(
          'flex shrink-0 items-center justify-between px-14 pb-2 pt-9',
          !isPC && 'px-4 pb-1 pt-3',
        )}>
          <div className='system-md-semibold-uppercase text-text-primary'>{t('share.generation.executions', { num: allTaskList.length })}</div>
          {allSuccessTaskList.length > 0 && (
            <ResDownload
              isMobile={!isPC}
              values={exportRes}
            />
          )}
        </div>
      )}
      <div className={cn(
        'flex h-0 grow flex-col overflow-y-auto',
        isPC && 'px-14 py-8',
        isPC && isCallBatchAPI && 'pt-0',
        !isPC && 'p-0 pb-2',
      )}>
        {!isCallBatchAPI ? renderRes() : renderBatchRes()}
        {!noPendingTask && (
          <div className='mt-4'>
            <Loading type='area' />
          </div>
        )}
      </div>
      {isCallBatchAPI && allFailedTaskList.length > 0 && (
        <div className='absolute bottom-6 left-1/2 z-10 flex -translate-x-1/2 items-center gap-2 rounded-xl border border-components-panel-border bg-components-panel-bg-blur p-3 shadow-lg backdrop-blur-sm'>
          <RiErrorWarningFill className='h-4 w-4 text-text-destructive' />
          <div className='system-sm-medium text-text-secondary'>{t('share.generation.batchFailed.info', { num: allFailedTaskList.length })}</div>
          <div className='h-3.5 w-px bg-divider-regular'></div>
          <div onClick={handleRetryAllFailedTask} className='system-sm-semibold-uppercase cursor-pointer text-text-accent'>{t('share.generation.batchFailed.retry')}</div>
        </div>
      )}
    </div>
  )

<<<<<<< HEAD
  if (!appId || !siteInfo || !promptConfig || isGettingAccessMode || isCheckingPermission) {
=======
  if (!appId || !siteInfo || !promptConfig || (systemFeatures.webapp_auth.enabled && (isGettingAccessMode || isCheckingPermission))) {
>>>>>>> 5e2cde6f
    return (
      <div className='flex h-screen items-center'>
        <Loading type='app' />
      </div>)
  }
<<<<<<< HEAD
  if (!userCanAccessResult?.result)
=======
  if (systemFeatures.webapp_auth.enabled && !userCanAccessResult?.result)
>>>>>>> 5e2cde6f
    return <AppUnavailable code={403} unknownReason='no permission.' />

  return (
    <div className={cn(
      'bg-background-default-burn',
      isPC && 'flex',
      !isPC && 'flex-col',
      isInstalledApp ? 'h-full rounded-2xl shadow-md' : 'h-screen',
    )}>
      {/* Left */}
      <div className={cn(
        'relative flex h-full shrink-0 flex-col',
        isPC ? 'w-[600px] max-w-[50%]' : resultExisted ? 'h-[calc(100%_-_64px)]' : '',
        isInstalledApp && 'rounded-l-2xl',
      )}>
<<<<<<< HEAD
        {/* Left */}
        <div className={cn(
          isPC ? 'w-[600px] max-w-[50%] p-8' : 'p-4',
          isInstalledApp && 'rounded-l-2xl',
          'shrink-0 relative flex flex-col pb-10 h-full border-r border-gray-100 bg-white',
        )}>
          <div className='mb-6'>
            <div className='flex items-center'>
              <div className='flex grow'>
                <div className='flex items-center space-x-3 grow'>
                  <AppIcon
                    size="small"
                    iconType={siteInfo.icon_type}
                    icon={siteInfo.icon}
                    background={siteInfo.icon_background || appDefaultIconBackground}
                    imageUrl={siteInfo.icon_url}
                  />
                  <div className='text-lg font-semibold text-gray-800'>{siteInfo.title}</div>
                </div>
                <MenuDropdown hideLogout={isInstalledApp || appAccessMode?.accessMode === AccessMode.PUBLIC} />
              </div>
              {!isPC && (
                <Button
                  className='shrink-0 ml-2'
                  onClick={showResSidebar}
                >
                  <div className='flex items-center space-x-2 text-primary-600 text-[13px] font-medium'>
                    <div className={s.starIcon}></div>
                    <span>{t('share.generation.title')}</span>
                  </div>
                </Button>
              )}
            </div>
            {siteInfo.description && (
              <div className='mt-2 text-xs text-gray-500'>{siteInfo.description}</div>
            )}
=======
        {/* header */}
        <div className={cn('shrink-0 space-y-4 border-b border-divider-subtle', isPC ? 'bg-components-panel-bg p-8 pb-0' : 'p-4 pb-0')}>
          <div className='flex items-center gap-3'>
            <AppIcon
              size={isPC ? 'large' : 'small'}
              iconType={siteInfo.icon_type}
              icon={siteInfo.icon}
              background={siteInfo.icon_background || appDefaultIconBackground}
              imageUrl={siteInfo.icon_url}
            />
            <div className='system-md-semibold grow truncate text-text-secondary'>{siteInfo.title}</div>
            <MenuDropdown hideLogout={isInstalledApp || appAccessMode?.accessMode === AccessMode.PUBLIC} data={siteInfo} />
>>>>>>> 5e2cde6f
          </div>
          {siteInfo.description && (
            <div className='system-xs-regular text-text-tertiary'>{siteInfo.description}</div>
          )}
          <TabHeader
            items={[
              { id: 'create', name: t('share.generation.tabs.create') },
              { id: 'batch', name: t('share.generation.tabs.batch') },
              ...(!isWorkflow
                ? [{
                  id: 'saved',
                  name: t('share.generation.tabs.saved'),
                  isRight: true,
                  icon: <RiBookmark3Line className='h-4 w-4' />,
                  extra: savedMessages.length > 0
                    ? (
                      <Badge className='ml-1'>
                        {savedMessages.length}
                      </Badge>
                    )
                    : null,
                }]
                : []),
            ]}
            value={currentTab}
            onChange={setCurrentTab}
          />
        </div>
        {/* form */}
        <div className={cn(
          'h-0 grow overflow-y-auto bg-components-panel-bg',
          isPC ? 'px-8' : 'px-4',
          !isPC && resultExisted && customConfig?.remove_webapp_brand && 'rounded-b-2xl border-b-[0.5px] border-divider-regular',
        )}>
          <div className={cn(currentTab === 'create' ? 'block' : 'hidden')}>
            <RunOnce
              siteInfo={siteInfo}
              inputs={inputs}
              inputsRef={inputsRef}
              onInputsChange={setInputs}
              promptConfig={promptConfig}
              onSend={handleSend}
              visionConfig={visionConfig}
              onVisionFilesChange={setCompletionFiles}
            />
          </div>
          <div className={cn(isInBatchTab ? 'block' : 'hidden')}>
            <RunBatch
              vars={promptConfig.prompt_variables}
              onSend={handleRunBatch}
              isAllFinished={allTasksRun}
            />
          </div>
          {currentTab === 'saved' && (
            <SavedItems
              className={cn(isPC ? 'mt-6' : 'mt-4')}
              isShowTextToSpeech={textToSpeechConfig?.enabled}
              list={savedMessages}
              onRemove={handleRemoveSavedMessage}
              onStartCreateContent={() => setCurrentTab('create')}
            />
          )}
        </div>
        {/* powered by */}
        {!customConfig?.remove_webapp_brand && (
          <div className={cn(
            'flex shrink-0 items-center gap-1.5 bg-components-panel-bg py-3',
            isPC ? 'px-8' : 'px-4',
            !isPC && resultExisted && 'rounded-b-2xl border-b-[0.5px] border-divider-regular',
          )}>
            <div className='system-2xs-medium-uppercase text-text-tertiary'>{t('share.chat.poweredBy')}</div>
            {
              systemFeatures.branding.enabled && systemFeatures.branding.workspace_logo
                ? <img src={systemFeatures.branding.workspace_logo} alt='logo' className='block h-5 w-auto' />
                : customConfig?.replace_webapp_logo
                  ? <img src={`${customConfig?.replace_webapp_logo}`} alt='logo' className='block h-5 w-auto' />
                  : <DifyLogo size='small' />
            }
          </div>
        )}
      </div>
      {/* Result */}
      <div className={cn(
        isPC
          ? 'h-full w-0 grow'
          : isShowResultPanel
            ? 'fixed inset-0 z-50 bg-background-overlay backdrop-blur-sm'
            : resultExisted
              ? 'relative h-16 shrink-0 overflow-hidden bg-background-default-burn pt-2.5'
              : '',
      )}>
        {!isPC && (
          <div
            className={cn(
              isShowResultPanel
                ? 'flex items-center justify-center p-2 pt-6'
                : 'absolute left-0 top-0 z-10 flex w-full items-center justify-center px-2 pb-[57px] pt-[3px]',
            )}
            onClick={() => {
              if (isShowResultPanel)
                hideResultPanel()
              else
                showResultPanel()
            }}
          >
            <div className='h-1 w-8 cursor-grab rounded bg-divider-solid' />
          </div>
        )}
        {renderResWrap}
      </div>
    </div>
  )
}

export default TextGeneration<|MERGE_RESOLUTION|>--- conflicted
+++ resolved
@@ -10,19 +10,10 @@
 import { usePathname, useRouter, useSearchParams } from 'next/navigation'
 import TabHeader from '../../base/tab-header'
 import { checkOrSetAccessToken } from '../utils'
-<<<<<<< HEAD
-import AppUnavailable from '../../base/app-unavailable'
-import s from './style.module.css'
-import RunBatch from './run-batch'
-import ResDownload from './run-batch/res-download'
-import MenuDropdown from './menu-dropdown'
-import cn from '@/utils/classnames'
-=======
 import MenuDropdown from './menu-dropdown'
 import RunBatch from './run-batch'
 import ResDownload from './run-batch/res-download'
 import AppUnavailable from '../../base/app-unavailable'
->>>>>>> 5e2cde6f
 import useBreakpoints, { MediaType } from '@/hooks/use-breakpoints'
 import RunOnce from '@/app/components/share/text-generation/run-once'
 import { fetchSavedMessage as doFetchSavedMessage, fetchAppInfo, fetchAppParams, removeMessage, saveMessage } from '@/service/share'
@@ -46,17 +37,12 @@
 import type { VisionFile, VisionSettings } from '@/types/app'
 import { Resolution, TransferMethod } from '@/types/app'
 import { useAppFavicon } from '@/hooks/use-app-favicon'
-<<<<<<< HEAD
-import { useGetAppAccessMode, useGetUserCanAccessApp } from '@/service/access-control'
-import { AccessMode } from '@/models/access-control'
-=======
 import DifyLogo from '@/app/components/base/logo/dify-logo'
 import cn from '@/utils/classnames'
 import { useGetAppAccessMode, useGetUserCanAccessApp } from '@/service/access-control'
 import { AccessMode } from '@/models/access-control'
 import { useGlobalPublicStore } from '@/context/global-public-context'
 import useDocumentTitle from '@/hooks/use-document-title'
->>>>>>> 5e2cde6f
 
 const GROUP_SIZE = 5 // to avoid RPM(Request per minute) limit. The group task finished then the next group.
 enum TaskStatus {
@@ -125,10 +111,6 @@
   const [moreLikeThisConfig, setMoreLikeThisConfig] = useState<MoreLikeThisConfig | null>(null)
   const [textToSpeechConfig, setTextToSpeechConfig] = useState<TextToSpeechConfig | null>(null)
 
-<<<<<<< HEAD
-  const { isPending: isGettingAccessMode, data: appAccessMode } = useGetAppAccessMode({ appId, isInstalledApp })
-  const { isPending: isCheckingPermission, data: userCanAccessResult } = useGetUserCanAccessApp({ appId, isInstalledApp })
-=======
   const { isPending: isGettingAccessMode, data: appAccessMode } = useGetAppAccessMode({
     appId,
     isInstalledApp,
@@ -139,7 +121,6 @@
     isInstalledApp,
     enabled: systemFeatures.webapp_auth.enabled,
   })
->>>>>>> 5e2cde6f
 
   // save message
   const [savedMessages, setSavedMessages] = useState<SavedMessage[]>([])
@@ -555,21 +536,13 @@
     </div>
   )
 
-<<<<<<< HEAD
-  if (!appId || !siteInfo || !promptConfig || isGettingAccessMode || isCheckingPermission) {
-=======
   if (!appId || !siteInfo || !promptConfig || (systemFeatures.webapp_auth.enabled && (isGettingAccessMode || isCheckingPermission))) {
->>>>>>> 5e2cde6f
     return (
       <div className='flex h-screen items-center'>
         <Loading type='app' />
       </div>)
   }
-<<<<<<< HEAD
-  if (!userCanAccessResult?.result)
-=======
   if (systemFeatures.webapp_auth.enabled && !userCanAccessResult?.result)
->>>>>>> 5e2cde6f
     return <AppUnavailable code={403} unknownReason='no permission.' />
 
   return (
@@ -585,44 +558,6 @@
         isPC ? 'w-[600px] max-w-[50%]' : resultExisted ? 'h-[calc(100%_-_64px)]' : '',
         isInstalledApp && 'rounded-l-2xl',
       )}>
-<<<<<<< HEAD
-        {/* Left */}
-        <div className={cn(
-          isPC ? 'w-[600px] max-w-[50%] p-8' : 'p-4',
-          isInstalledApp && 'rounded-l-2xl',
-          'shrink-0 relative flex flex-col pb-10 h-full border-r border-gray-100 bg-white',
-        )}>
-          <div className='mb-6'>
-            <div className='flex items-center'>
-              <div className='flex grow'>
-                <div className='flex items-center space-x-3 grow'>
-                  <AppIcon
-                    size="small"
-                    iconType={siteInfo.icon_type}
-                    icon={siteInfo.icon}
-                    background={siteInfo.icon_background || appDefaultIconBackground}
-                    imageUrl={siteInfo.icon_url}
-                  />
-                  <div className='text-lg font-semibold text-gray-800'>{siteInfo.title}</div>
-                </div>
-                <MenuDropdown hideLogout={isInstalledApp || appAccessMode?.accessMode === AccessMode.PUBLIC} />
-              </div>
-              {!isPC && (
-                <Button
-                  className='shrink-0 ml-2'
-                  onClick={showResSidebar}
-                >
-                  <div className='flex items-center space-x-2 text-primary-600 text-[13px] font-medium'>
-                    <div className={s.starIcon}></div>
-                    <span>{t('share.generation.title')}</span>
-                  </div>
-                </Button>
-              )}
-            </div>
-            {siteInfo.description && (
-              <div className='mt-2 text-xs text-gray-500'>{siteInfo.description}</div>
-            )}
-=======
         {/* header */}
         <div className={cn('shrink-0 space-y-4 border-b border-divider-subtle', isPC ? 'bg-components-panel-bg p-8 pb-0' : 'p-4 pb-0')}>
           <div className='flex items-center gap-3'>
@@ -635,7 +570,6 @@
             />
             <div className='system-md-semibold grow truncate text-text-secondary'>{siteInfo.title}</div>
             <MenuDropdown hideLogout={isInstalledApp || appAccessMode?.accessMode === AccessMode.PUBLIC} data={siteInfo} />
->>>>>>> 5e2cde6f
           </div>
           {siteInfo.description && (
             <div className='system-xs-regular text-text-tertiary'>{siteInfo.description}</div>
