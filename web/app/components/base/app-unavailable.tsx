'use client'
import classNames from '@/utils/classnames'
import type { FC } from 'react'
import React from 'react'
import { useTranslation } from 'react-i18next'

type IAppUnavailableProps = {
  code?: number | string
  isUnknownReason?: boolean
  unknownReason?: string
  className?: string
}

const AppUnavailable: FC<IAppUnavailableProps> = ({
  code = 404,
  isUnknownReason,
  unknownReason,
  className,
}) => {
  const { t } = useTranslation()

  return (
<<<<<<< HEAD
    <div className='flex items-center justify-center w-full h-full'>
      <h1 className='mr-5 h-[50px] leading-[50px] pr-5 text-[24px] font-medium'
=======
    <div className={classNames('flex h-screen w-screen items-center justify-center', className)}>
      <h1 className='mr-5 h-[50px] pr-5 text-[24px] font-medium leading-[50px]'
>>>>>>> 5e2cde6f
        style={{
          borderRight: '1px solid rgba(0,0,0,.3)',
        }}>{code}</h1>
      <div className='text-sm'>{unknownReason || (isUnknownReason ? t('share.common.appUnknownError') : t('share.common.appUnavailable'))}</div>
    </div>
  )
}
export default React.memo(AppUnavailable)<|MERGE_RESOLUTION|>--- conflicted
+++ resolved
@@ -20,13 +20,8 @@
   const { t } = useTranslation()
 
   return (
-<<<<<<< HEAD
-    <div className='flex items-center justify-center w-full h-full'>
-      <h1 className='mr-5 h-[50px] leading-[50px] pr-5 text-[24px] font-medium'
-=======
     <div className={classNames('flex h-screen w-screen items-center justify-center', className)}>
       <h1 className='mr-5 h-[50px] pr-5 text-[24px] font-medium leading-[50px]'
->>>>>>> 5e2cde6f
         style={{
           borderRight: '1px solid rgba(0,0,0,.3)',
         }}>{code}</h1>
