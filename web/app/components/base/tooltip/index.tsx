'use client'
import type { FC } from 'react'
import React, { useEffect, useRef, useState } from 'react'
import { useBoolean } from 'ahooks'
import type { OffsetOptions, Placement } from '@floating-ui/react'
import { RiQuestionLine } from '@remixicon/react'
import cn from '@/utils/classnames'
import { PortalToFollowElem, PortalToFollowElemContent, PortalToFollowElemTrigger } from '@/app/components/base/portal-to-follow-elem'
export type TooltipProps = {
  position?: Placement
  triggerMethod?: 'hover' | 'click'
  triggerClassName?: string
  disabled?: boolean
  popupContent?: React.ReactNode
  children?: React.ReactNode
  popupClassName?: string
  offset?: OffsetOptions
  needsDelay?: boolean
  asChild?: boolean
}

const Tooltip: FC<TooltipProps> = ({
  position = 'top',
  triggerMethod = 'hover',
  triggerClassName,
  disabled = false,
  popupContent,
  children,
  popupClassName,
  offset,
  asChild = true,
  needsDelay = false,
}) => {
  const [open, setOpen] = useState(false)
  const [isHoverPopup, {
    setTrue: setHoverPopup,
    setFalse: setNotHoverPopup,
  }] = useBoolean(false)

  const isHoverPopupRef = useRef(isHoverPopup)
  useEffect(() => {
    isHoverPopupRef.current = isHoverPopup
  }, [isHoverPopup])

  const [isHoverTrigger, {
    setTrue: setHoverTrigger,
    setFalse: setNotHoverTrigger,
  }] = useBoolean(false)

  const isHoverTriggerRef = useRef(isHoverTrigger)
  useEffect(() => {
    isHoverTriggerRef.current = isHoverTrigger
  }, [isHoverTrigger])

  const handleLeave = (isTrigger: boolean) => {
    if (isTrigger)
      setNotHoverTrigger()

    else
      setNotHoverPopup()

    // give time to move to the popup
    if (needsDelay) {
      setTimeout(() => {
        if (!isHoverPopupRef.current && !isHoverTriggerRef.current)
          setOpen(false)
      }, 500)
    }
    else {
      setOpen(false)
    }
  }

  return (
    <PortalToFollowElem
      open={disabled ? false : open}
      onOpenChange={setOpen}
      placement={position}
      offset={offset ?? 8}
    >
      <PortalToFollowElemTrigger
        onClick={() => triggerMethod === 'click' && setOpen(v => !v)}
        onMouseEnter={() => {
          if (triggerMethod === 'hover') {
            setHoverTrigger()
            setOpen(true)
          }
        }}
        onMouseLeave={() => triggerMethod === 'hover' && handleLeave(true)}
        asChild={asChild}
      >
        {children || <div className={triggerClassName || 'p-[1px] w-3.5 h-3.5 shrink-0'}><RiQuestionLine className='text-text-quaternary hover:text-text-tertiary w-full h-full' /></div>}
      </PortalToFollowElemTrigger>
      <PortalToFollowElemContent
        className="z-[9999]"
      >
        {popupContent && (<div
          className={cn(
<<<<<<< HEAD
            'relative px-3 py-2 system-xs-regular text-text-secondary bg-components-panel-bg rounded-md shadow-lg break-words',
=======
            'relative px-3 py-2 system-xs-regular text-text-tertiary bg-components-panel-bg rounded-md shadow-lg break-words',
>>>>>>> 9c7a1bc0
            popupClassName,
          )}
          onMouseEnter={() => triggerMethod === 'hover' && setHoverPopup()}
          onMouseLeave={() => triggerMethod === 'hover' && handleLeave(false)}
        >
          {popupContent}
        </div>)}
      </PortalToFollowElemContent>
    </PortalToFollowElem>
  )
}

export default React.memo(Tooltip)<|MERGE_RESOLUTION|>--- conflicted
+++ resolved
@@ -96,11 +96,7 @@
       >
         {popupContent && (<div
           className={cn(
-<<<<<<< HEAD
-            'relative px-3 py-2 system-xs-regular text-text-secondary bg-components-panel-bg rounded-md shadow-lg break-words',
-=======
             'relative px-3 py-2 system-xs-regular text-text-tertiary bg-components-panel-bg rounded-md shadow-lg break-words',
->>>>>>> 9c7a1bc0
             popupClassName,
           )}
           onMouseEnter={() => triggerMethod === 'hover' && setHoverPopup()}
