'use client'
import { Dialog } from '@headlessui/react'
import { useTranslation } from 'react-i18next'
import { XMarkIcon } from '@heroicons/react/24/outline'
import Button from '../button'
import cn from '@/utils/classnames'

export type IDrawerProps = {
  title?: string
  description?: string
  panelClassname?: string
  children: React.ReactNode
  footer?: React.ReactNode
  mask?: boolean
  positionCenter?: boolean
  isOpen: boolean
  showClose?: boolean
  clickOutsideNotOpen?: boolean
  onClose: () => void
  onCancel?: () => void
  onOk?: () => void
  unmount?: boolean
}

export default function Drawer({
  title = '',
  description = '',
  panelClassname = '',
  children,
  footer,
  mask = true,
  positionCenter,
  showClose = false,
  isOpen,
  clickOutsideNotOpen,
  onClose,
  onCancel,
  onOk,
  unmount = false,
}: IDrawerProps) {
  const { t } = useTranslation()
  return (
    <Dialog
      unmount={unmount}
      open={isOpen}
      onClose={() => !clickOutsideNotOpen && onClose()}
      className="fixed z-30 inset-0 overflow-y-auto"
    >
      <div className={cn('flex w-screen h-screen justify-end', positionCenter && '!justify-center')}>
        {/* mask */}
        <Dialog.Overlay
          className={cn('z-40 fixed inset-0', mask && 'bg-black bg-opacity-30')}
        />
<<<<<<< HEAD
        <div className={cn('relative z-50 flex flex-col justify-between bg-components-panel-bg w-full max-w-sm p-6 overflow-hidden text-left align-middle shadow-xl shadow-shadow-shadow-5', panelClassname)}>
=======
        <div className={cn('relative z-50 flex flex-col justify-between bg-background-body w-full max-w-sm p-6 overflow-hidden text-left align-middle shadow-xl', panelClassname)}>
>>>>>>> 56cfdce4
          <>
            {title && <Dialog.Title
              as="h3"
              className="text-lg font-medium leading-6 text-gray-900"
            >
              {title}
            </Dialog.Title>}
            {showClose && <Dialog.Title className="flex items-center mb-4" as="div">
              <XMarkIcon className='w-4 h-4 text-gray-500' onClick={onClose} />
            </Dialog.Title>}
            {description && <Dialog.Description className='text-gray-500 text-xs font-normal mt-2'>{description}</Dialog.Description>}
            {children}
          </>
          {footer || (footer === null
            ? null
            : <div className="mt-10 flex flex-row justify-end">
              <Button
                className='mr-2'
                onClick={() => {
                  onCancel && onCancel()
                }}>{t('common.operation.cancel')}</Button>
              <Button
                onClick={() => {
                  onOk && onOk()
                }}>{t('common.operation.save')}</Button>
            </div>)}
        </div>
      </div>
    </Dialog>
  )
}<|MERGE_RESOLUTION|>--- conflicted
+++ resolved
@@ -51,11 +51,7 @@
         <Dialog.Overlay
           className={cn('z-40 fixed inset-0', mask && 'bg-black bg-opacity-30')}
         />
-<<<<<<< HEAD
-        <div className={cn('relative z-50 flex flex-col justify-between bg-components-panel-bg w-full max-w-sm p-6 overflow-hidden text-left align-middle shadow-xl shadow-shadow-shadow-5', panelClassname)}>
-=======
         <div className={cn('relative z-50 flex flex-col justify-between bg-background-body w-full max-w-sm p-6 overflow-hidden text-left align-middle shadow-xl', panelClassname)}>
->>>>>>> 56cfdce4
           <>
             {title && <Dialog.Title
               as="h3"
