--- conflicted
+++ resolved
@@ -63,7 +63,7 @@
 // or use the non-minified dev environment for full errors and additional helpful warnings.
 
 // Define ECharts event parameter types
-interface EChartsEventParams {
+type EChartsEventParams = {
   type: string;
   seriesIndex?: number;
   dataIndex?: number;
@@ -91,8 +91,6 @@
   const languageShowName = getCorrectCapitalizationLanguageName(language || '')
   const isDarkMode = theme === Theme.dark
 
-<<<<<<< HEAD
-=======
   const echartsStyle = useMemo(() => ({
     height: '350px',
     width: '100%',
@@ -143,7 +141,6 @@
     },
   }), [debouncedResize])
 
->>>>>>> 2020a317
   // Handle container resize for echarts
   useEffect(() => {
     if (language !== 'echarts' || !chartInstanceRef.current) return
@@ -349,27 +346,11 @@
                     width: '100%',
                   }}
                   theme={isDarkMode ? 'dark' : undefined}
-<<<<<<< HEAD
-                  opts={{
-                    renderer: 'canvas',
-                    width: 'auto',
-                  }}
-                  notMerge={true}
-                  onEvents={{
-                    // Force resize when chart is finished rendering
-                    finished: () => {
-                      const instance = echartsRef.current?.getEchartsInstance?.()
-                      if (instance)
-                        instance.resize()
-                    },
-                  }}
-=======
                   opts={echartsOpts}
                   notMerge={false}
                   lazyUpdate={false}
                   onEvents={echartsEvents}
                   onChartReady={handleChartReady}
->>>>>>> 2020a317
                 />
               </ErrorBoundary>
             </div>
@@ -446,11 +427,7 @@
           </SyntaxHighlighter>
         )
     }
-<<<<<<< HEAD
-  }, [children, language, isSVG, finalChartOption, props, theme, match])
-=======
   }, [children, language, isSVG, finalChartOption, props, theme, match, chartState, isDarkMode, echartsStyle, echartsOpts, handleChartReady, echartsEvents])
->>>>>>> 2020a317
 
   if (inline || !match)
     return <code {...props} className={className}>{children}</code>
