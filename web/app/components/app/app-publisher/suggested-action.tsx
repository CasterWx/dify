import type { HTMLProps, PropsWithChildren } from 'react'
import { RiArrowRightUpLine } from '@remixicon/react'
import classNames from '@/utils/classnames'

export type SuggestedActionProps = PropsWithChildren<HTMLProps<HTMLAnchorElement> & {
  icon?: React.ReactNode
  link?: string
  disabled?: boolean
}>

const SuggestedAction = ({ icon, link, disabled, children, className, onClick, ...props }: SuggestedActionProps) => {
  const handleClick = (e: React.MouseEvent<HTMLAnchorElement>) => {
    if (disabled)
      return
    onClick?.(e)
  }
  return (
    <a
      href={disabled ? undefined : link}
      target='_blank'
      rel='noreferrer'
      className={classNames(
<<<<<<< HEAD
        'flex-1 flex justify-start items-center text-text-secondary gap-2 h-[34px] px-2.5 bg-gray-100 rounded-lg transition-colors [&:not(:first-child)]:mt-1',
        disabled ? 'shadow-xs opacity-30 cursor-not-allowed' : 'hover:bg-primary-50 hover:text-primary-600 cursor-pointer',
=======
        'flex justify-start items-center gap-2 py-2 px-2.5 bg-background-section-burn rounded-lg text-text-secondary transition-colors [&:not(:first-child)]:mt-1',
        disabled ? 'shadow-xs opacity-30 cursor-not-allowed' : 'text-text-secondary hover:bg-state-accent-hover hover:text-text-accent cursor-pointer',
>>>>>>> 5e2cde6f
        className,
      )}
      onClick={handleClick}
      {...props}
    >
<<<<<<< HEAD
      <div className='relative w-4 h-4'>{icon}</div>
      <div className='grow shrink basis-0 text-[13px] font-medium leading-[18px]'>{children}</div>
      <ArrowUpRight />
=======
      <div className='relative h-4 w-4'>{icon}</div>
      <div className='system-sm-medium shrink grow basis-0'>{children}</div>
      <RiArrowRightUpLine className='h-3.5 w-3.5' />
>>>>>>> 5e2cde6f
    </a>
  )
}

export default SuggestedAction<|MERGE_RESOLUTION|>--- conflicted
+++ resolved
@@ -20,27 +20,16 @@
       target='_blank'
       rel='noreferrer'
       className={classNames(
-<<<<<<< HEAD
-        'flex-1 flex justify-start items-center text-text-secondary gap-2 h-[34px] px-2.5 bg-gray-100 rounded-lg transition-colors [&:not(:first-child)]:mt-1',
-        disabled ? 'shadow-xs opacity-30 cursor-not-allowed' : 'hover:bg-primary-50 hover:text-primary-600 cursor-pointer',
-=======
         'flex justify-start items-center gap-2 py-2 px-2.5 bg-background-section-burn rounded-lg text-text-secondary transition-colors [&:not(:first-child)]:mt-1',
         disabled ? 'shadow-xs opacity-30 cursor-not-allowed' : 'text-text-secondary hover:bg-state-accent-hover hover:text-text-accent cursor-pointer',
->>>>>>> 5e2cde6f
         className,
       )}
       onClick={handleClick}
       {...props}
     >
-<<<<<<< HEAD
-      <div className='relative w-4 h-4'>{icon}</div>
-      <div className='grow shrink basis-0 text-[13px] font-medium leading-[18px]'>{children}</div>
-      <ArrowUpRight />
-=======
       <div className='relative h-4 w-4'>{icon}</div>
       <div className='system-sm-medium shrink grow basis-0'>{children}</div>
       <RiArrowRightUpLine className='h-3.5 w-3.5' />
->>>>>>> 5e2cde6f
     </a>
   )
 }
