'use client'

import { useCallback, useEffect, useRef, useState } from 'react'
import { useTranslation } from 'react-i18next'

import { useRouter, useSearchParams } from 'next/navigation'
import { useContext, useContextSelector } from 'use-context-selector'
import { RiArrowRightLine, RiArrowRightSLine, RiCommandLine, RiCornerDownLeftLine, RiExchange2Fill } from '@remixicon/react'
import Link from 'next/link'
import { useDebounceFn, useKeyPress } from 'ahooks'
import Image from 'next/image'
import AppIconPicker from '../../base/app-icon-picker'
import type { AppIconSelection } from '../../base/app-icon-picker'
import Button from '@/app/components/base/button'
import Divider from '@/app/components/base/divider'
import cn from '@/utils/classnames'
import { basePath } from '@/utils/var'
import AppsContext, { useAppContext } from '@/context/app-context'
import { useProviderContext } from '@/context/provider-context'
import { ToastContext } from '@/app/components/base/toast'
import type { AppMode } from '@/types/app'
import { AppModes } from '@/types/app'
import { createApp } from '@/service/apps'
import Input from '@/app/components/base/input'
import Textarea from '@/app/components/base/textarea'
import AppIcon from '@/app/components/base/app-icon'
import AppsFull from '@/app/components/billing/apps-full-in-dialog'
import { BubbleTextMod, ChatBot, ListSparkle, Logic } from '@/app/components/base/icons/src/vender/solid/communication'
import { NEED_REFRESH_APP_LIST_KEY } from '@/config'
import { getRedirection } from '@/utils/app-redirection'
import FullScreenModal from '@/app/components/base/fullscreen-modal'
import useTheme from '@/hooks/use-theme'

type CreateAppProps = {
  onSuccess: () => void
  onClose: () => void
  onCreateFromTemplate?: () => void
}

function CreateApp({ onClose, onSuccess, onCreateFromTemplate }: CreateAppProps) {
  const { t } = useTranslation()
  const { push } = useRouter()
  const { notify } = useContext(ToastContext)
  const mutateApps = useContextSelector(AppsContext, state => state.mutateApps)

  const [appMode, setAppMode] = useState<AppMode>('advanced-chat')
  const [appIcon, setAppIcon] = useState<AppIconSelection>({ type: 'emoji', icon: '🤖', background: '#FFEAD5' })
  const [showAppIconPicker, setShowAppIconPicker] = useState(false)
  const [name, setName] = useState('')
  const [description, setDescription] = useState('')
  const [isAppTypeExpanded, setIsAppTypeExpanded] = useState(false)

  const { plan, enableBilling } = useProviderContext()
  const isAppsFull = (enableBilling && plan.usage.buildApps >= plan.total.buildApps)
  const { isCurrentWorkspaceEditor } = useAppContext()

  const isCreatingRef = useRef(false)

  const searchParams = useSearchParams()

  useEffect(() => {
    const category = searchParams.get('category')
    if (category && AppModes.includes(category as AppMode))
      setAppMode(category as AppMode)
  }, [searchParams])

  const onCreate = useCallback(async () => {
    if (!appMode) {
      notify({ type: 'error', message: t('app.newApp.appTypeRequired') })
      return
    }
    if (!name.trim()) {
      notify({ type: 'error', message: t('app.newApp.nameNotEmpty') })
      return
    }
    if (isCreatingRef.current)
      return
    isCreatingRef.current = true
    try {
      const app = await createApp({
        name,
        description,
        icon_type: appIcon.type,
        icon: appIcon.type === 'emoji' ? appIcon.icon : appIcon.fileId,
        icon_background: appIcon.type === 'emoji' ? appIcon.background : undefined,
        mode: appMode,
      })
      notify({ type: 'success', message: t('app.newApp.appCreated') })
      onSuccess()
      onClose()
      mutateApps()
      localStorage.setItem(NEED_REFRESH_APP_LIST_KEY, '1')
      getRedirection(isCurrentWorkspaceEditor, app, push)
    }
    catch {
      notify({ type: 'error', message: t('app.newApp.appCreateFailed') })
    }
    isCreatingRef.current = false
  }, [name, notify, t, appMode, appIcon, description, onSuccess, onClose, mutateApps, push, isCurrentWorkspaceEditor])

  const { run: handleCreateApp } = useDebounceFn(onCreate, { wait: 300 })
  useKeyPress(['meta.enter', 'ctrl.enter'], () => {
    if (isAppsFull)
      return
    handleCreateApp()
  })
  return <>
    <div className='flex h-full justify-center overflow-y-auto overflow-x-hidden'>
      <div className='flex flex-1 shrink-0 justify-end'>
        <div className='px-10'>
          <div className='h-6 w-full 2xl:h-[139px]' />
          <div className='pb-6 pt-1'>
            <span className='title-2xl-semi-bold text-text-primary'>{t('app.newApp.startFromBlank')}</span>
          </div>
          <div className='mb-2 leading-6'>
            <span className='system-sm-semibold text-text-secondary'>{t('app.newApp.chooseAppType')}</span>
          </div>
          <div className='flex w-[660px] flex-col gap-4'>
            <div>
              <div className='flex flex-row gap-2'>
                <AppTypeCard
                  active={appMode === 'workflow'}
                  title={t('app.types.workflow')}
                  description={t('app.newApp.workflowShortDescription')}
                  icon={<div className='flex h-6 w-6 items-center justify-center rounded-md bg-components-icon-bg-indigo-solid'>
                    <RiExchange2Fill className='h-4 w-4 text-components-avatar-shape-fill-stop-100' />
                  </div>}
                  onClick={() => {
                    setAppMode('workflow')
                  }} />
                  <AppTypeCard
                  active={appMode === 'advanced-chat'}
                  title={t('app.types.advanced')}
                  description={t('app.newApp.advancedShortDescription')}
                  icon={<div className='flex h-6 w-6 items-center justify-center rounded-md bg-components-icon-bg-blue-light-solid'>
                    <BubbleTextMod className='h-4 w-4 text-components-avatar-shape-fill-stop-100' />
                  </div>}
                  onClick={() => {
                    setAppMode('advanced-chat')
                  }} />
              </div>
            </div>
            <div>
              <div className='mb-2 flex items-center'>
                <button
                  className='flex cursor-pointer items-center border-0 bg-transparent p-0'
                  onClick={() => setIsAppTypeExpanded(!isAppTypeExpanded)}
                >
                  <span className='system-2xs-medium-uppercase text-text-tertiary'>{t('app.newApp.forBeginners')}</span>
                  <RiArrowRightSLine className={`ml-1 h-4 w-4 text-text-tertiary transition-transform ${isAppTypeExpanded ? 'rotate-90' : ''}`} />
                </button>
              </div>
              {isAppTypeExpanded && (
                <div className='flex flex-row gap-2'>
                  <AppTypeCard
                    active={appMode === 'chat'}
                    title={t('app.types.chatbot')}
                    description={t('app.newApp.chatbotShortDescription')}
                    icon={<div className='flex h-6 w-6 items-center justify-center rounded-md bg-components-icon-bg-blue-solid'>
                      <ChatBot className='h-4 w-4 text-components-avatar-shape-fill-stop-100' />
                    </div>}
                    onClick={() => {
                      setAppMode('chat')
                    }} />
                  <AppTypeCard
                    active={appMode === 'agent-chat'}
                    title={t('app.types.agent')}
                    description={t('app.newApp.agentShortDescription')}
                    icon={<div className='flex h-6 w-6 items-center justify-center rounded-md bg-components-icon-bg-violet-solid'>
                      <Logic className='h-4 w-4 text-components-avatar-shape-fill-stop-100' />
                    </div>}
                    onClick={() => {
                      setAppMode('agent-chat')
                    }} />
                  <AppTypeCard
                    active={appMode === 'completion'}
                    title={t('app.newApp.completeApp')}
                    description={t('app.newApp.completionShortDescription')}
                    icon={<div className='flex h-6 w-6 items-center justify-center rounded-md bg-components-icon-bg-teal-solid'>
                      <ListSparkle className='h-4 w-4 text-components-avatar-shape-fill-stop-100' />
                    </div>}
                    onClick={() => {
                      setAppMode('completion')
                    }} />
                </div>
              )}
            </div>
            <Divider style={{ margin: 0 }} />
            <div className='flex items-center space-x-3'>
              <div className='flex-1'>
                <div className='mb-1 flex h-6 items-center'>
                  <label className='system-sm-semibold text-text-secondary'>{t('app.newApp.captionName')}</label>
                </div>
                <Input
                  value={name}
                  onChange={e => setName(e.target.value)}
                  placeholder={t('app.newApp.appNamePlaceholder') || ''}
                />
              </div>
              <AppIcon
                iconType={appIcon.type}
                icon={appIcon.type === 'emoji' ? appIcon.icon : appIcon.fileId}
                background={appIcon.type === 'emoji' ? appIcon.background : undefined}
                imageUrl={appIcon.type === 'image' ? appIcon.url : undefined}
                size='xxl' className='cursor-pointer rounded-2xl'
                onClick={() => { setShowAppIconPicker(true) }}
              />
              {showAppIconPicker && <AppIconPicker
                onSelect={(payload) => {
                  setAppIcon(payload)
                  setShowAppIconPicker(false)
                }}
                onClose={() => {
                  setShowAppIconPicker(false)
                }}
              />}
            </div>
            <div>
              <div className='mb-1 flex h-6 items-center'>
                <label className='system-sm-semibold text-text-secondary'>{t('app.newApp.captionDescription')}</label>
                <span className='system-xs-regular ml-1 text-text-tertiary'>({t('app.newApp.optional')})</span>
              </div>
              <Textarea
                className='resize-none'
                placeholder={t('app.newApp.appDescriptionPlaceholder') || ''}
                value={description}
                onChange={e => setDescription(e.target.value)}
              />
            </div>
          </div>
          {isAppsFull && <AppsFull className='mt-4' loc='app-create' />}
          <div className='flex items-center justify-between pb-10 pt-5'>
            <div className='system-xs-regular flex cursor-pointer items-center gap-1 text-text-tertiary' onClick={onCreateFromTemplate}>
              <span>{t('app.newApp.noIdeaTip')}</span>
              <div className='p-[1px]'>
                <RiArrowRightLine className='h-3.5 w-3.5' />
              </div>
            </div>
            <div className='flex gap-2'>
              <Button onClick={onClose}>{t('app.newApp.Cancel')}</Button>
              <Button disabled={isAppsFull || !name} className='gap-1' variant="primary" onClick={handleCreateApp}>
                <span>{t('app.newApp.Create')}</span>
                <div className='flex gap-0.5'>
                  <RiCommandLine size={14} className='system-kbd rounded-sm bg-components-kbd-bg-white p-0.5' />
                  <RiCornerDownLeftLine size={14} className='system-kbd rounded-sm bg-components-kbd-bg-white p-0.5' />
                </div>
              </Button>
            </div>
          </div>
        </div>
      </div>
      <div className='relative flex h-full flex-1 shrink justify-start overflow-hidden'>
        <div className='absolute left-0 right-0 top-0 h-6 border-b border-b-divider-subtle 2xl:h-[139px]'></div>
        <div className='max-w-[760px] border-x border-x-divider-subtle'>
          <div className='h-6 2xl:h-[139px]' />
          <AppPreview mode={appMode} />
          <div className='absolute left-0 right-0 border-b border-b-divider-subtle'></div>
          <div className='flex h-[448px] w-[664px] items-center justify-center' style={{ background: 'repeating-linear-gradient(135deg, transparent, transparent 2px, rgba(16,24,40,0.04) 4px,transparent 3px, transparent 6px)' }}>
            <AppScreenShot show={appMode === 'chat'} mode='chat' />
            <AppScreenShot show={appMode === 'advanced-chat'} mode='advanced-chat' />
            <AppScreenShot show={appMode === 'agent-chat'} mode='agent-chat' />
            <AppScreenShot show={appMode === 'completion'} mode='completion' />
            <AppScreenShot show={appMode === 'workflow'} mode='workflow' />
          </div>
          <div className='absolute left-0 right-0 border-b border-b-divider-subtle'></div>
        </div>
      </div>
    </div>
  </>
}
type CreateAppDialogProps = CreateAppProps & {
  show: boolean
}
const CreateAppModal = ({ show, onClose, onSuccess, onCreateFromTemplate }: CreateAppDialogProps) => {
  return (
    <FullScreenModal
      overflowVisible
      closable
      open={show}
      onClose={onClose}
    >
      <CreateApp onClose={onClose} onSuccess={onSuccess} onCreateFromTemplate={onCreateFromTemplate} />
    </FullScreenModal>
  )
}

export default CreateAppModal

type AppTypeCardProps = {
  icon: React.JSX.Element
  title: string
  description: string
  active: boolean
  onClick: () => void
}
function AppTypeCard({ icon, title, description, active, onClick }: AppTypeCardProps) {
  return <div
    className={
      cn(`relative box-content h-[84px] w-[191px] cursor-pointer rounded-xl
      border-[0.5px] border-components-option-card-option-border
      bg-components-panel-on-panel-item-bg p-3 shadow-xs hover:shadow-md`, active
        ? 'shadow-md outline outline-[1.5px] outline-components-option-card-option-selected-border'
        : '')
    }
    onClick={onClick}
  >
    {icon}
    <div className='system-sm-semibold mb-0.5 mt-2 text-text-secondary'>{title}</div>
    <div className='system-xs-regular text-text-tertiary'>{description}</div>
  </div>
}

function AppPreview({ mode }: { mode: AppMode }) {
  const { t } = useTranslation()
  const modeToPreviewInfoMap = {
    'chat': {
      title: t('app.types.chatbot'),
      description: t('app.newApp.chatbotUserDescription'),
<<<<<<< HEAD
      link: 'https://docs.dify.ai/guides/application-orchestrate#application_type',
=======
      link: 'https://docs.dify.ai/guides/application-orchestrate/readme',
>>>>>>> 5e2cde6f
    },
    'advanced-chat': {
      title: t('app.types.advanced'),
      description: t('app.newApp.advancedUserDescription'),
      link: 'https://docs.dify.ai/en/guides/workflow/README',
    },
    'agent-chat': {
      title: t('app.types.agent'),
      description: t('app.newApp.agentUserDescription'),
      link: 'https://docs.dify.ai/en/guides/application-orchestrate/agent',
    },
    'completion': {
      title: t('app.newApp.completeApp'),
      description: t('app.newApp.completionUserDescription'),
      link: null,
    },
    'workflow': {
      title: t('app.types.workflow'),
      description: t('app.newApp.workflowUserDescription'),
      link: 'https://docs.dify.ai/en/guides/workflow/README',
    },
  }
  const previewInfo = modeToPreviewInfoMap[mode]
  return <div className='px-8 py-4'>
    <h4 className='system-sm-semibold-uppercase text-text-secondary'>{previewInfo.title}</h4>
    <div className='system-xs-regular mt-1 min-h-8 max-w-96 text-text-tertiary'>
      <span>{previewInfo.description}</span>
      {previewInfo.link && <Link target='_blank' href={previewInfo.link} className='ml-1 text-text-accent'>{t('app.newApp.learnMore')}</Link>}
    </div>
  </div>
}

function AppScreenShot({ mode, show }: { mode: AppMode; show: boolean }) {
  const { theme } = useTheme()
  const modeToImageMap = {
    'chat': 'Chatbot',
    'advanced-chat': 'Chatflow',
    'agent-chat': 'Agent',
    'completion': 'TextGenerator',
    'workflow': 'Workflow',
  }
  return <picture>
    <source media="(resolution: 1x)" srcSet={`${basePath}/screenshots/${theme}/${modeToImageMap[mode]}.png`} />
    <source media="(resolution: 2x)" srcSet={`${basePath}/screenshots/${theme}/${modeToImageMap[mode]}@2x.png`} />
    <source media="(resolution: 3x)" srcSet={`${basePath}/screenshots/${theme}/${modeToImageMap[mode]}@3x.png`} />
    <Image className={show ? '' : 'hidden'}
      src={`${basePath}/screenshots/${theme}/${modeToImageMap[mode]}.png`}
      alt='App Screen Shot'
      width={664} height={448} />
  </picture>
}<|MERGE_RESOLUTION|>--- conflicted
+++ resolved
@@ -316,11 +316,7 @@
     'chat': {
       title: t('app.types.chatbot'),
       description: t('app.newApp.chatbotUserDescription'),
-<<<<<<< HEAD
-      link: 'https://docs.dify.ai/guides/application-orchestrate#application_type',
-=======
       link: 'https://docs.dify.ai/guides/application-orchestrate/readme',
->>>>>>> 5e2cde6f
     },
     'advanced-chat': {
       title: t('app.types.advanced'),
