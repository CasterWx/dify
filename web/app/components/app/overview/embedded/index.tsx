import React, { useEffect, useState } from 'react'
import { useTranslation } from 'react-i18next'
import {
  RiClipboardFill,
  RiClipboardLine,
} from '@remixicon/react'
import copy from 'copy-to-clipboard'
import style from './style.module.css'
import Modal from '@/app/components/base/modal'
import Tooltip from '@/app/components/base/tooltip'
import { useAppContext } from '@/context/app-context'
import { IS_CE_EDITION } from '@/config'
import type { SiteInfo } from '@/models/share'
import { useThemeContext } from '@/app/components/base/chat/embedded-chatbot/theme/theme-context'
import ActionButton from '@/app/components/base/action-button'
import { basePath } from '@/utils/var'
import cn from '@/utils/classnames'

type Props = {
  siteInfo?: SiteInfo
  isShow: boolean
  onClose: () => void
  accessToken: string
  appBaseUrl: string
  className?: string
}

const OPTION_MAP = {
  iframe: {
    getContent: (url: string, token: string) =>
      `<iframe
<<<<<<< HEAD
 src="${url}/chat/${token}"
=======
 src="${url}${basePath}/chatbot/${token}"
>>>>>>> 5e2cde6f
 style="width: 100%; height: 100%; min-height: 700px"
 frameborder="0"
 allow="microphone">
</iframe>`,
  },
  scripts: {
    getContent: (url: string, token: string, primaryColor: string, isTestEnv?: boolean) =>
      `<script>
 window.difyChatbotConfig = {
  token: '${token}'${isTestEnv
        ? `,
  isDev: true`
        : ''}${IS_CE_EDITION
          ? `,
<<<<<<< HEAD
  baseUrl: '${url}'`
          : ''}
=======
  baseUrl: '${url}${basePath}'`
          : ''},
  systemVariables: {
    // user_id: 'YOU CAN DEFINE USER ID HERE',
    // conversation_id: 'YOU CAN DEFINE CONVERSATION ID HERE, IT MUST BE A VALID UUID',
  },
>>>>>>> 5e2cde6f
 }
</script>
<script
 src="${url}${basePath}/embed.min.js"
 id="${token}"
 defer>
</script>
<style>
  #dify-chatbot-bubble-button {
    background-color: ${primaryColor} !important;
  }
  #dify-chatbot-bubble-window {
    width: 24rem !important;
    height: 40rem !important;
  }
</style>`,
  },
  chromePlugin: {
    getContent: (url: string, token: string) => `ChatBot URL: ${url}${basePath}/chatbot/${token}`,
  },
}
const prefixEmbedded = 'appOverview.overview.appInfo.embedded'

type Option = keyof typeof OPTION_MAP

type OptionStatus = {
  iframe: boolean
  scripts: boolean
  chromePlugin: boolean
}

const Embedded = ({ siteInfo, isShow, onClose, appBaseUrl, accessToken, className }: Props) => {
  const { t } = useTranslation()
  const [option, setOption] = useState<Option>('iframe')
  const [isCopied, setIsCopied] = useState<OptionStatus>({ iframe: false, scripts: false, chromePlugin: false })

  const { langeniusVersionInfo } = useAppContext()
  const themeBuilder = useThemeContext()
  themeBuilder.buildTheme(siteInfo?.chat_color_theme ?? null, siteInfo?.chat_color_theme_inverted ?? false)
  const isTestEnv = langeniusVersionInfo.current_env === 'TESTING' || langeniusVersionInfo.current_env === 'DEVELOPMENT'
  const onClickCopy = () => {
    if (option === 'chromePlugin') {
      const splitUrl = OPTION_MAP[option].getContent(appBaseUrl, accessToken).split(': ')
      if (splitUrl.length > 1)
        copy(splitUrl[1])
    }
    else {
      copy(OPTION_MAP[option].getContent(appBaseUrl, accessToken, themeBuilder.theme?.primaryColor ?? '#1C64F2', isTestEnv))
    }
    setIsCopied({ ...isCopied, [option]: true })
  }

  // when toggle option, reset then copy status
  const resetCopyStatus = () => {
    const cache = { ...isCopied }
    Object.keys(cache).forEach((key) => {
      cache[key as keyof OptionStatus] = false
    })
    setIsCopied(cache)
  }

  const navigateToChromeUrl = () => {
    window.open('https://chrome.google.com/webstore/detail/dify-chatbot/ceehdapohffmjmkdcifjofadiaoeggaf', '_blank', 'noopener,noreferrer')
  }

  useEffect(() => {
    resetCopyStatus()
  }, [isShow])

  return (
    <Modal
      title={t(`${prefixEmbedded}.title`)}
      isShow={isShow}
      onClose={onClose}
      className="w-[640px] !max-w-2xl"
      wrapperClassName={className}
      closable={true}
    >
      <div className="system-sm-medium mb-4 mt-8 text-text-primary">
        {t(`${prefixEmbedded}.explanation`)}
      </div>
      <div className="flex flex-wrap items-center justify-between gap-y-2">
        {Object.keys(OPTION_MAP).map((v, index) => {
          return (
            <div
              key={index}
              className={cn(
                style.option,
                style[`${v}Icon`],
                option === v && style.active,
              )}
              onClick={() => {
                setOption(v as Option)
                resetCopyStatus()
              }}
            ></div>
          )
        })}
      </div>
      {option === 'chromePlugin' && (
        <div className="mt-6 w-full">
          <div className={cn('inline-flex w-full items-center justify-center gap-2 rounded-lg py-3',
            'shrink-0 cursor-pointer bg-primary-600 text-white hover:bg-primary-600/75 hover:shadow-sm')}>
            <div className={`relative h-4 w-4 ${style.pluginInstallIcon}`}></div>
            <div className="font-['Inter'] text-sm font-medium leading-tight text-white" onClick={navigateToChromeUrl}>{t(`${prefixEmbedded}.chromePlugin`)}</div>
          </div>
        </div>
      )}
      <div className={cn('inline-flex w-full flex-col items-start justify-start rounded-lg border-[0.5px] border-components-panel-border bg-background-section',
        'mt-6')}>
        <div className="inline-flex items-center justify-start gap-2 self-stretch rounded-t-lg bg-background-section-burn py-1  pl-3 pr-1">
          <div className="system-sm-medium shrink-0 grow text-text-secondary">
            {t(`${prefixEmbedded}.${option}`)}
          </div>
          <Tooltip
            popupContent={
              (isCopied[option]
                ? t(`${prefixEmbedded}.copied`)
                : t(`${prefixEmbedded}.copy`)) || ''
            }
          >
            <ActionButton>
              <div
                onClick={onClickCopy}
              >
                {isCopied[option] && <RiClipboardFill className='h-4 w-4' />}
                {!isCopied[option] && <RiClipboardLine className='h-4 w-4' />}
              </div>
            </ActionButton>
          </Tooltip>
        </div>
        <div className="flex w-full items-start justify-start gap-2 overflow-x-auto p-3">
          <div className="shrink grow basis-0 font-mono text-[13px] leading-tight text-text-secondary">
            <pre className='select-text'>{OPTION_MAP[option].getContent(appBaseUrl, accessToken, themeBuilder.theme?.primaryColor ?? '#1C64F2', isTestEnv)}</pre>
          </div>
        </div>
      </div>
    </Modal>
  )
}

export default Embedded<|MERGE_RESOLUTION|>--- conflicted
+++ resolved
@@ -29,11 +29,7 @@
   iframe: {
     getContent: (url: string, token: string) =>
       `<iframe
-<<<<<<< HEAD
- src="${url}/chat/${token}"
-=======
  src="${url}${basePath}/chatbot/${token}"
->>>>>>> 5e2cde6f
  style="width: 100%; height: 100%; min-height: 700px"
  frameborder="0"
  allow="microphone">
@@ -48,17 +44,12 @@
   isDev: true`
         : ''}${IS_CE_EDITION
           ? `,
-<<<<<<< HEAD
-  baseUrl: '${url}'`
-          : ''}
-=======
   baseUrl: '${url}${basePath}'`
           : ''},
   systemVariables: {
     // user_id: 'YOU CAN DEFINE USER ID HERE',
     // conversation_id: 'YOU CAN DEFINE CONVERSATION ID HERE, IT MUST BE A VALID UUID',
   },
->>>>>>> 5e2cde6f
  }
 </script>
 <script
