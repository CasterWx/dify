'use client'
import { useState } from 'react'
import useSWR from 'swr'
import dayjs from 'dayjs'
import 'dayjs/locale/zh-cn'
import relativeTime from 'dayjs/plugin/relativeTime'
import { useContext } from 'use-context-selector'
import { RiUserAddLine } from '@remixicon/react'
import { useTranslation } from 'react-i18next'
import InviteModal from './invite-modal'
import InvitedModal from './invited-modal'
import EditWorkspaceModal from './edit-workspace-modal'
import Operation from './operation'
import { fetchMembers } from '@/service/common'
import I18n from '@/context/i18n'
import { useAppContext } from '@/context/app-context'
import Avatar from '@/app/components/base/avatar'
import type { InvitationResult } from '@/models/common'
import { useProviderContext } from '@/context/provider-context'
import { Plan } from '@/app/components/billing/type'
import Button from '@/app/components/base/button'
import UpgradeBtn from '@/app/components/billing/upgrade-btn'
import { NUM_INFINITE } from '@/app/components/billing/config'
import { LanguagesSupported } from '@/i18n/language'
<<<<<<< HEAD
=======
import cn from '@/utils/classnames'
import Tooltip from '@/app/components/base/tooltip'
import { RiPencilLine } from '@remixicon/react'
>>>>>>> 5e2cde6f
import { useGlobalPublicStore } from '@/context/global-public-context'
dayjs.extend(relativeTime)

const MembersPage = () => {
  const { t } = useTranslation()
  const RoleMap = {
    owner: t('common.members.owner'),
    admin: t('common.members.admin'),
    editor: t('common.members.editor'),
    dataset_operator: t('common.members.datasetOperator'),
    normal: t('common.members.normal'),
  }
  const { locale } = useContext(I18n)

  const { userProfile, currentWorkspace, isCurrentWorkspaceOwner, isCurrentWorkspaceManager } = useAppContext()
<<<<<<< HEAD
  const { systemFeatures } = useGlobalPublicStore()
  const { data, mutate } = useSWR({ url: '/workspaces/current/members' }, fetchMembers)
=======
  const { data, mutate } = useSWR(
    {
      url: '/workspaces/current/members',
      params: {},
    },
    fetchMembers,
  )
  const { systemFeatures } = useGlobalPublicStore()
>>>>>>> 5e2cde6f
  const [inviteModalVisible, setInviteModalVisible] = useState(false)
  const [invitationResults, setInvitationResults] = useState<InvitationResult[]>([])
  const [invitedModalVisible, setInvitedModalVisible] = useState(false)
  const accounts = data?.accounts || []
  const { plan, enableBilling } = useProviderContext()
  const isNotUnlimitedMemberPlan = enableBilling && plan.type !== Plan.team && plan.type !== Plan.enterprise
  const isMemberFull = enableBilling && isNotUnlimitedMemberPlan && accounts.length >= plan.total.teamMembers
  const [editWorkspaceModalVisible, setEditWorkspaceModalVisible] = useState(false)

  return (
    <>
      <div className='flex flex-col'>
        <div className='mb-4 flex items-center gap-3 rounded-xl border-l-[0.5px] border-t-[0.5px] border-divider-subtle bg-gradient-to-r from-background-gradient-bg-fill-chat-bg-2 to-background-gradient-bg-fill-chat-bg-1 p-3 pr-5'>
          <div className='flex h-12 w-12 items-center justify-center rounded-xl bg-components-icon-bg-blue-solid text-[20px]'>
            <span className='bg-gradient-to-r from-components-avatar-shape-fill-stop-0 to-components-avatar-shape-fill-stop-100 bg-clip-text font-semibold uppercase text-shadow-shadow-1 opacity-90'>{currentWorkspace?.name[0]?.toLocaleUpperCase()}</span>
          </div>
          <div className='grow'>
            <div className='system-md-semibold flex items-center gap-1 text-text-secondary'>
              <span>{currentWorkspace?.name}</span>
              {isCurrentWorkspaceOwner && <span>
                <Tooltip
                  popupContent={t('common.account.editWorkspaceInfo')}
                  needsDelay
                >
                  <div
                    className='cursor-pointer rounded-md p-1 hover:bg-black/5'
                    onClick={() => {
                      setEditWorkspaceModalVisible(true)
                    }}
                  >
                    <RiPencilLine className='h-4 w-4 text-text-tertiary' />
                  </div>
                </Tooltip>
              </span>}
            </div>
            <div className='system-xs-medium mt-1 text-text-tertiary'>
              {enableBilling && isNotUnlimitedMemberPlan
                ? (
                  <div className='flex space-x-1'>
                    <div>{t('billing.plansCommon.member')}{locale !== LanguagesSupported[1] && accounts.length > 1 && 's'}</div>
                    <div className=''>{accounts.length}</div>
                    <div>/</div>
                    <div>{plan.total.teamMembers === NUM_INFINITE ? t('billing.plansCommon.unlimited') : plan.total.teamMembers}</div>
                  </div>
                )
                : (
                  <div className='flex space-x-1'>
                    <div>{accounts.length}</div>
                    <div>{t('billing.plansCommon.memberAfter')}{locale !== LanguagesSupported[1] && accounts.length > 1 && 's'}</div>
                  </div>
                )}
            </div>

          </div>
          {isMemberFull && (
            <UpgradeBtn className='mr-2' loc='member-invite' />
          )}
          <Button variant='primary' className={cn('shrink-0')} disabled={!isCurrentWorkspaceManager || isMemberFull} onClick={() => setInviteModalVisible(true)}>
            <RiUserAddLine className='mr-1 h-4 w-4' />
            {t('common.members.invite')}
          </Button>
        </div>
        <div className='overflow-visible lg:overflow-visible'>
          <div className='flex min-w-[480px] items-center border-b border-divider-regular py-[7px]'>
            <div className='system-xs-medium-uppercase grow px-3 text-text-tertiary'>{t('common.members.name')}</div>
            <div className='system-xs-medium-uppercase w-[104px] shrink-0 text-text-tertiary'>{t('common.members.lastActive')}</div>
            <div className='system-xs-medium-uppercase w-[96px] shrink-0 px-3 text-text-tertiary'>{t('common.members.role')}</div>
          </div>
          <div className='relative min-w-[480px]'>
            {
              accounts.map(account => (
                <div key={account.id} className='flex border-b border-divider-subtle'>
                  <div className='flex grow items-center px-3 py-2'>
                    <Avatar avatar={account.avatar_url} size={24} className='mr-2' name={account.name} />
                    <div className=''>
                      <div className='system-sm-medium text-text-secondary'>
                        {account.name}
                        {account.status === 'pending' && <span className='system-xs-medium ml-1 text-text-warning'>{t('common.members.pending')}</span>}
                        {userProfile.email === account.email && <span className='system-xs-regular text-text-tertiary'>{t('common.members.you')}</span>}
                      </div>
                      <div className='system-xs-regular text-text-tertiary'>{account.email}</div>
                    </div>
                  </div>
                  <div className='system-sm-regular flex w-[104px] shrink-0 items-center py-2 text-text-secondary'>{dayjs(Number((account.last_active_at || account.created_at)) * 1000).locale(locale === 'zh-Hans' ? 'zh-cn' : 'en').fromNow()}</div>
                  <div className='flex w-[96px] shrink-0 items-center'>
                    {
<<<<<<< HEAD
                      (isCurrentWorkspaceOwner && account.role !== 'owner')
=======
                      isCurrentWorkspaceOwner && account.role !== 'owner'
>>>>>>> 5e2cde6f
                        ? <Operation member={account} operatorRole={currentWorkspace.role} onOperate={mutate} />
                        : <div className='system-sm-regular px-3 text-text-secondary'>{RoleMap[account.role] || RoleMap.normal}</div>
                    }
                  </div>
                </div>
              ))
            }
          </div>
        </div>
      </div>
      {
        inviteModalVisible && (
          <InviteModal
            isEmailSetup={systemFeatures.is_email_setup}
            onCancel={() => setInviteModalVisible(false)}
            onSend={(invitationResults) => {
              setInvitedModalVisible(true)
              setInvitationResults(invitationResults)
              mutate()
            }}
          />
        )
      }
      {
        invitedModalVisible && (
          <InvitedModal
            invitationResults={invitationResults}
            onCancel={() => setInvitedModalVisible(false)}
          />
        )
      }
      {
        editWorkspaceModalVisible && (
          <EditWorkspaceModal
            onCancel={() => setEditWorkspaceModalVisible(false)}
          />
        )
      }
    </>
  )
}

export default MembersPage<|MERGE_RESOLUTION|>--- conflicted
+++ resolved
@@ -22,12 +22,9 @@
 import UpgradeBtn from '@/app/components/billing/upgrade-btn'
 import { NUM_INFINITE } from '@/app/components/billing/config'
 import { LanguagesSupported } from '@/i18n/language'
-<<<<<<< HEAD
-=======
 import cn from '@/utils/classnames'
 import Tooltip from '@/app/components/base/tooltip'
 import { RiPencilLine } from '@remixicon/react'
->>>>>>> 5e2cde6f
 import { useGlobalPublicStore } from '@/context/global-public-context'
 dayjs.extend(relativeTime)
 
@@ -43,10 +40,6 @@
   const { locale } = useContext(I18n)
 
   const { userProfile, currentWorkspace, isCurrentWorkspaceOwner, isCurrentWorkspaceManager } = useAppContext()
-<<<<<<< HEAD
-  const { systemFeatures } = useGlobalPublicStore()
-  const { data, mutate } = useSWR({ url: '/workspaces/current/members' }, fetchMembers)
-=======
   const { data, mutate } = useSWR(
     {
       url: '/workspaces/current/members',
@@ -55,7 +48,6 @@
     fetchMembers,
   )
   const { systemFeatures } = useGlobalPublicStore()
->>>>>>> 5e2cde6f
   const [inviteModalVisible, setInviteModalVisible] = useState(false)
   const [invitationResults, setInvitationResults] = useState<InvitationResult[]>([])
   const [invitedModalVisible, setInvitedModalVisible] = useState(false)
@@ -142,11 +134,7 @@
                   <div className='system-sm-regular flex w-[104px] shrink-0 items-center py-2 text-text-secondary'>{dayjs(Number((account.last_active_at || account.created_at)) * 1000).locale(locale === 'zh-Hans' ? 'zh-cn' : 'en').fromNow()}</div>
                   <div className='flex w-[96px] shrink-0 items-center'>
                     {
-<<<<<<< HEAD
-                      (isCurrentWorkspaceOwner && account.role !== 'owner')
-=======
                       isCurrentWorkspaceOwner && account.role !== 'owner'
->>>>>>> 5e2cde6f
                         ? <Operation member={account} operatorRole={currentWorkspace.role} onOperate={mutate} />
                         : <div className='system-sm-regular px-3 text-text-secondary'>{RoleMap[account.role] || RoleMap.normal}</div>
                     }
