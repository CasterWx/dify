'use client'
import { useCallback, useEffect, useState } from 'react'
import { useContext } from 'use-context-selector'
import { RiCloseLine } from '@remixicon/react'
import { useTranslation } from 'react-i18next'
import { ReactMultiEmail } from 'react-multi-email'
import { RiErrorWarningFill } from '@remixicon/react'
import RoleSelector from './role-selector'
import s from './index.module.css'
import cn from '@/utils/classnames'
import Modal from '@/app/components/base/modal'
import Button from '@/app/components/base/button'
import { inviteMember } from '@/service/common'
import { emailRegex } from '@/config'
import { ToastContext } from '@/app/components/base/toast'
import type { InvitationResult } from '@/models/common'
import I18n from '@/context/i18n'
import 'react-multi-email/dist/style.css'
<<<<<<< HEAD
=======
import { noop } from 'lodash-es'

>>>>>>> 5e2cde6f
import { useProviderContextSelector } from '@/context/provider-context'
type IInviteModalProps = {
  isEmailSetup: boolean
  onCancel: () => void
  onSend: (invitationResults: InvitationResult[]) => void
}

const InviteModal = ({
  isEmailSetup,
  onCancel,
  onSend,
}: IInviteModalProps) => {
  const { t } = useTranslation()
  const licenseLimit = useProviderContextSelector(s => s.licenseLimit)
<<<<<<< HEAD
=======
  const refreshLicenseLimit = useProviderContextSelector(s => s.refreshLicenseLimit)
>>>>>>> 5e2cde6f
  const [emails, setEmails] = useState<string[]>([])
  const { notify } = useContext(ToastContext)
  const [isLimited, setIsLimited] = useState(false)
  const [isLimitExceeded, setIsLimitExceeded] = useState(false)
  const [usedSize, setUsedSize] = useState(licenseLimit.workspace_members.size ?? 0)
  useEffect(() => {
    const limited = licenseLimit.workspace_members.limit > 0
    const used = emails.length + licenseLimit.workspace_members.size
    setIsLimited(limited)
    setUsedSize(used)
    setIsLimitExceeded(limited && (used > licenseLimit.workspace_members.limit))
  }, [licenseLimit, emails])

  const { locale } = useContext(I18n)
  const [role, setRole] = useState<string>('normal')

  const handleSend = useCallback(async () => {
    if (isLimitExceeded)
      return
    if (emails.map((email: string) => emailRegex.test(email)).every(Boolean)) {
      try {
        const { result, invitation_results } = await inviteMember({
          url: '/workspaces/current/members/invite-email',
          body: { emails, role, language: locale },
        })

        if (result === 'success') {
          refreshLicenseLimit()
          onCancel()
          onSend(invitation_results)
        }
      }
      catch { }
    }
    else {
      notify({ type: 'error', message: t('common.members.emailInvalid') })
    }
  }, [isLimitExceeded, emails, role, locale, onCancel, onSend, notify, t])

  return (
    <div className={cn(s.wrap)}>
      <Modal overflowVisible isShow onClose={noop} className={cn(s.modal)}>
        <div className='mb-2 flex justify-between'>
          <div className='text-xl font-semibold text-text-primary'>{t('common.members.inviteTeamMember')}</div>
          <RiCloseLine className='h-4 w-4 cursor-pointer text-text-tertiary' onClick={onCancel} />
        </div>
        <div className='mb-3 text-[13px] text-text-tertiary'>{t('common.members.inviteTeamMemberTip')}</div>
        {!isEmailSetup && (
          <div className='grow basis-0 overflow-y-auto pb-4'>
            <div className='relative mb-1 rounded-xl border border-components-panel-border p-2 shadow-xs'>
              <div className='absolute left-0 top-0 h-full w-full rounded-xl opacity-40' style={{ background: 'linear-gradient(92deg, rgba(255, 171, 0, 0.25) 18.12%, rgba(255, 255, 255, 0.00) 167.31%)' }}></div>
              <div className='relative flex h-full w-full items-start'>
                <div className='mr-0.5 shrink-0 p-0.5'>
                  <RiErrorWarningFill className='h-5 w-5 text-text-warning' />
                </div>
                <div className='system-xs-medium text-text-primary'>
                  <span>{t('common.members.emailNotSetup')}</span>
                </div>
              </div>
            </div>
          </div>
        )}

        <div>
<<<<<<< HEAD
          <div className='mb-2 text-sm font-medium text-gray-900'>{t('common.members.email')}</div>
          <div className='mb-8 h-36 flex flex-col items-stretch'>
=======
          <div className='mb-2 text-sm font-medium text-text-primary'>{t('common.members.email')}</div>
          <div className='mb-8 flex h-36 flex-col items-stretch'>
>>>>>>> 5e2cde6f
            <ReactMultiEmail
              className={cn('w-full border-components-input-border-active !bg-components-input-bg-normal px-3 pt-2 outline-none',
                'appearance-none overflow-y-auto rounded-lg text-sm !text-text-primary',
              )}
              autoFocus
              emails={emails}
              inputClassName='bg-transparent'
              onChange={setEmails}
              getLabel={(email, index, removeEmail) =>
                <div data-tag key={index} className={cn('bg-components-button-secondary-bg')}>
                  <div data-tag-item>{email}</div>
                  <span data-tag-handle onClick={() => removeEmail(index)}>
                    ×
                  </span>
                </div>
              }
              placeholder={t('common.members.emailPlaceholder') || ''}
            />
            <div className={
<<<<<<< HEAD
              cn('flex items-center justify-end system-xs-regular text-text-tertiary',
=======
              cn('system-xs-regular flex items-center justify-end text-text-tertiary',
>>>>>>> 5e2cde6f
                (isLimited && usedSize > licenseLimit.workspace_members.limit) ? 'text-text-destructive' : '')}
            >
              <span>{usedSize}</span>
              <span>/</span>
              <span>{isLimited ? licenseLimit.workspace_members.limit : t('common.license.unlimited')}</span>
            </div>
          </div>
          <div className='mb-6'>
            <RoleSelector value={role} onChange={setRole} />
          </div>
          <Button
            tabIndex={0}
            className='w-full'
            onClick={handleSend}
            disabled={!emails.length || isLimitExceeded}
            variant='primary'
          >
            {t('common.members.sendInvite')}
          </Button>
        </div>
      </Modal>
    </div>
  )
}

export default InviteModal<|MERGE_RESOLUTION|>--- conflicted
+++ resolved
@@ -16,11 +16,8 @@
 import type { InvitationResult } from '@/models/common'
 import I18n from '@/context/i18n'
 import 'react-multi-email/dist/style.css'
-<<<<<<< HEAD
-=======
 import { noop } from 'lodash-es'
 
->>>>>>> 5e2cde6f
 import { useProviderContextSelector } from '@/context/provider-context'
 type IInviteModalProps = {
   isEmailSetup: boolean
@@ -35,10 +32,7 @@
 }: IInviteModalProps) => {
   const { t } = useTranslation()
   const licenseLimit = useProviderContextSelector(s => s.licenseLimit)
-<<<<<<< HEAD
-=======
   const refreshLicenseLimit = useProviderContextSelector(s => s.refreshLicenseLimit)
->>>>>>> 5e2cde6f
   const [emails, setEmails] = useState<string[]>([])
   const { notify } = useContext(ToastContext)
   const [isLimited, setIsLimited] = useState(false)
@@ -103,13 +97,8 @@
         )}
 
         <div>
-<<<<<<< HEAD
-          <div className='mb-2 text-sm font-medium text-gray-900'>{t('common.members.email')}</div>
-          <div className='mb-8 h-36 flex flex-col items-stretch'>
-=======
           <div className='mb-2 text-sm font-medium text-text-primary'>{t('common.members.email')}</div>
           <div className='mb-8 flex h-36 flex-col items-stretch'>
->>>>>>> 5e2cde6f
             <ReactMultiEmail
               className={cn('w-full border-components-input-border-active !bg-components-input-bg-normal px-3 pt-2 outline-none',
                 'appearance-none overflow-y-auto rounded-lg text-sm !text-text-primary',
@@ -129,11 +118,7 @@
               placeholder={t('common.members.emailPlaceholder') || ''}
             />
             <div className={
-<<<<<<< HEAD
-              cn('flex items-center justify-end system-xs-regular text-text-tertiary',
-=======
               cn('system-xs-regular flex items-center justify-end text-text-tertiary',
->>>>>>> 5e2cde6f
                 (isLimited && usedSize > licenseLimit.workspace_members.limit) ? 'text-text-destructive' : '')}
             >
               <span>{usedSize}</span>
