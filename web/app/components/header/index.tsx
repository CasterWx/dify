--- conflicted
+++ resolved
@@ -4,10 +4,6 @@
 import { useBoolean } from 'ahooks'
 import { useSelectedLayoutSegment } from 'next/navigation'
 import { Bars3Icon } from '@heroicons/react/20/solid'
-<<<<<<< HEAD
-import HeaderBillingBtn from '../billing/header-billing-btn'
-=======
->>>>>>> 5e2cde6f
 import AccountDropdown from './account-dropdown'
 import AppNav from './app-nav'
 import DatasetNav from './dataset-nav'
@@ -17,13 +13,6 @@
 import ToolsNav from './tools-nav'
 import { WorkspaceProvider } from '@/context/workspace-context'
 import { useAppContext } from '@/context/app-context'
-<<<<<<< HEAD
-import LogoSite from '@/app/components/base/logo/logo-site'
-import useBreakpoints, { MediaType } from '@/hooks/use-breakpoints'
-import { useProviderContext } from '@/context/provider-context'
-import { useModalContext } from '@/context/modal-context'
-import { LicenseStatus } from '@/types/feature'
-=======
 import DifyLogo from '@/app/components/base/logo/dify-logo'
 import WorkplaceSelector from '@/app/components/header/account-dropdown/workplace-selector'
 import useBreakpoints, { MediaType } from '@/hooks/use-breakpoints'
@@ -32,7 +21,6 @@
 import PlanBadge from './plan-badge'
 import LicenseNav from './license-env'
 import { Plan } from '../billing/type'
->>>>>>> 5e2cde6f
 import { useGlobalPublicStore } from '@/context/global-public-context'
 
 const navClassName = `
@@ -43,10 +31,6 @@
 
 const Header = () => {
   const { isCurrentWorkspaceEditor, isCurrentWorkspaceDatasetOperator } = useAppContext()
-<<<<<<< HEAD
-  const { systemFeatures } = useGlobalPublicStore()
-=======
->>>>>>> 5e2cde6f
   const selectedSegment = useSelectedLayoutSegment()
   const media = useBreakpoints()
   const isMobile = media === MediaType.mobile
