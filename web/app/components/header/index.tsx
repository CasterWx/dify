'use client'
import { useCallback, useEffect } from 'react'
import Link from 'next/link'
import { useBoolean } from 'ahooks'
import { useSelectedLayoutSegment } from 'next/navigation'
import { Bars3Icon } from '@heroicons/react/20/solid'
import { SparklesSoft } from '@/app/components/base/icons/src/public/common'
import PremiumBadge from '../base/premium-badge'
import AccountDropdown from './account-dropdown'
import AppNav from './app-nav'
import DatasetNav from './dataset-nav'
import EnvNav from './env-nav'
import PluginsNav from './plugins-nav'
import ExploreNav from './explore-nav'
import ToolsNav from './tools-nav'
import GithubStar from './github-star'
import { WorkspaceProvider } from '@/context/workspace-context'
import { useAppContext } from '@/context/app-context'
import LogoSite from '@/app/components/base/logo/logo-site'
import WorkplaceSelector from '@/app/components/header/account-dropdown/workplace-selector'
import useBreakpoints, { MediaType } from '@/hooks/use-breakpoints'
import { useProviderContext } from '@/context/provider-context'
import { useModalContext } from '@/context/modal-context'
import { useTranslation } from 'react-i18next'

const navClassName = `
  flex items-center relative mr-0 sm:mr-3 px-3 h-8 rounded-xl
  font-medium text-sm
  cursor-pointer
`

const Header = () => {
  const { isCurrentWorkspaceEditor, isCurrentWorkspaceDatasetOperator } = useAppContext()
  const { t } = useTranslation()

  const selectedSegment = useSelectedLayoutSegment()
  const media = useBreakpoints()
  const isMobile = media === MediaType.mobile
  const [isShowNavMenu, { toggle, setFalse: hideNavMenu }] = useBoolean(false)
  const { enableBilling, plan } = useProviderContext()
  const { setShowPricingModal, setShowAccountSettingModal } = useModalContext()
  const isFreePlan = plan.type === 'sandbox'
  const handlePlanClick = useCallback(() => {
    if (isFreePlan)
      setShowPricingModal()
    else
      setShowAccountSettingModal({ payload: 'billing' })
  }, [isFreePlan, setShowAccountSettingModal, setShowPricingModal])

  useEffect(() => {
    hideNavMenu()
    // eslint-disable-next-line react-hooks/exhaustive-deps
  }, [selectedSegment])
  return (
    <div className='flex flex-1 items-center justify-between pr-3'>
      <div className='flex items-center'>
        {isMobile && <div
          className='flex items-center justify-center h-8 w-8 cursor-pointer'
          onClick={toggle}
        >
          <Bars3Icon className="h-4 w-4 text-gray-500" />
        </div>}
        {!isMobile
        && <div className='flex w-64 p-2 pl-3 gap-1.5 items-center shrink-0 self-stretch'>
          <Link href="/apps" className='flex w-8 h-8 items-center justify-center gap-2 shrink-0'>
            <LogoSite className='object-contain' />
          </Link>
          <div className='font-light text-divider-deep'>/</div>
          <div className='flex items-center gap-0.5'>
            <WorkspaceProvider>
              <WorkplaceSelector />
            </WorkspaceProvider>
            {enableBilling && (
              <div className='select-none'>
                <PremiumBadge color='blue' allowHover={true} onClick={handlePlanClick}>
                  <SparklesSoft className='flex items-center py-[1px] pl-[3px] w-3.5 h-3.5 text-components-premium-badge-indigo-text-stop-0' />
                  <div className='system-xs-medium'>
                    <span className='p-1'>
<<<<<<< HEAD
                      {t('billing.upgradeBtn.encourage')}
=======
                      {t('billing.upgradeBtn.encourageShort')}
>>>>>>> a6be3fdc
                    </span>
                  </div>
                </PremiumBadge>
              </div>
            )}
          </div>
        </div>
        }
      </div>
      {isMobile && (
        <div className='flex'>
          <Link href="/apps" className='flex items-center mr-4'>
            <LogoSite />
          </Link>
          <div className='font-light text-divider-deep'>/</div>
          {enableBilling && (
            <div className='select-none'>
              <PremiumBadge color='blue' allowHover={true} onClick={handlePlanClick}>
                <SparklesSoft className='flex items-center py-[1px] pl-[3px] w-3.5 h-3.5 text-components-premium-badge-indigo-text-stop-0' />
                <div className='system-xs-medium'>
                  <span className='p-1'>
<<<<<<< HEAD
                    {t('billing.upgradeBtn.encourage')}
=======
                    {t('billing.upgradeBtn.encourageShort')}
>>>>>>> a6be3fdc
                  </span>
                </div>
              </PremiumBadge>
            </div>
          )}
          <GithubStar />
        </div>
      )}
      {!isMobile && (
        <div className='flex items-center'>
          {!isCurrentWorkspaceDatasetOperator && <ExploreNav className={navClassName} />}
          {!isCurrentWorkspaceDatasetOperator && <AppNav />}
          {(isCurrentWorkspaceEditor || isCurrentWorkspaceDatasetOperator) && <DatasetNav />}
          {!isCurrentWorkspaceDatasetOperator && <ToolsNav className={navClassName} />}
        </div>
      )}
      <div className='flex items-center shrink-0'>
        <EnvNav />
        <div className='mr-3'>
          <PluginsNav />
        </div>
        <AccountDropdown isMobile={isMobile} />
      </div>
      {(isMobile && isShowNavMenu) && (
        <div className='w-full flex flex-col p-2 gap-y-1'>
          {!isCurrentWorkspaceDatasetOperator && <ExploreNav className={navClassName} />}
          {!isCurrentWorkspaceDatasetOperator && <AppNav />}
          {(isCurrentWorkspaceEditor || isCurrentWorkspaceDatasetOperator) && <DatasetNav />}
          {!isCurrentWorkspaceDatasetOperator && <ToolsNav className={navClassName} />}
        </div>
      )}
    </div>
  )
}
export default Header<|MERGE_RESOLUTION|>--- conflicted
+++ resolved
@@ -76,11 +76,7 @@
                   <SparklesSoft className='flex items-center py-[1px] pl-[3px] w-3.5 h-3.5 text-components-premium-badge-indigo-text-stop-0' />
                   <div className='system-xs-medium'>
                     <span className='p-1'>
-<<<<<<< HEAD
-                      {t('billing.upgradeBtn.encourage')}
-=======
                       {t('billing.upgradeBtn.encourageShort')}
->>>>>>> a6be3fdc
                     </span>
                   </div>
                 </PremiumBadge>
@@ -102,11 +98,7 @@
                 <SparklesSoft className='flex items-center py-[1px] pl-[3px] w-3.5 h-3.5 text-components-premium-badge-indigo-text-stop-0' />
                 <div className='system-xs-medium'>
                   <span className='p-1'>
-<<<<<<< HEAD
-                    {t('billing.upgradeBtn.encourage')}
-=======
                     {t('billing.upgradeBtn.encourageShort')}
->>>>>>> a6be3fdc
                   </span>
                 </div>
               </PremiumBadge>
