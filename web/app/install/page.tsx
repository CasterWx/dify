--- conflicted
+++ resolved
@@ -2,11 +2,7 @@
 import React from 'react'
 import Header from '../signin/_header'
 import InstallForm from './installForm'
-<<<<<<< HEAD
-import classNames from '@/utils/classnames'
-=======
 import cn from '@/utils/classnames'
->>>>>>> 5e2cde6f
 import { useGlobalPublicStore } from '@/context/global-public-context'
 
 const Install = () => {
@@ -16,11 +12,7 @@
       <div className={cn('flex w-full shrink-0 flex-col rounded-2xl border border-effects-highlight bg-background-default-subtle')}>
         <Header />
         <InstallForm />
-<<<<<<< HEAD
-        {!systemFeatures.branding.enabled && <div className='px-8 py-6 text-sm font-normal text-gray-500'>
-=======
         {!systemFeatures.branding.enabled && <div className='px-8 py-6 text-sm font-normal text-text-tertiary'>
->>>>>>> 5e2cde6f
           © {new Date().getFullYear()} LangGenius, Inc. All rights reserved.
         </div>}
       </div>
