--- conflicted
+++ resolved
@@ -2404,11 +2404,7 @@
     ### Request Body
     <Properties>
       <Property name='name' type='string'>
-<<<<<<< HEAD
-        (text) 新标签名称，必填，最大长度为50
-=======
         (text) 新标签名称，必填，最大长度为 50
->>>>>>> ecd18b70
       </Property>
     </Properties>
   </Col>
@@ -2494,17 +2490,10 @@
     ### Request Body
     <Properties>
       <Property name='name' type='string'>
-<<<<<<< HEAD
-        (text) 修改后的标签名称，必填，最大长度为50
-      </Property>
-      <Property name='tag_id' type='string'>
-        (text) 标签ID，必填
-=======
         (text) 修改后的标签名称，必填，最大长度为 50
       </Property>
       <Property name='tag_id' type='string'>
         (text) 标签 ID，必填
->>>>>>> ecd18b70
       </Property>
     </Properties>
   </Col>
@@ -2549,11 +2538,7 @@
     ### Request Body
     <Properties>
       <Property name='tag_id' type='string'>
-<<<<<<< HEAD
-        (text) 标签ID，必填
-=======
         (text) 标签 ID，必填
->>>>>>> ecd18b70
       </Property>
     </Properties>
   </Col>
@@ -2594,17 +2579,10 @@
     ### Request Body
     <Properties>
       <Property name='tag_ids' type='list'>
-<<<<<<< HEAD
-        (list) 标签ID列表，必填
-      </Property>
-      <Property name='target_id' type='string'>
-        (text) 知识库ID，必填
-=======
         (list) 标签 ID 列表，必填
       </Property>
       <Property name='target_id' type='string'>
         (text) 知识库 ID，必填
->>>>>>> ecd18b70
       </Property>
     </Properties>
   </Col>
@@ -2643,17 +2621,10 @@
     ### Request Body
     <Properties>
       <Property name='tag_id' type='string'>
-<<<<<<< HEAD
-        (text) 标签ID，必填
-      </Property>
-      <Property name='target_id' type='string'>
-        (text) 知识库ID，必填
-=======
         (text) 标签 ID，必填
       </Property>
       <Property name='target_id' type='string'>
         (text) 知识库 ID，必填
->>>>>>> ecd18b70
       </Property>
     </Properties>
   </Col>
@@ -2693,11 +2664,7 @@
     ### Path
     <Properties>
       <Property name='dataset_id' type='string'>
-<<<<<<< HEAD
-        (text) 知识库ID
-=======
         (text) 知识库 ID
->>>>>>> ecd18b70
       </Property>
     </Properties>
   </Col>
