--- conflicted
+++ resolved
@@ -1,177 +1,13 @@
-<<<<<<< HEAD
-'use client'
-import type { FC } from 'react'
-import { useUnmount } from 'ahooks'
-import React, { useCallback, useEffect, useState } from 'react'
-import { usePathname, useRouter } from 'next/navigation'
-import {
-  RiDashboard2Fill,
-  RiDashboard2Line,
-  RiFileList3Fill,
-  RiFileList3Line,
-  RiTerminalBoxFill,
-  RiTerminalBoxLine,
-  RiTerminalWindowFill,
-  RiTerminalWindowLine,
-} from '@remixicon/react'
-import { useTranslation } from 'react-i18next'
-import { useShallow } from 'zustand/react/shallow'
-import s from './style.module.css'
-import cn from '@/utils/classnames'
-import { useStore } from '@/app/components/app/store'
-import AppSideBar from '@/app/components/app-sidebar'
-import type { NavIcon } from '@/app/components/app-sidebar/navLink'
-import { fetchAppDetail } from '@/service/apps'
-import { useAppContext } from '@/context/app-context'
-import Loading from '@/app/components/base/loading'
-import useBreakpoints, { MediaType } from '@/hooks/use-breakpoints'
-import type { App } from '@/types/app'
-import { useGlobalPublicStore } from '@/context/global-public-context'
-=======
 import Main from './layout-main'
->>>>>>> 5e2cde6f
 
 const AppDetailLayout = async (props: {
   children: React.ReactNode
-<<<<<<< HEAD
-  params: { appId: string }
-}
-
-type NavigationType = {
-  name: string
-  href: string
-  icon: NavIcon
-  selectedIcon: NavIcon
-}
-
-const AppDetailLayout: FC<IAppDetailLayoutProps> = (props) => {
-=======
   params: Promise<{ appId: string }>
 }) => {
->>>>>>> 5e2cde6f
   const {
     children,
     params,
   } = props
-<<<<<<< HEAD
-  const { t } = useTranslation()
-  const router = useRouter()
-  const pathname = usePathname()
-  const media = useBreakpoints()
-  const isMobile = media === MediaType.mobile
-  const { isCurrentWorkspaceEditor, isLoadingCurrentWorkspace } = useAppContext()
-  const { appDetail, setAppDetail, setAppSiderbarExpand } = useStore(useShallow(state => ({
-    appDetail: state.appDetail,
-    setAppDetail: state.setAppDetail,
-    setAppSiderbarExpand: state.setAppSiderbarExpand,
-  })))
-  const [isLoadingAppDetail, setIsLoadingAppDetail] = useState(false)
-  const [appDetailRes, setAppDetailRes] = useState<App | null>(null)
-  const [navigation, setNavigation] = useState<Array<NavigationType>>([])
-  const { systemFeatures } = useGlobalPublicStore()
-
-  const getNavigations = useCallback((appId: string, isCurrentWorkspaceEditor: boolean, mode: string) => {
-    const navs = [
-      ...(isCurrentWorkspaceEditor
-        ? [{
-          name: t('common.appMenus.promptEng'),
-          href: `/app/${appId}/${(mode === 'workflow' || mode === 'advanced-chat') ? 'workflow' : 'configuration'}`,
-          icon: RiTerminalWindowLine,
-          selectedIcon: RiTerminalWindowFill,
-        }]
-        : []
-      ),
-      {
-        name: t('common.appMenus.apiAccess'),
-        href: `/app/${appId}/develop`,
-        icon: RiTerminalBoxLine,
-        selectedIcon: RiTerminalBoxFill,
-      },
-      ...(isCurrentWorkspaceEditor
-        ? [{
-          name: mode !== 'workflow'
-            ? t('common.appMenus.logAndAnn')
-            : t('common.appMenus.logs'),
-          href: `/app/${appId}/logs`,
-          icon: RiFileList3Line,
-          selectedIcon: RiFileList3Fill,
-        }]
-        : []
-      ),
-      {
-        name: t('common.appMenus.overview'),
-        href: `/app/${appId}/overview`,
-        icon: RiDashboard2Line,
-        selectedIcon: RiDashboard2Fill,
-      },
-    ]
-    return navs
-  }, [t])
-
-  useEffect(() => {
-    if (appDetail) {
-      if (systemFeatures.branding.enabled)
-        document.title = `${(appDetail.name || 'App')} - ${systemFeatures.branding.application_title}`
-      else
-        document.title = `${(appDetail.name || 'App')} - Dify`
-
-      const localeMode = localStorage.getItem('app-detail-collapse-or-expand') || 'expand'
-      const mode = isMobile ? 'collapse' : 'expand'
-      setAppSiderbarExpand(isMobile ? mode : localeMode)
-      // TODO: consider screen size and mode
-      // if ((appDetail.mode === 'advanced-chat' || appDetail.mode === 'workflow') && (pathname).endsWith('workflow'))
-      //   setAppSiderbarExpand('collapse')
-    }
-  }, [appDetail, isMobile, pathname, setAppSiderbarExpand, systemFeatures])
-
-  useEffect(() => {
-    setAppDetail()
-    setIsLoadingAppDetail(true)
-    fetchAppDetail({ url: '/apps', id: appId }).then((res) => {
-      setAppDetailRes(res)
-    }).catch((e: any) => {
-      if (e.status === 404)
-        router.replace('/apps')
-    }).finally(() => {
-      setIsLoadingAppDetail(false)
-    })
-  }, [appId, router, setAppDetail])
-
-  useEffect(() => {
-    if (!appDetailRes || isLoadingCurrentWorkspace || isLoadingAppDetail)
-      return
-    const res = appDetailRes
-    // redirection
-    const canIEditApp = isCurrentWorkspaceEditor
-    if (!canIEditApp && (pathname.endsWith('configuration') || pathname.endsWith('workflow') || pathname.endsWith('logs'))) {
-      router.replace(`/app/${appId}/overview`)
-      return
-    }
-    if ((res.mode === 'workflow' || res.mode === 'advanced-chat') && (pathname).endsWith('configuration')) {
-      router.replace(`/app/${appId}/workflow`)
-    }
-    else if ((res.mode !== 'workflow' && res.mode !== 'advanced-chat') && (pathname).endsWith('workflow')) {
-      router.replace(`/app/${appId}/configuration`)
-    }
-    else {
-      setAppDetail({ ...res })
-      setNavigation(getNavigations(appId, isCurrentWorkspaceEditor, res.mode) as Array<NavigationType>)
-    }
-  }, [appDetailRes, appId, getNavigations, isCurrentWorkspaceEditor, isLoadingAppDetail, isLoadingCurrentWorkspace, pathname, router, setAppDetail])
-
-  useUnmount(() => {
-    setAppDetail()
-  })
-
-  if (!appDetail) {
-    return (
-      <div className='flex h-full items-center justify-center bg-background-body'>
-        <Loading />
-      </div>
-    )
-  }
-=======
->>>>>>> 5e2cde6f
 
   return <Main appId={(await params).appId}>{children}</Main>
 }
