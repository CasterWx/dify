--- conflicted
+++ resolved
@@ -141,16 +141,7 @@
     }
     else {
       setAppDetail({ ...res, enable_sso: false })
-<<<<<<< HEAD
       setNavigation(getNavigationConfig(appId, isCurrentWorkspaceEditor, res.mode))
-      if (systemFeatures.enable_web_sso_switch_component && canIEditApp) {
-        fetchAppSSO({ appId }).then((ssoRes) => {
-          setAppDetail({ ...res, enable_sso: ssoRes.enabled })
-        })
-      }
-=======
-      setNavigation(getNavigations(appId, isCurrentWorkspaceEditor, res.mode))
->>>>>>> d186daa1
     }
     // eslint-disable-next-line react-hooks/exhaustive-deps
   }, [appDetailRes, isCurrentWorkspaceEditor, isLoadingAppDetail, isLoadingCurrentWorkspace])
