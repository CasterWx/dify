--- conflicted
+++ resolved
@@ -4,12 +4,7 @@
 import { useRouter } from 'next/navigation'
 import { useCallback, useEffect, useMemo, useState } from 'react'
 import { useTranslation } from 'react-i18next'
-<<<<<<< HEAD
-import { RiBuildingLine, RiGlobalLine, RiLockLine, RiMoreFill } from '@remixicon/react'
-import s from './style.module.css'
-=======
 import { RiBuildingLine, RiGlobalLine, RiLockLine, RiMoreFill, RiVerifiedBadgeLine } from '@remixicon/react'
->>>>>>> 5e2cde6f
 import cn from '@/utils/classnames'
 import type { App } from '@/types/app'
 import Confirm from '@/app/components/base/confirm'
@@ -39,11 +34,8 @@
 import Tooltip from '@/app/components/base/tooltip'
 import AccessControl from '@/app/components/app/app-access-control'
 import { AccessMode } from '@/models/access-control'
-<<<<<<< HEAD
-=======
 import { useGlobalPublicStore } from '@/context/global-public-context'
 import { formatTime } from '@/utils/time'
->>>>>>> 5e2cde6f
 
 export type AppCardProps = {
   app: App
@@ -279,19 +271,6 @@
         <button className='mx-1 flex h-8 cursor-pointer items-center gap-2 rounded-lg px-3 hover:bg-state-base-hover' onClick={onClickInstalledApp}>
           <span className='system-sm-regular text-text-secondary'>{t('app.openInExplore')}</span>
         </button>
-<<<<<<< HEAD
-        <Divider className="!my-1" />
-        {
-          isCurrentWorkspaceEditor && <>
-            <button className={s.actionItem} onClick={onClickAccessControl}>
-              <span className={s.actionName}>{t('app.accessControl')}</span>
-            </button>
-            <Divider />
-          </>
-        }
-        <div
-          className={cn(s.actionItem, s.deleteActionItem, 'group')}
-=======
         <Divider className="my-1" />
         {
           systemFeatures.webapp_auth.enabled && isCurrentWorkspaceEditor && <>
@@ -303,7 +282,6 @@
         }
         <button
           className='group mx-1 flex h-8 cursor-pointer items-center gap-2 rounded-lg px-3 py-[6px] hover:bg-state-destructive-hover'
->>>>>>> 5e2cde6f
           onClick={onClickDelete}
         >
           <span className='system-sm-regular text-text-secondary group-hover:text-text-destructive'>
@@ -337,11 +315,7 @@
         }}
         className='group relative col-span-1 inline-flex h-[160px] cursor-pointer flex-col rounded-xl border-[1px] border-solid border-components-card-border bg-components-card-bg shadow-sm transition-all duration-200 ease-in-out hover:shadow-lg'
       >
-<<<<<<< HEAD
-        <div className='flex p-4 pb-3 h-[68px] items-start gap-3 grow-0 shrink-0'>
-=======
         <div className='flex h-[66px] shrink-0 grow-0 items-center gap-3 px-[14px] pb-3 pt-[14px]'>
->>>>>>> 5e2cde6f
           <div className='relative shrink-0'>
             <AppIcon
               size="large"
@@ -362,17 +336,6 @@
               <div className='truncate'>{EditTimeText}</div>
             </div>
           </div>
-<<<<<<< HEAD
-          <div className='shrink-0 w-5 h-5 flex items-center justify-center'>
-            {app.access_mode === AccessMode.PUBLIC && <Tooltip asChild={false} popupContent={t('app.accessItemsDescription.anyone')}>
-              <RiGlobalLine className='text-text-accent w-4 h-4' />
-            </Tooltip>}
-            {app.access_mode === AccessMode.SPECIFIC_GROUPS_MEMBERS && <Tooltip asChild={false} popupContent={t('app.accessItemsDescription.specific')}>
-              <RiLockLine className='text-text-quaternary w-4 h-4' />
-            </Tooltip>}
-            {app.access_mode === AccessMode.ORGANIZATION && <Tooltip asChild={false} popupContent={t('app.accessItemsDescription.organization')}>
-              <RiBuildingLine className='text-text-quaternary w-4 h-4' />
-=======
           <div className='flex h-5 w-5 shrink-0 items-center justify-center'>
             {app.access_mode === AccessMode.PUBLIC && <Tooltip asChild={false} popupContent={t('app.accessItemsDescription.anyone')}>
               <RiGlobalLine className='h-4 w-4 text-text-quaternary' />
@@ -385,7 +348,6 @@
             </Tooltip>}
             {app.access_mode === AccessMode.EXTERNAL_MEMBERS && <Tooltip asChild={false} popupContent={t('app.accessItemsDescription.external')}>
               <RiVerifiedBadgeLine className='h-4 w-4 text-text-quaternary' />
->>>>>>> 5e2cde6f
             </Tooltip>}
           </div>
         </div>
