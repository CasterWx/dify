'use client'
import { useTranslation } from 'react-i18next'
import { RiDiscordFill, RiGithubFill } from '@remixicon/react'
import Link from 'next/link'
import style from '../list.module.css'
import Apps from './Apps'
<<<<<<< HEAD
import { useGlobalPublicStore } from '@/context/global-public-context'
import useDocumentTitle from '@/hooks/use-document-title'

const AppList = () => {
  const { t } = useTranslation()
  const { systemFeatures } = useGlobalPublicStore()
  useDocumentTitle(t('common.menus.apps'))
=======
import { useEducationInit } from '@/app/education-apply/hooks'
import { useGlobalPublicStore } from '@/context/global-public-context'

const AppList = () => {
  const { t } = useTranslation()
  useEducationInit()
  const { systemFeatures } = useGlobalPublicStore()
>>>>>>> 5e2cde6f
  return (
    <div className='relative flex h-0 shrink-0 grow flex-col overflow-y-auto bg-background-body'>
      <Apps />
<<<<<<< HEAD
      {!systemFeatures.branding.enabled && <footer className='px-12 py-6 grow-0 shrink-0'>
        <h3 className='text-xl font-semibold leading-tight text-gradient'>{t('app.join')}</h3>
        <p className='mt-1 system-sm-regular text-text-tertiary'>{t('app.communityIntro')}</p>
        <div className='flex items-center gap-2 mt-3'>
=======
      {!systemFeatures.branding.enabled && <footer className='shrink-0 grow-0 px-12 py-6'>
        <h3 className='text-gradient text-xl font-semibold leading-tight'>{t('app.join')}</h3>
        <p className='system-sm-regular mt-1 text-text-tertiary'>{t('app.communityIntro')}</p>
        <div className='mt-3 flex items-center gap-2'>
>>>>>>> 5e2cde6f
          <Link className={style.socialMediaLink} target='_blank' rel='noopener noreferrer' href='https://github.com/langgenius/dify'>
            <RiGithubFill className='h-5 w-5 text-text-tertiary' />
          </Link>
          <Link className={style.socialMediaLink} target='_blank' rel='noopener noreferrer' href='https://discord.gg/FngNHpbcY7'>
            <RiDiscordFill className='h-5 w-5 text-text-tertiary' />
          </Link>
        </div>
      </footer>}
    </div >
  )
}

export default AppList<|MERGE_RESOLUTION|>--- conflicted
+++ resolved
@@ -4,15 +4,6 @@
 import Link from 'next/link'
 import style from '../list.module.css'
 import Apps from './Apps'
-<<<<<<< HEAD
-import { useGlobalPublicStore } from '@/context/global-public-context'
-import useDocumentTitle from '@/hooks/use-document-title'
-
-const AppList = () => {
-  const { t } = useTranslation()
-  const { systemFeatures } = useGlobalPublicStore()
-  useDocumentTitle(t('common.menus.apps'))
-=======
 import { useEducationInit } from '@/app/education-apply/hooks'
 import { useGlobalPublicStore } from '@/context/global-public-context'
 
@@ -20,21 +11,13 @@
   const { t } = useTranslation()
   useEducationInit()
   const { systemFeatures } = useGlobalPublicStore()
->>>>>>> 5e2cde6f
   return (
     <div className='relative flex h-0 shrink-0 grow flex-col overflow-y-auto bg-background-body'>
       <Apps />
-<<<<<<< HEAD
-      {!systemFeatures.branding.enabled && <footer className='px-12 py-6 grow-0 shrink-0'>
-        <h3 className='text-xl font-semibold leading-tight text-gradient'>{t('app.join')}</h3>
-        <p className='mt-1 system-sm-regular text-text-tertiary'>{t('app.communityIntro')}</p>
-        <div className='flex items-center gap-2 mt-3'>
-=======
       {!systemFeatures.branding.enabled && <footer className='shrink-0 grow-0 px-12 py-6'>
         <h3 className='text-gradient text-xl font-semibold leading-tight'>{t('app.join')}</h3>
         <p className='system-sm-regular mt-1 text-text-tertiary'>{t('app.communityIntro')}</p>
         <div className='mt-3 flex items-center gap-2'>
->>>>>>> 5e2cde6f
           <Link className={style.socialMediaLink} target='_blank' rel='noopener noreferrer' href='https://github.com/langgenius/dify'>
             <RiGithubFill className='h-5 w-5 text-text-tertiary' />
           </Link>
