<<<<<<< HEAD
import type { Metadata, Viewport } from 'next'
=======
import RoutePrefixHandle from './routePrefixHandle'
import type { Viewport } from 'next'
>>>>>>> 5e2cde6f
import I18nServer from './components/i18n-server'
import BrowserInitor from './components/browser-initor'
import SentryInitor from './components/sentry-initor'
import { getLocaleOnServer } from '@/i18n/server'
import { TanstackQueryIniter } from '@/context/query-client'
import { ThemeProvider } from 'next-themes'
import './styles/globals.css'
import './styles/markdown.scss'
import GlobalPublicStoreProvider from '@/context/global-public-context'

export const viewport: Viewport = {
  width: 'device-width',
  initialScale: 1,
  maximumScale: 1,
  viewportFit: 'cover',
  userScalable: false,
}
export const metadata: Metadata = {
  title: ' ',
  icons: 'data:',
}

const LocaleLayout = async ({
  children,
}: {
  children: React.ReactNode
}) => {
  const locale = await getLocaleOnServer()

  return (
    <html lang={locale ?? 'en'} className="h-full" suppressHydrationWarning>
      <head>
        <meta name="theme-color" content="#FFFFFF" />
        <meta name="mobile-web-app-capable" content="yes" />
        <meta name="apple-mobile-web-app-capable" content="yes" />
        <meta name="apple-mobile-web-app-status-bar-style" content="default" />
      </head>
      <body
        className="color-scheme h-full select-auto"
        data-api-prefix={process.env.NEXT_PUBLIC_API_PREFIX}
        data-pubic-api-prefix={process.env.NEXT_PUBLIC_PUBLIC_API_PREFIX}
        data-marketplace-api-prefix={process.env.NEXT_PUBLIC_MARKETPLACE_API_PREFIX}
        data-marketplace-url-prefix={process.env.NEXT_PUBLIC_MARKETPLACE_URL_PREFIX}
        data-public-edition={process.env.NEXT_PUBLIC_EDITION}
        data-public-support-mail-login={process.env.NEXT_PUBLIC_SUPPORT_MAIL_LOGIN}
        data-public-sentry-dsn={process.env.NEXT_PUBLIC_SENTRY_DSN}
        data-public-maintenance-notice={process.env.NEXT_PUBLIC_MAINTENANCE_NOTICE}
        data-public-site-about={process.env.NEXT_PUBLIC_SITE_ABOUT}
        data-public-text-generation-timeout-ms={process.env.NEXT_PUBLIC_TEXT_GENERATION_TIMEOUT_MS}
        data-public-max-tools-num={process.env.NEXT_PUBLIC_MAX_TOOLS_NUM}
        data-public-max-parallel-limit={process.env.NEXT_PUBLIC_MAX_PARALLEL_LIMIT}
        data-public-top-k-max-value={process.env.NEXT_PUBLIC_TOP_K_MAX_VALUE}
        data-public-indexing-max-segmentation-tokens-length={process.env.NEXT_PUBLIC_INDEXING_MAX_SEGMENTATION_TOKENS_LENGTH}
        data-public-loop-node-max-count={process.env.NEXT_PUBLIC_LOOP_NODE_MAX_COUNT}
        data-public-max-iterations-num={process.env.NEXT_PUBLIC_MAX_ITERATIONS_NUM}
        data-public-enable-website-jinareader={process.env.NEXT_PUBLIC_ENABLE_WEBSITE_JINAREADER}
        data-public-enable-website-firecrawl={process.env.NEXT_PUBLIC_ENABLE_WEBSITE_FIRECRAWL}
        data-public-enable-website-watercrawl={process.env.NEXT_PUBLIC_ENABLE_WEBSITE_WATERCRAWL}
      >
        <BrowserInitor>
          <SentryInitor>
            <TanstackQueryIniter>
<<<<<<< HEAD
              <I18nServer>
                <GlobalPublicStoreProvider>
                  {children}
                </GlobalPublicStoreProvider>
              </I18nServer>
=======
              <ThemeProvider
                attribute='data-theme'
                defaultTheme='system'
                enableSystem
                disableTransitionOnChange
              >
                <I18nServer>
                  <GlobalPublicStoreProvider>
                    {children}
                  </GlobalPublicStoreProvider>
                </I18nServer>
              </ThemeProvider>
>>>>>>> 5e2cde6f
            </TanstackQueryIniter>
          </SentryInitor>
        </BrowserInitor>
        <RoutePrefixHandle />
      </body>
    </html>
  )
}

export default LocaleLayout<|MERGE_RESOLUTION|>--- conflicted
+++ resolved
@@ -1,9 +1,5 @@
-<<<<<<< HEAD
-import type { Metadata, Viewport } from 'next'
-=======
 import RoutePrefixHandle from './routePrefixHandle'
 import type { Viewport } from 'next'
->>>>>>> 5e2cde6f
 import I18nServer from './components/i18n-server'
 import BrowserInitor from './components/browser-initor'
 import SentryInitor from './components/sentry-initor'
@@ -20,10 +16,6 @@
   maximumScale: 1,
   viewportFit: 'cover',
   userScalable: false,
-}
-export const metadata: Metadata = {
-  title: ' ',
-  icons: 'data:',
 }
 
 const LocaleLayout = async ({
@@ -66,13 +58,6 @@
         <BrowserInitor>
           <SentryInitor>
             <TanstackQueryIniter>
-<<<<<<< HEAD
-              <I18nServer>
-                <GlobalPublicStoreProvider>
-                  {children}
-                </GlobalPublicStoreProvider>
-              </I18nServer>
-=======
               <ThemeProvider
                 attribute='data-theme'
                 defaultTheme='system'
@@ -85,7 +70,6 @@
                   </GlobalPublicStoreProvider>
                 </I18nServer>
               </ThemeProvider>
->>>>>>> 5e2cde6f
             </TanstackQueryIniter>
           </SentryInitor>
         </BrowserInitor>
