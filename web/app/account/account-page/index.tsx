'use client'
import { useState } from 'react'
import { useTranslation } from 'react-i18next'
import {
  RiGraduationCapFill,
} from '@remixicon/react'
import { useContext } from 'use-context-selector'
import DeleteAccount from '../delete-account'
import s from './index.module.css'
import AvatarWithEdit from './AvatarWithEdit'
import Collapse from '@/app/components/header/account-setting/collapse'
import type { IItem } from '@/app/components/header/account-setting/collapse'
import Modal from '@/app/components/base/modal'
import Button from '@/app/components/base/button'
import { updateUserProfile } from '@/service/common'
import { useAppContext } from '@/context/app-context'
import { useProviderContext } from '@/context/provider-context'
import { ToastContext } from '@/app/components/base/toast'
import AppIcon from '@/app/components/base/app-icon'
import { IS_CE_EDITION } from '@/config'
import Input from '@/app/components/base/input'
<<<<<<< HEAD
=======
import PremiumBadge from '@/app/components/base/premium-badge'
>>>>>>> 5e2cde6f
import { useGlobalPublicStore } from '@/context/global-public-context'

const titleClassName = `
  system-sm-semibold text-text-secondary
`
const descriptionClassName = `
  mt-1 body-xs-regular text-text-tertiary
`

const validPassword = /^(?=.*[a-zA-Z])(?=.*\d).{8,}$/

export default function AccountPage() {
  const { t } = useTranslation()
  const { systemFeatures } = useGlobalPublicStore()
  const { mutateUserProfile, userProfile, apps } = useAppContext()
  const { isEducationAccount } = useProviderContext()
  const { notify } = useContext(ToastContext)
  const [editNameModalVisible, setEditNameModalVisible] = useState(false)
  const [editName, setEditName] = useState('')
  const [editing, setEditing] = useState(false)
  const [editPasswordModalVisible, setEditPasswordModalVisible] = useState(false)
  const [currentPassword, setCurrentPassword] = useState('')
  const [password, setPassword] = useState('')
  const [confirmPassword, setConfirmPassword] = useState('')
  const [showDeleteAccountModal, setShowDeleteAccountModal] = useState(false)
  const [showCurrentPassword, setShowCurrentPassword] = useState(false)
  const [showPassword, setShowPassword] = useState(false)
  const [showConfirmPassword, setShowConfirmPassword] = useState(false)

  const handleEditName = () => {
    setEditNameModalVisible(true)
    setEditName(userProfile.name)
  }
  const handleSaveName = async () => {
    try {
      setEditing(true)
      await updateUserProfile({ url: 'account/name', body: { name: editName } })
      notify({ type: 'success', message: t('common.actionMsg.modifiedSuccessfully') })
      mutateUserProfile()
      setEditNameModalVisible(false)
      setEditing(false)
    }
    catch (e) {
      notify({ type: 'error', message: (e as Error).message })
      setEditNameModalVisible(false)
      setEditing(false)
    }
  }

  const showErrorMessage = (message: string) => {
    notify({
      type: 'error',
      message,
    })
  }
  const valid = () => {
    if (!password.trim()) {
      showErrorMessage(t('login.error.passwordEmpty'))
      return false
    }
    if (!validPassword.test(password)) {
      showErrorMessage(t('login.error.passwordInvalid'))
      return false
    }
    if (password !== confirmPassword) {
      showErrorMessage(t('common.account.notEqual'))
      return false
    }

    return true
  }
  const resetPasswordForm = () => {
    setCurrentPassword('')
    setPassword('')
    setConfirmPassword('')
  }
  const handleSavePassword = async () => {
    if (!valid())
      return
    try {
      setEditing(true)
      await updateUserProfile({
        url: 'account/password',
        body: {
          password: currentPassword,
          new_password: password,
          repeat_new_password: confirmPassword,
        },
      })
      notify({ type: 'success', message: t('common.actionMsg.modifiedSuccessfully') })
      mutateUserProfile()
      setEditPasswordModalVisible(false)
      resetPasswordForm()
      setEditing(false)
    }
    catch (e) {
      notify({ type: 'error', message: (e as Error).message })
      setEditPasswordModalVisible(false)
      setEditing(false)
    }
  }

  const renderAppItem = (item: IItem) => {
    return (
      <div className='flex px-3 py-1'>
        <div className='mr-3'>
          <AppIcon size='tiny' />
        </div>
        <div className='system-sm-medium mt-[3px] text-text-secondary'>{item.name}</div>
      </div>
    )
  }

  return (
    <>
      <div className='pb-3 pt-2'>
        <h4 className='title-2xl-semi-bold text-text-primary'>{t('common.account.myAccount')}</h4>
      </div>
<<<<<<< HEAD
      <div className='mb-8 p-6 rounded-xl flex items-center bg-gradient-to-r from-background-gradient-bg-fill-chat-bg-2 to-background-gradient-bg-fill-chat-bg-1'>
=======
      <div className='mb-8 flex items-center rounded-xl bg-gradient-to-r from-background-gradient-bg-fill-chat-bg-2 to-background-gradient-bg-fill-chat-bg-1 p-6'>
>>>>>>> 5e2cde6f
        <AvatarWithEdit avatar={userProfile.avatar_url} name={userProfile.name} onSave={mutateUserProfile} size={64} />
        <div className='ml-4'>
          <p className='system-xl-semibold text-text-primary'>
            {userProfile.name}
            {isEducationAccount && (
              <PremiumBadge size='s' color='blue' className='ml-1 !px-2'>
                <RiGraduationCapFill className='mr-1 h-3 w-3' />
                <span className='system-2xs-medium'>EDU</span>
              </PremiumBadge>
            )}
          </p>
          <p className='system-xs-regular text-text-tertiary'>{userProfile.email}</p>
        </div>
      </div>
      <div className='mb-8'>
        <div className={titleClassName}>{t('common.account.name')}</div>
        <div className='mt-2 flex w-full items-center justify-between gap-2'>
          <div className='system-sm-regular flex-1 rounded-lg bg-components-input-bg-normal p-2 text-components-input-text-filled '>
            <span className='pl-1'>{userProfile.name}</span>
          </div>
          <div className='system-sm-medium cursor-pointer rounded-lg bg-components-button-tertiary-bg px-3 py-2 text-components-button-tertiary-text' onClick={handleEditName}>
            {t('common.operation.edit')}
          </div>
        </div>
      </div>
      <div className='mb-8'>
        <div className={titleClassName}>{t('common.account.email')}</div>
        <div className='mt-2 flex w-full items-center justify-between gap-2'>
          <div className='system-sm-regular flex-1 rounded-lg bg-components-input-bg-normal p-2 text-components-input-text-filled '>
            <span className='pl-1'>{userProfile.email}</span>
          </div>
        </div>
      </div>
      {
        systemFeatures.enable_email_password_login && (
          <div className='mb-8 flex justify-between gap-2'>
            <div>
              <div className='system-sm-semibold mb-1 text-text-secondary'>{t('common.account.password')}</div>
              <div className='body-xs-regular mb-2 text-text-tertiary'>{t('common.account.passwordTip')}</div>
            </div>
            <Button onClick={() => setEditPasswordModalVisible(true)}>{userProfile.is_password_set ? t('common.account.resetPassword') : t('common.account.setPassword')}</Button>
          </div>
        )
      }
      <div className='mb-6 border-[1px] border-divider-subtle' />
      <div className='mb-8'>
        <div className={titleClassName}>{t('common.account.langGeniusAccount')}</div>
        <div className={descriptionClassName}>{t('common.account.langGeniusAccountTip')}</div>
        {!!apps.length && (
          <Collapse
            title={`${t('common.account.showAppLength', { length: apps.length })}`}
            items={apps.map(app => ({ key: app.id, name: app.name }))}
            renderItem={renderAppItem}
            wrapperClassName='mt-2'
          />
        )}
        {!IS_CE_EDITION && <Button className='mt-2 text-components-button-destructive-secondary-text' onClick={() => setShowDeleteAccountModal(true)}>{t('common.account.delete')}</Button>}
      </div>
      {
        editNameModalVisible && (
          <Modal
            isShow
            onClose={() => setEditNameModalVisible(false)}
            className={s.modal}
          >
            <div className='title-2xl-semi-bold mb-6 text-text-primary'>{t('common.account.editName')}</div>
            <div className={titleClassName}>{t('common.account.name')}</div>
            <Input className='mt-2'
              value={editName}
              onChange={e => setEditName(e.target.value)}
            />
            <div className='mt-10 flex justify-end'>
              <Button className='mr-2' onClick={() => setEditNameModalVisible(false)}>{t('common.operation.cancel')}</Button>
              <Button
                disabled={editing || !editName}
                variant='primary'
                onClick={handleSaveName}
              >
                {t('common.operation.save')}
              </Button>
            </div>
          </Modal>
        )
      }
      {
        editPasswordModalVisible && (
          <Modal
            isShow
            onClose={() => {
              setEditPasswordModalVisible(false)
              resetPasswordForm()
            }}
            className={s.modal}
          >
            <div className='title-2xl-semi-bold mb-6 text-text-primary'>{userProfile.is_password_set ? t('common.account.resetPassword') : t('common.account.setPassword')}</div>
            {userProfile.is_password_set && (
              <>
                <div className={titleClassName}>{t('common.account.currentPassword')}</div>
                <div className='relative mt-2'>
                  <Input
                    type={showCurrentPassword ? 'text' : 'password'}
                    value={currentPassword}
                    onChange={e => setCurrentPassword(e.target.value)}
                  />

                  <div className="absolute inset-y-0 right-0 flex items-center">
                    <Button
                      type="button"
                      variant='ghost'
                      onClick={() => setShowCurrentPassword(!showCurrentPassword)}
                    >
                      {showCurrentPassword ? '👀' : '😝'}
                    </Button>
                  </div>
                </div>
              </>
            )}
            <div className='system-sm-semibold mt-8 text-text-secondary'>
              {userProfile.is_password_set ? t('common.account.newPassword') : t('common.account.password')}
            </div>
            <div className='relative mt-2'>
              <Input
                type={showPassword ? 'text' : 'password'}
                value={password}
                onChange={e => setPassword(e.target.value)}
              />
              <div className="absolute inset-y-0 right-0 flex items-center">
                <Button
                  type="button"
                  variant='ghost'
                  onClick={() => setShowPassword(!showPassword)}
                >
                  {showPassword ? '👀' : '😝'}
                </Button>
              </div>
            </div>
            <div className='system-sm-semibold mt-8 text-text-secondary'>{t('common.account.confirmPassword')}</div>
            <div className='relative mt-2'>
              <Input
                type={showConfirmPassword ? 'text' : 'password'}
                value={confirmPassword}
                onChange={e => setConfirmPassword(e.target.value)}
              />
              <div className="absolute inset-y-0 right-0 flex items-center">
                <Button
                  type="button"
                  variant='ghost'
                  onClick={() => setShowConfirmPassword(!showConfirmPassword)}
                >
                  {showConfirmPassword ? '👀' : '😝'}
                </Button>
              </div>
            </div>
            <div className='mt-10 flex justify-end'>
              <Button className='mr-2' onClick={() => {
                setEditPasswordModalVisible(false)
                resetPasswordForm()
              }}>{t('common.operation.cancel')}</Button>
              <Button
                disabled={editing}
                variant='primary'
                onClick={handleSavePassword}
              >
                {userProfile.is_password_set ? t('common.operation.reset') : t('common.operation.save')}
              </Button>
            </div>
          </Modal>
        )
      }
      {
        showDeleteAccountModal && (
          <DeleteAccount
            onCancel={() => setShowDeleteAccountModal(false)}
            onConfirm={() => setShowDeleteAccountModal(false)}
          />
        )
      }
    </>
  )
}<|MERGE_RESOLUTION|>--- conflicted
+++ resolved
@@ -19,10 +19,7 @@
 import AppIcon from '@/app/components/base/app-icon'
 import { IS_CE_EDITION } from '@/config'
 import Input from '@/app/components/base/input'
-<<<<<<< HEAD
-=======
 import PremiumBadge from '@/app/components/base/premium-badge'
->>>>>>> 5e2cde6f
 import { useGlobalPublicStore } from '@/context/global-public-context'
 
 const titleClassName = `
@@ -141,11 +138,7 @@
       <div className='pb-3 pt-2'>
         <h4 className='title-2xl-semi-bold text-text-primary'>{t('common.account.myAccount')}</h4>
       </div>
-<<<<<<< HEAD
-      <div className='mb-8 p-6 rounded-xl flex items-center bg-gradient-to-r from-background-gradient-bg-fill-chat-bg-2 to-background-gradient-bg-fill-chat-bg-1'>
-=======
       <div className='mb-8 flex items-center rounded-xl bg-gradient-to-r from-background-gradient-bg-fill-chat-bg-2 to-background-gradient-bg-fill-chat-bg-1 p-6'>
->>>>>>> 5e2cde6f
         <AvatarWithEdit avatar={userProfile.avatar_url} name={userProfile.name} onSave={mutateUserProfile} size={64} />
         <div className='ml-4'>
           <p className='system-xl-semibold text-text-primary'>
