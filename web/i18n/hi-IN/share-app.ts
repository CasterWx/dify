--- conflicted
+++ resolved
@@ -2,13 +2,6 @@
   common: {
     welcome: 'आपका स्वागत है',
     appUnavailable: 'ऐप उपलब्ध नहीं है',
-    appUnknownError: 'अज्ञात त्रुटि, कृपया पुनः प्रयास करें',
-    // @ts-expect-error TODO: fix this
-<<<<<<< HEAD
-
-=======
-    // eslint-disable-next-line no-dupe-keys
->>>>>>> 0a6b4d01
     appUnknownError: 'ऐप अनुपलब्ध है',
   },
   chat: {
