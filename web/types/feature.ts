--- conflicted
+++ resolved
@@ -96,8 +96,6 @@
     allow_email_code_login: false,
     allow_email_password_login: false,
   },
-<<<<<<< HEAD
-=======
 }
 
 export enum DatasetAttr {
@@ -121,5 +119,4 @@
   DATA_PUBLIC_ENABLE_WEBSITE_JINAREADER = 'data-public-enable-website-jinareader',
   DATA_PUBLIC_ENABLE_WEBSITE_FIRECRAWL = 'data-public-enable-website-firecrawl',
   DATA_PUBLIC_ENABLE_WEBSITE_WATERCRAWL = 'data-public-enable-website-watercrawl',
->>>>>>> 93cb98b1
 }