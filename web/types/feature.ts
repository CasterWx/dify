--- conflicted
+++ resolved
@@ -21,12 +21,9 @@
 export type SystemFeatures = {
   sso_enforced_for_signin: boolean
   sso_enforced_for_signin_protocol: SSOProtocol | ''
-<<<<<<< HEAD
-=======
   sso_enforced_for_web: boolean
   sso_enforced_for_web_protocol: SSOProtocol | ''
   enable_marketplace: boolean
->>>>>>> 5e2cde6f
   enable_email_code_login: boolean
   enable_email_password_login: boolean
   enable_social_oauth_login: boolean
@@ -55,12 +52,9 @@
 export const defaultSystemFeatures: SystemFeatures = {
   sso_enforced_for_signin: false,
   sso_enforced_for_signin_protocol: '',
-<<<<<<< HEAD
-=======
   sso_enforced_for_web: false,
   sso_enforced_for_web_protocol: '',
   enable_marketplace: false,
->>>>>>> 5e2cde6f
   enable_email_code_login: false,
   enable_email_password_login: false,
   enable_social_oauth_login: false,
