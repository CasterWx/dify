import type {
  IOnCompleted,
  IOnData,
  IOnError,
  IOnFile,
  IOnIterationFinished,
  IOnIterationNext,
  IOnIterationStarted,
  IOnLoopFinished,
  IOnLoopNext,
  IOnLoopStarted,
  IOnMessageEnd,
  IOnMessageReplace,
  IOnNodeFinished,
  IOnNodeStarted,
  IOnTTSChunk,
  IOnTTSEnd,
  IOnTextChunk,
  IOnTextReplace,
  IOnThought,
  IOnWorkflowFinished,
  IOnWorkflowStarted,
} from './base'
import {
  del as consoleDel, get as consoleGet, patch as consolePatch, post as consolePost,
  delPublic as del, getPublic as get, patchPublic as patch, postPublic as post, ssePost,
} from './base'
import type { FeedbackType } from '@/app/components/base/chat/chat/type'
import type {
  AppConversationData,
  AppData,
  AppMeta,
  ConversationItem,
} from '@/models/share'
import type { ChatConfig } from '@/app/components/base/chat/types'
import type { AccessMode } from '@/models/access-control'

function getAction(action: 'get' | 'post' | 'del' | 'patch', isInstalledApp: boolean) {
  switch (action) {
    case 'get':
      return isInstalledApp ? consoleGet : get
    case 'post':
      return isInstalledApp ? consolePost : post
    case 'patch':
      return isInstalledApp ? consolePatch : patch
    case 'del':
      return isInstalledApp ? consoleDel : del
  }
}

export function getUrl(url: string, isInstalledApp: boolean, installedAppId: string) {
  return isInstalledApp ? `installed-apps/${installedAppId}/${url.startsWith('/') ? url.slice(1) : url}` : url
}

export const sendChatMessage = async (body: Record<string, any>, { onData, onCompleted, onThought, onFile, onError, getAbortController, onMessageEnd, onMessageReplace, onTTSChunk, onTTSEnd }: {
  onData: IOnData
  onCompleted: IOnCompleted
  onFile: IOnFile
  onThought: IOnThought
  onError: IOnError
  onMessageEnd?: IOnMessageEnd
  onMessageReplace?: IOnMessageReplace
  getAbortController?: (abortController: AbortController) => void
  onTTSChunk?: IOnTTSChunk
  onTTSEnd?: IOnTTSEnd
}, isInstalledApp: boolean, installedAppId = '') => {
  return ssePost(getUrl('chat-messages', isInstalledApp, installedAppId), {
    body: {
      ...body,
      response_mode: 'streaming',
    },
  }, { onData, onCompleted, onThought, onFile, isPublicAPI: !isInstalledApp, onError, getAbortController, onMessageEnd, onMessageReplace, onTTSChunk, onTTSEnd })
}

export const stopChatMessageResponding = async (appId: string, taskId: string, isInstalledApp: boolean, installedAppId = '') => {
  return getAction('post', isInstalledApp)(getUrl(`chat-messages/${taskId}/stop`, isInstalledApp, installedAppId))
}

export const sendCompletionMessage = async (body: Record<string, any>, { onData, onCompleted, onError, onMessageReplace }: {
  onData: IOnData
  onCompleted: IOnCompleted
  onError: IOnError
  onMessageReplace: IOnMessageReplace
}, isInstalledApp: boolean, installedAppId = '') => {
  return ssePost(getUrl('completion-messages', isInstalledApp, installedAppId), {
    body: {
      ...body,
      response_mode: 'streaming',
    },
  }, { onData, onCompleted, isPublicAPI: !isInstalledApp, onError, onMessageReplace })
}

export const sendWorkflowMessage = async (
  body: Record<string, any>,
  {
    onWorkflowStarted,
    onNodeStarted,
    onNodeFinished,
    onWorkflowFinished,
    onIterationStart,
    onIterationNext,
    onIterationFinish,
    onLoopStart,
    onLoopNext,
    onLoopFinish,
    onTextChunk,
    onTextReplace,
  }: {
    onWorkflowStarted: IOnWorkflowStarted
    onNodeStarted: IOnNodeStarted
    onNodeFinished: IOnNodeFinished
    onWorkflowFinished: IOnWorkflowFinished
    onIterationStart: IOnIterationStarted
    onIterationNext: IOnIterationNext
    onIterationFinish: IOnIterationFinished
    onLoopStart: IOnLoopStarted
    onLoopNext: IOnLoopNext
    onLoopFinish: IOnLoopFinished
    onTextChunk: IOnTextChunk
    onTextReplace: IOnTextReplace
  },
  isInstalledApp: boolean,
  installedAppId = '',
) => {
  return ssePost(getUrl('workflows/run', isInstalledApp, installedAppId), {
    body: {
      ...body,
      response_mode: 'streaming',
    },
  }, {
    onNodeStarted,
    onWorkflowStarted,
    onWorkflowFinished,
    isPublicAPI: !isInstalledApp,
    onNodeFinished,
    onIterationStart,
    onIterationNext,
    onIterationFinish,
    onLoopStart,
    onLoopNext,
    onLoopFinish,
    onTextChunk,
    onTextReplace,
  })
}

export const fetchAppInfo = async () => {
  return get('/site') as Promise<AppData>
}

export const fetchConversations = async (isInstalledApp: boolean, installedAppId = '', last_id?: string, pinned?: boolean, limit?: number) => {
  return getAction('get', isInstalledApp)(getUrl('conversations', isInstalledApp, installedAppId), { params: { ...{ limit: limit || 20 }, ...(last_id ? { last_id } : {}), ...(pinned !== undefined ? { pinned } : {}) } }) as Promise<AppConversationData>
}

export const pinConversation = async (isInstalledApp: boolean, installedAppId = '', id: string) => {
  return getAction('patch', isInstalledApp)(getUrl(`conversations/${id}/pin`, isInstalledApp, installedAppId))
}

export const unpinConversation = async (isInstalledApp: boolean, installedAppId = '', id: string) => {
  return getAction('patch', isInstalledApp)(getUrl(`conversations/${id}/unpin`, isInstalledApp, installedAppId))
}

export const delConversation = async (isInstalledApp: boolean, installedAppId = '', id: string) => {
  return getAction('del', isInstalledApp)(getUrl(`conversations/${id}`, isInstalledApp, installedAppId))
}

export const renameConversation = async (isInstalledApp: boolean, installedAppId = '', id: string, name: string) => {
  return getAction('post', isInstalledApp)(getUrl(`conversations/${id}/name`, isInstalledApp, installedAppId), { body: { name } })
}

export const generationConversationName = async (isInstalledApp: boolean, installedAppId = '', id: string) => {
  return getAction('post', isInstalledApp)(getUrl(`conversations/${id}/name`, isInstalledApp, installedAppId), { body: { auto_generate: true } }) as Promise<ConversationItem>
}

export const fetchChatList = async (conversationId: string, isInstalledApp: boolean, installedAppId = '') => {
  return getAction('get', isInstalledApp)(getUrl('messages', isInstalledApp, installedAppId), { params: { conversation_id: conversationId, limit: 20, last_id: '' } }) as any
}

// Abandoned API interface
// export const fetchAppVariables = async () => {
//   return get(`variables`)
// }

// init value. wait for server update
export const fetchAppParams = async (isInstalledApp: boolean, installedAppId = '') => {
  return (getAction('get', isInstalledApp))(getUrl('parameters', isInstalledApp, installedAppId)) as Promise<ChatConfig>
}

export const fetchWebSAMLSSOUrl = async (appCode: string, redirectUrl: string) => {
  return (getAction('get', false))(getUrl('/enterprise/sso/saml/login', false, ''), {
    params: {
      app_code: appCode,
      redirect_url: redirectUrl,
    },
  }) as Promise<{ url: string }>
}

export const fetchWebOIDCSSOUrl = async (appCode: string, redirectUrl: string) => {
  return (getAction('get', false))(getUrl('/enterprise/sso/oidc/login', false, ''), {
    params: {
      app_code: appCode,
      redirect_url: redirectUrl,
    },

  }) as Promise<{ url: string }>
}

export const fetchWebOAuth2SSOUrl = async (appCode: string, redirectUrl: string) => {
  return (getAction('get', false))(getUrl('/enterprise/sso/oauth2/login', false, ''), {
    params: {
      app_code: appCode,
      redirect_url: redirectUrl,
    },
  }) as Promise<{ url: string }>
}

export const fetchMembersSAMLSSOUrl = async (appCode: string, redirectUrl: string) => {
  return (getAction('get', false))(getUrl('/enterprise/sso/members/saml/login', false, ''), {
    params: {
      app_code: appCode,
      redirect_url: redirectUrl,
    },
  }) as Promise<{ url: string }>
}

export const fetchMembersOIDCSSOUrl = async (appCode: string, redirectUrl: string) => {
  return (getAction('get', false))(getUrl('/enterprise/sso/members/oidc/login', false, ''), {
    params: {
      app_code: appCode,
      redirect_url: redirectUrl,
    },

  }) as Promise<{ url: string }>
}

export const fetchMembersOAuth2SSOUrl = async (appCode: string, redirectUrl: string) => {
  return (getAction('get', false))(getUrl('/enterprise/sso/members/oauth2/login', false, ''), {
    params: {
      app_code: appCode,
      redirect_url: redirectUrl,
    },
  }) as Promise<{ url: string }>
}

export const fetchAppMeta = async (isInstalledApp: boolean, installedAppId = '') => {
  return (getAction('get', isInstalledApp))(getUrl('meta', isInstalledApp, installedAppId)) as Promise<AppMeta>
}

export const updateFeedback = async ({ url, body }: { url: string; body: FeedbackType }, isInstalledApp: boolean, installedAppId = '') => {
  return (getAction('post', isInstalledApp))(getUrl(url, isInstalledApp, installedAppId), { body })
}

export const fetchMoreLikeThis = async (messageId: string, isInstalledApp: boolean, installedAppId = '') => {
  return (getAction('get', isInstalledApp))(getUrl(`/messages/${messageId}/more-like-this`, isInstalledApp, installedAppId), {
    params: {
      response_mode: 'blocking',
    },
  })
}

export const saveMessage = (messageId: string, isInstalledApp: boolean, installedAppId = '') => {
  return (getAction('post', isInstalledApp))(getUrl('/saved-messages', isInstalledApp, installedAppId), { body: { message_id: messageId } })
}

export const fetchSavedMessage = async (isInstalledApp: boolean, installedAppId = '') => {
  return (getAction('get', isInstalledApp))(getUrl('/saved-messages', isInstalledApp, installedAppId))
}

export const removeMessage = (messageId: string, isInstalledApp: boolean, installedAppId = '') => {
  return (getAction('del', isInstalledApp))(getUrl(`/saved-messages/${messageId}`, isInstalledApp, installedAppId))
}

export const fetchSuggestedQuestions = (messageId: string, isInstalledApp: boolean, installedAppId = '') => {
  return (getAction('get', isInstalledApp))(getUrl(`/messages/${messageId}/suggested-questions`, isInstalledApp, installedAppId))
}

export const audioToText = (url: string, isPublicAPI: boolean, body: FormData) => {
  return (getAction('post', !isPublicAPI))(url, { body }, { bodyStringify: false, deleteContentType: true }) as Promise<{ text: string }>
}

export const textToAudio = (url: string, isPublicAPI: boolean, body: FormData) => {
  return (getAction('post', !isPublicAPI))(url, { body }, { bodyStringify: false, deleteContentType: true }) as Promise<{ data: string }>
}

export const textToAudioStream = (url: string, isPublicAPI: boolean, header: { content_type: string }, body: { streaming: boolean; voice?: string; message_id?: string; text?: string | null | undefined }) => {
  return (getAction('post', !isPublicAPI))(url, { body, header }, { needAllResponseContent: true })
}

export const fetchAccessToken = async ({ appCode, userId, webAppAccessToken }: { appCode: string, userId?: string, webAppAccessToken?: string | null }) => {
  const headers = new Headers()
  headers.append('X-App-Code', appCode)
<<<<<<< HEAD
  return get('/passport', { headers }) as Promise<{ access_token: string }>
=======
  const params = new URLSearchParams()
  webAppAccessToken && params.append('web_app_access_token', webAppAccessToken)
  userId && params.append('user_id', userId)
  const url = `/passport?${params.toString()}`
  return get(url, { headers }) as Promise<{ access_token: string }>
>>>>>>> 5e2cde6f
}

export const getAppAccessMode = (appId: string, isInstalledApp: boolean) => {
  if (isInstalledApp)
    return consoleGet<{ accessMode: AccessMode }>(`/enterprise/webapp/app/access-mode?appId=${appId}`)

  return get<{ accessMode: AccessMode }>(`/webapp/access-mode?appId=${appId}`)
}

export const getUserCanAccess = (appId: string, isInstalledApp: boolean) => {
  if (isInstalledApp)
    return consoleGet<{ result: boolean }>(`/enterprise/webapp/permission?appId=${appId}`)

  return get<{ result: boolean }>(`/webapp/permission?appId=${appId}`)
<<<<<<< HEAD
=======
}

export const getAppAccessModeByAppCode = (appCode: string) => {
  return get<{ accessMode: AccessMode }>(`/webapp/access-mode?appCode=${appCode}`)
>>>>>>> 5e2cde6f
}<|MERGE_RESOLUTION|>--- conflicted
+++ resolved
@@ -289,15 +289,11 @@
 export const fetchAccessToken = async ({ appCode, userId, webAppAccessToken }: { appCode: string, userId?: string, webAppAccessToken?: string | null }) => {
   const headers = new Headers()
   headers.append('X-App-Code', appCode)
-<<<<<<< HEAD
-  return get('/passport', { headers }) as Promise<{ access_token: string }>
-=======
   const params = new URLSearchParams()
   webAppAccessToken && params.append('web_app_access_token', webAppAccessToken)
   userId && params.append('user_id', userId)
   const url = `/passport?${params.toString()}`
   return get(url, { headers }) as Promise<{ access_token: string }>
->>>>>>> 5e2cde6f
 }
 
 export const getAppAccessMode = (appId: string, isInstalledApp: boolean) => {
@@ -312,11 +308,22 @@
     return consoleGet<{ result: boolean }>(`/enterprise/webapp/permission?appId=${appId}`)
 
   return get<{ result: boolean }>(`/webapp/permission?appId=${appId}`)
-<<<<<<< HEAD
-=======
 }
 
 export const getAppAccessModeByAppCode = (appCode: string) => {
   return get<{ accessMode: AccessMode }>(`/webapp/access-mode?appCode=${appCode}`)
->>>>>>> 5e2cde6f
+}
+
+export const getAppAccessMode = (appId: string, isInstalledApp: boolean) => {
+  if (isInstalledApp)
+    return consoleGet<{ accessMode: AccessMode }>(`/enterprise/webapp/app/access-mode?appId=${appId}`)
+
+  return get<{ accessMode: AccessMode }>(`/webapp/access-mode?appId=${appId}`)
+}
+
+export const getUserCanAccess = (appId: string, isInstalledApp: boolean) => {
+  if (isInstalledApp)
+    return consoleGet<{ result: boolean }>(`/enterprise/webapp/permission?appId=${appId}`)
+
+  return get<{ result: boolean }>(`/webapp/permission?appId=${appId}`)
 }