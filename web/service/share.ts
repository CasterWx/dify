--- conflicted
+++ resolved
@@ -312,21 +312,4 @@
 
 export const getAppAccessModeByAppCode = (appCode: string) => {
   return get<{ accessMode: AccessMode }>(`/webapp/access-mode?appCode=${appCode}`)
-<<<<<<< HEAD
-}
-
-export const getAppAccessMode = (appId: string, isInstalledApp: boolean) => {
-  if (isInstalledApp)
-    return consoleGet<{ accessMode: AccessMode }>(`/enterprise/webapp/app/access-mode?appId=${appId}`)
-
-  return get<{ accessMode: AccessMode }>(`/webapp/access-mode?appId=${appId}`)
-}
-
-export const getUserCanAccess = (appId: string, isInstalledApp: boolean) => {
-  if (isInstalledApp)
-    return consoleGet<{ result: boolean }>(`/enterprise/webapp/permission?appId=${appId}`)
-
-  return get<{ result: boolean }>(`/webapp/permission?appId=${appId}`)
-=======
->>>>>>> 93ba7245
 }