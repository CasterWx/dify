/* Attention: Generate by code. Don't update by hand!!! */
html[data-theme="dark"] {
  --color-components-input-bg-normal: #FFFFFF14;
  --color-components-input-text-placeholder: #C8CEDA4D;
  --color-components-input-bg-hover: #FFFFFF08;
  --color-components-input-bg-active: #FFFFFF0D;
  --color-components-input-border-active: #747481;
  --color-components-input-border-destructive: #F97066;
  --color-components-input-text-filled: #F4F4F5;
  --color-components-input-bg-destructive: #FFFFFF03;
  --color-components-input-bg-disabled: #FFFFFF08;
  --color-components-input-text-disabled: #C8CEDA4D;
  --color-components-input-text-filled-disabled: #C8CEDA99;
  --color-components-input-border-hover: #3A3A40;
  --color-components-input-border-active-prompt-1: #36BFFA;
  --color-components-input-border-active-prompt-2: #296DFF;

  --color-components-kbd-bg-gray: #FFFFFF08;
  --color-components-kbd-bg-white: #FFFFFF1F;

  --color-components-tooltip-bg: #18181BF2;

  --color-components-button-primary-text: #FFFFFFF2;
  --color-components-button-primary-bg: #155AEF;
  --color-components-button-primary-border: #FFFFFF1F;
  --color-components-button-primary-bg-hover: #296DFF;
  --color-components-button-primary-border-hover: #FFFFFF33;
  --color-components-button-primary-bg-disabled: #FFFFFF08;
  --color-components-button-primary-border-disabled: #FFFFFF14;
  --color-components-button-primary-text-disabled: #FFFFFF33;

  --color-components-button-secondary-text: #FFFFFFCC;
  --color-components-button-secondary-text-disabled: #FFFFFF33;
  --color-components-button-secondary-bg: #FFFFFF1F;
  --color-components-button-secondary-bg-hover: #FFFFFF33;
  --color-components-button-secondary-bg-disabled: #FFFFFF08;
  --color-components-button-secondary-border: #FFFFFF14;
  --color-components-button-secondary-border-hover: #FFFFFF1F;
  --color-components-button-secondary-border-disabled: #FFFFFF0D;

  --color-components-button-tertiary-text: #D9D9DE;
  --color-components-button-tertiary-text-disabled: #FFFFFF33;
  --color-components-button-tertiary-bg: #FFFFFF14;
  --color-components-button-tertiary-bg-hover: #FFFFFF1F;
  --color-components-button-tertiary-bg-disabled: #FFFFFF08;

  --color-components-button-ghost-text: #D9D9DE;
  --color-components-button-ghost-text-disabled: #FFFFFF33;
  --color-components-button-ghost-bg-hover: #C8CEDA14;

  --color-components-button-destructive-primary-text: #FFFFFFF2;
  --color-components-button-destructive-primary-text-disabled: #FFFFFF33;
  --color-components-button-destructive-primary-bg: #D92D20;
  --color-components-button-destructive-primary-bg-hover: #F04438;
  --color-components-button-destructive-primary-bg-disabled: #F0443824;
  --color-components-button-destructive-primary-border: #FFFFFF1F;
  --color-components-button-destructive-primary-border-hover: #FFFFFF33;
  --color-components-button-destructive-primary-border-disabled: #FFFFFF14;

  --color-components-button-destructive-secondary-text: #F97066;
  --color-components-button-destructive-secondary-text-disabled: #F0443833;
  --color-components-button-destructive-secondary-bg: #FFFFFF1F;
  --color-components-button-destructive-secondary-bg-hover: #F0443824;
  --color-components-button-destructive-secondary-bg-disabled: #F0443814;
  --color-components-button-destructive-secondary-border: #FFFFFF14;
  --color-components-button-destructive-secondary-border-hover: #FFFFFF1F;
  --color-components-button-destructive-secondary-border-disabled: #F0443814;

  --color-components-button-destructive-tertiary-text: #F97066;
  --color-components-button-destructive-tertiary-text-disabled: #F0443833;
  --color-components-button-destructive-tertiary-bg: #F0443824;
  --color-components-button-destructive-tertiary-bg-hover: #F0443840;
  --color-components-button-destructive-tertiary-bg-disabled: #F0443814;

  --color-components-button-destructive-ghost-text: #F97066;
  --color-components-button-destructive-ghost-text-disabled: #F0443833;
  --color-components-button-destructive-ghost-bg-hover: #F0443824;

  --color-components-button-secondary-accent-text: #FFFFFFCC;
  --color-components-button-secondary-accent-text-disabled: #FFFFFF33;
  --color-components-button-secondary-accent-bg: #FFFFFF0D;
  --color-components-button-secondary-accent-bg-hover: #FFFFFF14;
  --color-components-button-secondary-accent-bg-disabled: #FFFFFF08;
  --color-components-button-secondary-accent-border: #FFFFFF14;
  --color-components-button-secondary-accent-border-hover: #FFFFFF1F;
  --color-components-button-secondary-accent-border-disabled: #FFFFFF0D;

  --color-components-checkbox-icon: #FFFFFFF2;
  --color-components-checkbox-icon-disabled: #FFFFFF33;
  --color-components-checkbox-bg: #296DFF;
  --color-components-checkbox-bg-hover: #5289FF;
  --color-components-checkbox-bg-disabled: #FFFFFF08;
  --color-components-checkbox-border: #FFFFFF66;
  --color-components-checkbox-border-hover: #FFFFFF99;
  --color-components-checkbox-border-disabled: #FFFFFF03;
  --color-components-checkbox-bg-unchecked: #FFFFFF08;
  --color-components-checkbox-bg-unchecked-hover: #FFFFFF0D;
  --color-components-checkbox-bg-disabled-checked: #155AEF33;

  --color-components-radio-border-checked: #296DFF;
  --color-components-radio-border-checked-hover: #5289FF;
  --color-components-radio-border-checked-disabled: #155AEF33;
  --color-components-radio-bg-disabled: #FFFFFF08;
  --color-components-radio-border: #FFFFFF66;
  --color-components-radio-border-hover: #FFFFFF99;
  --color-components-radio-border-disabled: #FFFFFF03;
  --color-components-radio-bg: #FFFFFF00;
  --color-components-radio-bg-hover: #FFFFFF0D;

  --color-components-toggle-knob: #F4F4F5;
  --color-components-toggle-knob-disabled: #FFFFFF33;
  --color-components-toggle-bg: #296DFF;
  --color-components-toggle-bg-hover: #5289FF;
  --color-components-toggle-bg-disabled: #FFFFFF14;
  --color-components-toggle-bg-unchecked: #FFFFFF33;
  --color-components-toggle-bg-unchecked-hover: #FFFFFF4D;
  --color-components-toggle-bg-unchecked-disabled: #FFFFFF14;
  --color-components-toggle-knob-hover: #FEFEFE;

  --color-components-card-bg: #222225;
  --color-components-card-border: #FFFFFF08;
  --color-components-card-bg-alt: #27272B;

  --color-components-menu-item-text: #C8CEDA99;
  --color-components-menu-item-text-active: #FFFFFFF2;
  --color-components-menu-item-text-hover: #C8CEDACC;
  --color-components-menu-item-text-active-accent: #FFFFFFF2;

  --color-components-panel-bg: #222225;
  --color-components-panel-bg-blur: #2C2C30F2;
  --color-components-panel-border: #C8CEDA24;
  --color-components-panel-border-subtle: #C8CEDA14;
  --color-components-panel-gradient-2: #222225;
  --color-components-panel-gradient-1: #27272B;
  --color-components-panel-bg-alt: #222225;
  --color-components-panel-on-panel-item-bg: #27272B;
  --color-components-panel-on-panel-item-bg-hover: #3A3A40;
  --color-components-panel-on-panel-item-bg-alt: #3A3A40;
  --color-components-panel-on-panel-item-bg-transparent: #2C2C30F2;
  --color-components-panel-on-panel-item-bg-hover-transparent: #3A3A4000;
  --color-components-panel-on-panel-item-bg-destructive-hover-transparent: #FFFBFA00;

  --color-components-panel-bg-transparent: #22222500;

  --color-components-main-nav-nav-button-text: #C8CEDA99;
  --color-components-main-nav-nav-button-text-active: #F4F4F5;
  --color-components-main-nav-nav-button-bg: #FFFFFF00;
  --color-components-main-nav-nav-button-bg-active: #C8CEDA24;
  --color-components-main-nav-nav-button-border: #FFFFFF14;
  --color-components-main-nav-nav-button-bg-hover: #C8CEDA0A;

  --color-components-main-nav-nav-user-border: #FFFFFF0D;

  --color-components-slider-knob: #F4F4F5;
  --color-components-slider-knob-hover: #FEFEFE;
  --color-components-slider-knob-disabled: #FFFFFF33;
  --color-components-slider-range: #296DFF;
  --color-components-slider-track: #FFFFFF33;
  --color-components-slider-knob-border-hover: #1018284D;
  --color-components-slider-knob-border: #10182833;

  --color-components-segmented-control-item-active-bg: #FFFFFF14;
  --color-components-segmented-control-item-active-border: #C8CEDA14;
  --color-components-segmented-control-bg-normal: #18181BB2;
  --color-components-segmented-control-item-active-accent-bg: #155AEF33;
  --color-components-segmented-control-item-active-accent-border: #155AEF4D;

  --color-components-option-card-option-bg: #C8CEDA0A;
  --color-components-option-card-option-selected-bg: #FFFFFF0D;
  --color-components-option-card-option-selected-border: #5289FF;
  --color-components-option-card-option-border: #C8CEDA33;
  --color-components-option-card-option-bg-hover: #C8CEDA24;
  --color-components-option-card-option-border-hover: #C8CEDA4D;

  --color-components-tab-active: #296DFF;

  --color-components-badge-white-to-dark: #18181BCC;
  --color-components-badge-status-light-success-bg: #17B26A;
  --color-components-badge-status-light-success-border-inner: #47CD89;
  --color-components-badge-status-light-success-halo: #17B26A4D;

  --color-components-badge-status-light-border-outer: #222225;
  --color-components-badge-status-light-high-light: #FFFFFF4D;
  --color-components-badge-status-light-warning-bg: #F79009;
  --color-components-badge-status-light-warning-border-inner: #FDB022;
  --color-components-badge-status-light-warning-halo: #F790094D;

  --color-components-badge-status-light-error-bg: #F04438;
  --color-components-badge-status-light-error-border-inner: #F97066;
  --color-components-badge-status-light-error-halo: #F044384D;

  --color-components-badge-status-light-normal-bg: #0BA5EC;
  --color-components-badge-status-light-normal-border-inner: #36BFFA;
  --color-components-badge-status-light-normal-halo: #0BA5EC4D;

  --color-components-badge-status-light-disabled-bg: #676F83;
  --color-components-badge-status-light-disabled-border-inner: #98A2B2;
  --color-components-badge-status-light-disabled-halo: #C8CEDA14;

  --color-components-badge-bg-green-soft: #17B26A24;
  --color-components-badge-bg-orange-soft: #F7900924;
  --color-components-badge-bg-red-soft: #F0443824;
  --color-components-badge-bg-blue-light-soft: #0BA5EC24;
  --color-components-badge-bg-gray-soft: #C8CEDA14;

  --color-components-chart-line: #5289FF;
  --color-components-chart-area-1: #155AEF33;
  --color-components-chart-area-2: #155AEF0A;
  --color-components-chart-current-1: #5289FF;
  --color-components-chart-current-2: #155AEF4D;
  --color-components-chart-bg: #18181BF2;

  --color-components-actionbar-bg: #222225;
  --color-components-actionbar-border: #C8CEDA14;
  --color-components-actionbar-bg-accent: #27272B;
  --color-components-actionbar-border-accent: #5289FF;

  --color-components-dropzone-bg-alt: #18181BCC;
  --color-components-dropzone-bg: #18181B66;
  --color-components-dropzone-bg-accent: #155AEF33;
  --color-components-dropzone-border: #C8CEDA24;
  --color-components-dropzone-border-alt: #C8CEDA33;
  --color-components-dropzone-border-accent: #84ABFF;

  --color-components-progress-brand-progress: #5289FF;
  --color-components-progress-brand-border: #5289FF;
  --color-components-progress-brand-bg: #155AEF0A;

  --color-components-progress-white-progress: #FFFFFF;
  --color-components-progress-white-border: #FFFFFFF2;
  --color-components-progress-white-bg: #FFFFFF03;

  --color-components-progress-gray-progress: #98A2B2;
  --color-components-progress-gray-border: #98A2B2;
  --color-components-progress-gray-bg: #C8CEDA05;

  --color-components-progress-warning-progress: #FDB022;
  --color-components-progress-warning-border: #FDB022;
  --color-components-progress-warning-bg: #F790090A;

  --color-components-progress-error-progress: #F97066;
  --color-components-progress-error-border: #F97066;
  --color-components-progress-error-bg: #F044380A;

  --color-components-chat-input-audio-bg: #155AEF33;
  --color-components-chat-input-audio-wave-default: #C8CEDA24;
  --color-components-chat-input-bg-mask-1: #18181B0A;
  --color-components-chat-input-bg-mask-2: #18181B99;
  --color-components-chat-input-border: #C8CEDA33;
  --color-components-chat-input-audio-wave-active: #84ABFF;
  --color-components-chat-input-audio-bg-alt: #18181BE5;

  --color-components-avatar-shape-fill-stop-0: #FFFFFFF2;
  --color-components-avatar-shape-fill-stop-100: #FFFFFFCC;

  --color-components-avatar-bg-mask-stop-0: #FFFFFF33;
  --color-components-avatar-bg-mask-stop-100: #FFFFFF08;

  --color-components-avatar-default-avatar-bg: #222225;
  --color-components-avatar-mask-darkmode-dimmed: #0000001F;

  --color-components-label-gray: #C8CEDA24;

  --color-components-premium-badge-blue-bg-stop-0: #5289FF;
  --color-components-premium-badge-blue-bg-stop-100: #296DFF;
  --color-components-premium-badge-blue-stroke-stop-0: #FFFFFF33;
  --color-components-premium-badge-blue-stroke-stop-100: #296DFF;
  --color-components-premium-badge-blue-text-stop-0: #EFF4FF;
  --color-components-premium-badge-blue-text-stop-100: #B2CAFF;
  --color-components-premium-badge-blue-glow: #004AEB;
  --color-components-premium-badge-blue-bg-stop-0-hover: #84ABFF;
  --color-components-premium-badge-blue-bg-stop-100-hover: #004AEB;
  --color-components-premium-badge-blue-glow-hover: #D1E0FF;
  --color-components-premium-badge-blue-stroke-stop-0-hover: #FFFFFF80;
  --color-components-premium-badge-blue-stroke-stop-100-hover: #296DFF;

  --color-components-premium-badge-highlight-stop-0: #FFFFFF1F;
  --color-components-premium-badge-highlight-stop-100: #FFFFFF33;
  --color-components-premium-badge-indigo-bg-stop-0: #6172F3;
  --color-components-premium-badge-indigo-bg-stop-100: #3538CD;
  --color-components-premium-badge-indigo-stroke-stop-0: #FFFFFF33;
  --color-components-premium-badge-indigo-stroke-stop-100: #444CE7;
  --color-components-premium-badge-indigo-text-stop-0: #EEF4FF;
  --color-components-premium-badge-indigo-text-stop-100: #C7D7FE;
  --color-components-premium-badge-indigo-glow: #3538CD;
  --color-components-premium-badge-indigo-glow-hover: #E0EAFF;
  --color-components-premium-badge-indigo-bg-stop-0-hover: #A4BCFD;
  --color-components-premium-badge-indigo-bg-stop-100-hover: #3538CD;
  --color-components-premium-badge-indigo-stroke-stop-0-hover: #FFFFFF80;
  --color-components-premium-badge-indigo-stroke-stop-100-hover: #444CE7;

  --color-components-premium-badge-grey-bg-stop-0: #676F83;
  --color-components-premium-badge-grey-bg-stop-100: #495464;
  --color-components-premium-badge-grey-stroke-stop-0: #FFFFFF1F;
  --color-components-premium-badge-grey-stroke-stop-100: #495464;
  --color-components-premium-badge-grey-text-stop-0: #F9FAFB;
  --color-components-premium-badge-grey-text-stop-100: #E9EBF0;
  --color-components-premium-badge-grey-glow: #354052;
  --color-components-premium-badge-grey-glow-hover: #F2F4F7;
  --color-components-premium-badge-grey-bg-stop-0-hover: #98A2B2;
  --color-components-premium-badge-grey-bg-stop-100-hover: #354052;
  --color-components-premium-badge-grey-stroke-stop-0-hover: #FFFFFF80;
  --color-components-premium-badge-grey-stroke-stop-100-hover: #676F83;

  --color-components-premium-badge-orange-bg-stop-0: #FF692E;
  --color-components-premium-badge-orange-bg-stop-100: #E04F16;
  --color-components-premium-badge-orange-stroke-stop-0: #FFFFFF33;
  --color-components-premium-badge-orange-stroke-stop-100: #FF4405;
  --color-components-premium-badge-orange-text-stop-0: #FEF6EE;
  --color-components-premium-badge-orange-text-stop-100: #F9DBAF;
  --color-components-premium-badge-orange-glow: #B93815;
  --color-components-premium-badge-orange-glow-hover: #FDEAD7;
  --color-components-premium-badge-orange-bg-stop-0-hover: #FF692E;
  --color-components-premium-badge-orange-bg-stop-100-hover: #B93815;
  --color-components-premium-badge-orange-stroke-stop-0-hover: #FFFFFF80;
  --color-components-premium-badge-orange-stroke-stop-100-hover: #FF4405;

  --color-text-primary: #FBFBFC;
  --color-text-secondary: #D9D9DE;
  --color-text-tertiary: #C8CEDA99;
  --color-text-quaternary: #C8CEDA66;
  --color-text-destructive: #F97066;
  --color-text-success: #17B26A;
  --color-text-warning: #F79009;
  --color-text-destructive-secondary: #F97066;
  --color-text-success-secondary: #47CD89;
  --color-text-warning-secondary: #FDB022;
  --color-text-accent: #5289FF;
  --color-text-primary-on-surface: #FFFFFFF2;
  --color-text-placeholder: #C8CEDA4D;
  --color-text-disabled: #C8CEDA4D;
  --color-text-accent-secondary: #84ABFF;
  --color-text-accent-light-mode-only: #D9D9DE;
  --color-text-text-selected: #155AEF4D;
  --color-text-secondary-on-surface: #FFFFFFE5;
  --color-text-logo-text: #E9E9EC;
  --color-text-empty-state-icon: #C8CEDA4D;
  --color-text-inverted: #FFFFFF;
<<<<<<< HEAD
  --color-text-inverted-dimm: #FFFFFFCC;
=======
  --color-text-inverted-dimmed: #FFFFFFCC;
>>>>>>> ba3659a7

  --color-background-body: #1D1D20;
  --color-background-default-subtle: #222225;
  --color-background-neutral-subtle: #1D1D20;
  --color-background-sidenav-bg: #27272AEB;
  --color-background-default: #222225;
  --color-background-soft: #18181B40;
  --color-background-gradient-bg-fill-chat-bg-1: #222225;
  --color-background-gradient-bg-fill-chat-bg-2: #1D1D20;
  --color-background-gradient-bg-fill-chat-bubble-bg-1: #C8CEDA14;
  --color-background-gradient-bg-fill-chat-bubble-bg-2: #C8CEDA05;
  --color-background-gradient-bg-fill-debug-bg-1: #C8CEDA14;
  --color-background-gradient-bg-fill-debug-bg-2: #18181B0A;

  --color-background-gradient-mask-gray: #18181B14;
  --color-background-gradient-mask-transparent: #00000000;
  --color-background-gradient-mask-input-clear-2: #393A3E00;
  --color-background-gradient-mask-input-clear-1: #393A3E;
  --color-background-gradient-mask-transparent-dark: #00000000;
  --color-background-gradient-mask-side-panel-2: #18181BE5;
  --color-background-gradient-mask-side-panel-1: #18181B0A;

  --color-background-default-burn: #1D1D20;
  --color-background-overlay-fullscreen: #27272AF7;
  --color-background-default-lighter: #C8CEDA0A;
  --color-background-section: #18181B66;
  --color-background-interaction-from-bg-1: #18181B66;
  --color-background-interaction-from-bg-2: #18181B24;
  --color-background-section-burn: #18181B99;
  --color-background-default-dodge: #3A3A40;
  --color-background-overlay: #18181BCC;
  --color-background-default-dimmed: #27272B;
  --color-background-default-hover: #27272B;
  --color-background-overlay-alt: #18181B66;
  --color-background-surface-white: #FFFFFFE5;
  --color-background-overlay-destructive: #F044384D;
  --color-background-overlay-backdrop: #18181BF2;

  --color-shadow-shadow-1: #0000000D;
  --color-shadow-shadow-3: #0000001A;
  --color-shadow-shadow-4: #0000001F;
  --color-shadow-shadow-5: #00000029;
  --color-shadow-shadow-6: #00000033;
  --color-shadow-shadow-7: #0000003D;
  --color-shadow-shadow-8: #00000047;
  --color-shadow-shadow-9: #0000005C;
  --color-shadow-shadow-2: #00000014;
  --color-shadow-shadow-10: #00000066;

  --color-workflow-block-border: #FFFFFF14;
  --color-workflow-block-parma-bg: #FFFFFF0D;
  --color-workflow-block-bg: #27272B;
  --color-workflow-block-bg-transparent: #27272BF5;
  --color-workflow-block-border-highlight: #C8CEDA33;

  --color-workflow-canvas-workflow-dot-color: #8585AD26;
  --color-workflow-canvas-workflow-bg: #1D1D20;

  --color-workflow-link-line-active: #5289FF;
  --color-workflow-link-line-normal: #676F83;
  --color-workflow-link-line-handle: #5289FF;
  --color-workflow-link-line-normal-transparent: #676F8333;
  --color-workflow-link-line-failure-active: #FDB022;
  --color-workflow-link-line-failure-handle: #FDB022;
  --color-workflow-link-line-failure-button-bg: #F79009;
  --color-workflow-link-line-failure-button-hover: #DC6803;

  --color-workflow-link-line-success-active: #47CD89;
  --color-workflow-link-line-success-handle: #47CD89;

  --color-workflow-link-line-error-active: #F97066;
  --color-workflow-link-line-error-handle: #F97066;

  --color-workflow-link-line-success-active: #47CD89;
  --color-workflow-link-line-success-handle: #47CD89;

  --color-workflow-link-line-error-active: #F97066;
  --color-workflow-link-line-error-handle: #F97066;

  --color-workflow-minimap-bg: #27272B;
  --color-workflow-minimap-block: #C8CEDA14;

  --color-workflow-display-success-bg: #17B26A33;
  --color-workflow-display-success-border-1: #17B26AE5;
  --color-workflow-display-success-border-2: #17B26ACC;
  --color-workflow-display-success-vignette-color: #17B26A40;
  --color-workflow-display-success-bg-line-pattern: #18181BCC;

  --color-workflow-display-glass-1: #FFFFFF08;
  --color-workflow-display-glass-2: #FFFFFF0D;
  --color-workflow-display-vignette-dark: #00000066;
  --color-workflow-display-highlight: #FFFFFF1F;
  --color-workflow-display-outline: #18181BF2;
  --color-workflow-display-error-bg: #F0443833;
  --color-workflow-display-error-bg-line-pattern: #18181BCC;
  --color-workflow-display-error-border-1: #F04438E5;
  --color-workflow-display-error-border-2: #F04438CC;
  --color-workflow-display-error-vignette-color: #F0443840;

  --color-workflow-display-warning-bg: #F7900933;
  --color-workflow-display-warning-bg-line-pattern: #18181BCC;
  --color-workflow-display-warning-border-1: #F79009E5;
  --color-workflow-display-warning-border-2: #F79009CC;
  --color-workflow-display-warning-vignette-color: #F7900940;

  --color-workflow-display-normal-bg: #0BA5EC33;
  --color-workflow-display-normal-bg-line-pattern: #18181BCC;
  --color-workflow-display-normal-border-1: #0BA5ECE5;
  --color-workflow-display-normal-border-2: #0BA5ECCC;
  --color-workflow-display-normal-vignette-color: #0BA5EC40;

  --color-workflow-display-disabled-bg: #C8CEDA33;
  --color-workflow-display-disabled-bg-line-pattern: #18181BCC;
  --color-workflow-display-disabled-border-1: #C8CEDA99;
  --color-workflow-display-disabled-border-2: #C8CEDA40;
  --color-workflow-display-disabled-vignette-color: #C8CEDA40;
  --color-workflow-display-disabled-outline: #18181BF2;

  --color-workflow-workflow-progress-bg-1: #18181B40;
  --color-workflow-workflow-progress-bg-2: #18181B0A;

  --color-divider-subtle: #C8CEDA14;
  --color-divider-regular: #C8CEDA24;
  --color-divider-deep: #C8CEDA33;
  --color-divider-burn: #18181BF2;
  --color-divider-intense: #C8CEDA66;
  --color-divider-solid: #3A3A40;
  --color-divider-solid-alt: #747481;

  --color-state-base-hover: #C8CEDA14;
  --color-state-base-active: #C8CEDA33;
  --color-state-base-hover-alt: #C8CEDA24;
  --color-state-base-handle: #C8CEDA4D;
  --color-state-base-handle-hover: #C8CEDA80;

  --color-state-accent-hover: #155AEF24;
  --color-state-accent-active: #155AEF24;
  --color-state-accent-hover-alt: #155AEF40;
  --color-state-accent-solid: #5289FF;
  --color-state-accent-active-alt: #155AEF33;

  --color-state-destructive-hover: #F0443824;
  --color-state-destructive-hover-alt: #F0443840;
  --color-state-destructive-active: #F044384D;
  --color-state-destructive-solid: #F97066;
  --color-state-destructive-border: #F97066;

  --color-state-success-hover: #17B26A24;
  --color-state-success-hover-alt: #17B26A40;
  --color-state-success-active: #17B26A4D;
  --color-state-success-solid: #47CD89;

  --color-state-warning-hover: #F7900924;
  --color-state-warning-hover-alt: #F7900940;
  --color-state-warning-active: #F790094D;
  --color-state-warning-solid: #F79009;

  --color-effects-highlight: #C8CEDA14;
  --color-effects-highlight-lightmode-off: #C8CEDA14;
  --color-effects-image-frame: #FFFFFF;

  --color-util-colors-orange-dark-orange-dark-50: #57130A;
  --color-util-colors-orange-dark-orange-dark-100: #771A0D;
  --color-util-colors-orange-dark-orange-dark-200: #97180C;
  --color-util-colors-orange-dark-orange-dark-300: #BC1B06;
  --color-util-colors-orange-dark-orange-dark-400: #E62E05;
  --color-util-colors-orange-dark-orange-dark-500: #FF4405;
  --color-util-colors-orange-dark-orange-dark-600: #FF692E;
  --color-util-colors-orange-dark-orange-dark-700: #FF9C66;

  --color-util-colors-orange-orange-50: #511C10;
  --color-util-colors-orange-orange-100: #772917;
  --color-util-colors-orange-orange-200: #932F19;
  --color-util-colors-orange-orange-300: #B93815;
  --color-util-colors-orange-orange-400: #E04F16;
  --color-util-colors-orange-orange-500: #EF6820;
  --color-util-colors-orange-orange-600: #F38744;
  --color-util-colors-orange-orange-700: #F7B27A;
  --color-util-colors-orange-orange-100-transparent: #77291700;

  --color-util-colors-pink-pink-50: #4E0D30;
  --color-util-colors-pink-pink-100: #851651;
  --color-util-colors-pink-pink-200: #9E165F;
  --color-util-colors-pink-pink-300: #C11574;
  --color-util-colors-pink-pink-400: #DD2590;
  --color-util-colors-pink-pink-500: #EE46BC;
  --color-util-colors-pink-pink-600: #F670C7;
  --color-util-colors-pink-pink-700: #FAA7E0;

  --color-util-colors-fuchsia-fuchsia-50: #47104C;
  --color-util-colors-fuchsia-fuchsia-100: #6F1877;
  --color-util-colors-fuchsia-fuchsia-200: #821890;
  --color-util-colors-fuchsia-fuchsia-300: #9F1AB1;
  --color-util-colors-fuchsia-fuchsia-400: #BA24D5;
  --color-util-colors-fuchsia-fuchsia-500: #D444F1;
  --color-util-colors-fuchsia-fuchsia-600: #E478FA;
  --color-util-colors-fuchsia-fuchsia-700: #EEAAFD;

  --color-util-colors-purple-purple-50: #27115F;
  --color-util-colors-purple-purple-100: #3E1C96;
  --color-util-colors-purple-purple-200: #4A1FB8;
  --color-util-colors-purple-purple-300: #5925DC;
  --color-util-colors-purple-purple-400: #6938EF;
  --color-util-colors-purple-purple-500: #7A5AF8;
  --color-util-colors-purple-purple-600: #9B8AFB;
  --color-util-colors-purple-purple-700: #BDB4FE;

  --color-util-colors-indigo-indigo-50: #1F235B;
  --color-util-colors-indigo-indigo-100: #2D3282;
  --color-util-colors-indigo-indigo-200: #2D31A6;
  --color-util-colors-indigo-indigo-300: #3538CD;
  --color-util-colors-indigo-indigo-400: #444CE7;
  --color-util-colors-indigo-indigo-500: #6172F3;
  --color-util-colors-indigo-indigo-600: #8098F9;
  --color-util-colors-indigo-indigo-700: #A4BCFD;

  --color-util-colors-blue-blue-50: #102A56;
  --color-util-colors-blue-blue-100: #194185;
  --color-util-colors-blue-blue-200: #1849A9;
  --color-util-colors-blue-blue-300: #175CD3;
  --color-util-colors-blue-blue-400: #1570EF;
  --color-util-colors-blue-blue-500: #2E90FA;
  --color-util-colors-blue-blue-600: #53B1FD;
  --color-util-colors-blue-blue-700: #84CAFF;

  --color-util-colors-blue-light-blue-light-50: #062C41;
  --color-util-colors-blue-light-blue-light-100: #0B4A6F;
  --color-util-colors-blue-light-blue-light-200: #065986;
  --color-util-colors-blue-light-blue-light-300: #026AA2;
  --color-util-colors-blue-light-blue-light-400: #0086C9;
  --color-util-colors-blue-light-blue-light-500: #0BA5EC;
  --color-util-colors-blue-light-blue-light-600: #36BFFA;
  --color-util-colors-blue-light-blue-light-700: #7CD4FD;

  --color-util-colors-gray-blue-gray-blue-50: #0D0F1C;
  --color-util-colors-gray-blue-gray-blue-100: #101323;
  --color-util-colors-gray-blue-gray-blue-200: #293056;
  --color-util-colors-gray-blue-gray-blue-300: #363F72;
  --color-util-colors-gray-blue-gray-blue-400: #3E4784;
  --color-util-colors-gray-blue-gray-blue-500: #4E5BA6;
  --color-util-colors-gray-blue-gray-blue-600: #717BBC;
  --color-util-colors-gray-blue-gray-blue-700: #B3B8DB;

  --color-util-colors-blue-brand-blue-brand-50: #002066;
  --color-util-colors-blue-brand-blue-brand-100: #00329E;
  --color-util-colors-blue-brand-blue-brand-200: #003DC1;
  --color-util-colors-blue-brand-blue-brand-300: #004AEB;
  --color-util-colors-blue-brand-blue-brand-400: #155AEF;
  --color-util-colors-blue-brand-blue-brand-500: #296DFF;
  --color-util-colors-blue-brand-blue-brand-600: #5289FF;
  --color-util-colors-blue-brand-blue-brand-700: #84ABFF;

  --color-util-colors-red-red-50: #55160C;
  --color-util-colors-red-red-100: #7A271A;
  --color-util-colors-red-red-200: #912018;
  --color-util-colors-red-red-300: #B42318;
  --color-util-colors-red-red-400: #D92D20;
  --color-util-colors-red-red-500: #F04438;
  --color-util-colors-red-red-600: #F97066;
  --color-util-colors-red-red-700: #FDA29B;

  --color-util-colors-green-green-50: #053321;
  --color-util-colors-green-green-100: #074D31;
  --color-util-colors-green-green-200: #085D3A;
  --color-util-colors-green-green-300: #067647;
  --color-util-colors-green-green-400: #079455;
  --color-util-colors-green-green-500: #17B26A;
  --color-util-colors-green-green-600: #47CD89;
  --color-util-colors-green-green-700: #75E0A7;

  --color-util-colors-warning-warning-50: #4E1D09;
  --color-util-colors-warning-warning-100: #7A2E0E;
  --color-util-colors-warning-warning-200: #93370D;
  --color-util-colors-warning-warning-300: #B54708;
  --color-util-colors-warning-warning-400: #DC6803;
  --color-util-colors-warning-warning-500: #F79009;
  --color-util-colors-warning-warning-600: #FDB022;
  --color-util-colors-warning-warning-700: #FEC84B;

  --color-util-colors-yellow-yellow-50: #542C0D;
  --color-util-colors-yellow-yellow-100: #713B12;
  --color-util-colors-yellow-yellow-200: #854A0E;
  --color-util-colors-yellow-yellow-300: #A15C07;
  --color-util-colors-yellow-yellow-400: #CA8504;
  --color-util-colors-yellow-yellow-500: #EAAA08;
  --color-util-colors-yellow-yellow-600: #FAC515;
  --color-util-colors-yellow-yellow-700: #FDE272;

  --color-util-colors-teal-teal-50: #0A2926;
  --color-util-colors-teal-teal-100: #134E48;
  --color-util-colors-teal-teal-200: #125D56;
  --color-util-colors-teal-teal-300: #107569;
  --color-util-colors-teal-teal-400: #0E9384;
  --color-util-colors-teal-teal-500: #15B79E;
  --color-util-colors-teal-teal-600: #2ED3B7;
  --color-util-colors-teal-teal-700: #5FE9D0;

  --color-util-colors-cyan-cyan-50: #0D2D3A;
  --color-util-colors-cyan-cyan-100: #164C63;
  --color-util-colors-cyan-cyan-200: #155B75;
  --color-util-colors-cyan-cyan-300: #0E7090;
  --color-util-colors-cyan-cyan-400: #088AB2;
  --color-util-colors-cyan-cyan-500: #06AED4;
  --color-util-colors-cyan-cyan-600: #22CCEE;
  --color-util-colors-cyan-cyan-700: #67E3F9;

  --color-util-colors-violet-violet-50: #2E125E;
  --color-util-colors-violet-violet-100: #491C96;
  --color-util-colors-violet-violet-200: #5720B7;
  --color-util-colors-violet-violet-300: #6927DA;
  --color-util-colors-violet-violet-400: #7839EE;
  --color-util-colors-violet-violet-500: #875BF7;
  --color-util-colors-violet-violet-600: #A48AFB;
  --color-util-colors-violet-violet-700: #C3B5FD;

  --color-util-colors-gray-gray-50: #0C111C;
  --color-util-colors-gray-gray-100: #101828;
  --color-util-colors-gray-gray-200: #18222F;
  --color-util-colors-gray-gray-300: #354052;
  --color-util-colors-gray-gray-400: #495464;
  --color-util-colors-gray-gray-500: #676F83;
  --color-util-colors-gray-gray-600: #98A2B2;
  --color-util-colors-gray-gray-700: #D0D5DC;

  --color-util-colors-green-light-green-light-50: #15290A;
  --color-util-colors-green-light-green-light-100: #2B5314;
  --color-util-colors-green-light-green-light-200: #326212;
  --color-util-colors-green-light-green-light-300: #3B7C0F;
  --color-util-colors-green-light-green-light-500: #66C61C;
  --color-util-colors-green-light-green-light-400: #4CA30D;
  --color-util-colors-green-light-green-light-600: #85E13A;
  --color-util-colors-green-light-green-light-700: #A6EF67;

  --color-util-colors-rose-rose-50: #510B24;
  --color-util-colors-rose-rose-100: #89123E;
  --color-util-colors-rose-rose-200: #A11043;
  --color-util-colors-rose-rose-300: #C01048;
  --color-util-colors-rose-rose-400: #E31B54;
  --color-util-colors-rose-rose-500: #F63D68;
  --color-util-colors-rose-rose-600: #FD6F8E;
  --color-util-colors-rose-rose-700: #FEA3B4;

  --color-util-colors-midnight-midnight-50: #171C22;
  --color-util-colors-midnight-midnight-100: #202431;
  --color-util-colors-midnight-midnight-200: #2F3648;
  --color-util-colors-midnight-midnight-300: #3E465E;
  --color-util-colors-midnight-midnight-400: #5D698D;
  --color-util-colors-midnight-midnight-500: #828DAD;
  --color-util-colors-midnight-midnight-600: #A7AEC5;
  --color-util-colors-midnight-midnight-700: #C6CBD9;

  --color-third-party-LangChain: #FFFFFF;
  --color-third-party-Langfuse: #FFFFFF;
<<<<<<< HEAD

  --color-third-party-Github: #FFFFFF;
  --color-third-party-Github-tertiary: #C8CEDA99;
  --color-third-party-Github-secondary: #D9D9DE;
  --color-third-party-model-bg-openai: #121212;
  --color-third-party-model-bg-anthropic: #1D1917;
  --color-third-party-model-bg-default: #0B0B0E;
=======
  --color-third-party-Github: #FFFFFF;
>>>>>>> ba3659a7
}<|MERGE_RESOLUTION|>--- conflicted
+++ resolved
@@ -336,11 +336,7 @@
   --color-text-logo-text: #E9E9EC;
   --color-text-empty-state-icon: #C8CEDA4D;
   --color-text-inverted: #FFFFFF;
-<<<<<<< HEAD
-  --color-text-inverted-dimm: #FFFFFFCC;
-=======
   --color-text-inverted-dimmed: #FFFFFFCC;
->>>>>>> ba3659a7
 
   --color-background-body: #1D1D20;
   --color-background-default-subtle: #222225;
@@ -694,7 +690,6 @@
 
   --color-third-party-LangChain: #FFFFFF;
   --color-third-party-Langfuse: #FFFFFF;
-<<<<<<< HEAD
 
   --color-third-party-Github: #FFFFFF;
   --color-third-party-Github-tertiary: #C8CEDA99;
@@ -702,7 +697,4 @@
   --color-third-party-model-bg-openai: #121212;
   --color-third-party-model-bg-anthropic: #1D1917;
   --color-third-party-model-bg-default: #0B0B0E;
-=======
-  --color-third-party-Github: #FFFFFF;
->>>>>>> ba3659a7
 }