'use client'

import { createRef, useCallback, useEffect, useMemo, useRef, useState } from 'react'
import useSWR from 'swr'
import { createContext, useContext, useContextSelector } from 'use-context-selector'
import type { FC, ReactNode } from 'react'
import { fetchAppList } from '@/service/apps'
import Loading from '@/app/components/base/loading'
import { fetchCurrentWorkspace, fetchLanggeniusVersion, fetchUserProfile } from '@/service/common'
import type { App } from '@/types/app'
import type { ICurrentWorkspace, LangGeniusVersionResponse, UserProfileResponse } from '@/models/common'
import MaintenanceNotice from '@/app/components/header/maintenance-notice'
<<<<<<< HEAD
=======
import { noop } from 'lodash-es'
>>>>>>> 5e2cde6f

export type AppContextValue = {
  apps: App[]
  mutateApps: VoidFunction
  userProfile: UserProfileResponse
  mutateUserProfile: VoidFunction
  currentWorkspace: ICurrentWorkspace
  isCurrentWorkspaceManager: boolean
  isCurrentWorkspaceOwner: boolean
  isCurrentWorkspaceEditor: boolean
  isCurrentWorkspaceDatasetOperator: boolean
  mutateCurrentWorkspace: VoidFunction
  pageContainerRef: React.RefObject<HTMLDivElement>
  langeniusVersionInfo: LangGeniusVersionResponse
  useSelector: typeof useSelector
  isLoadingCurrentWorkspace: boolean
}

const initialLangeniusVersionInfo = {
  current_env: '',
  current_version: '',
  latest_version: '',
  release_date: '',
  release_notes: '',
  version: '',
  can_auto_update: false,
}

const initialWorkspaceInfo: ICurrentWorkspace = {
  id: '',
  name: '',
  plan: '',
  status: '',
  created_at: 0,
  role: 'normal',
  providers: [],
}

const AppContext = createContext<AppContextValue>({
<<<<<<< HEAD
  theme: Theme.light,
  setTheme: () => { },
=======
>>>>>>> 5e2cde6f
  apps: [],
  mutateApps: noop,
  userProfile: {
    id: '',
    name: '',
    email: '',
    avatar: '',
    avatar_url: '',
    is_password_set: false,
  },
  currentWorkspace: initialWorkspaceInfo,
  isCurrentWorkspaceManager: false,
  isCurrentWorkspaceOwner: false,
  isCurrentWorkspaceEditor: false,
  isCurrentWorkspaceDatasetOperator: false,
  mutateUserProfile: noop,
  mutateCurrentWorkspace: noop,
  pageContainerRef: createRef(),
  langeniusVersionInfo: initialLangeniusVersionInfo,
  useSelector,
  isLoadingCurrentWorkspace: false,
})

export function useSelector<T>(selector: (value: AppContextValue) => T): T {
  return useContextSelector(AppContext, selector)
}

export type AppContextProviderProps = {
  children: ReactNode
}

export const AppContextProvider: FC<AppContextProviderProps> = ({ children }) => {
  const pageContainerRef = useRef<HTMLDivElement>(null)

  const { data: appList, mutate: mutateApps } = useSWR({ url: '/apps', params: { page: 1, limit: 30, name: '' } }, fetchAppList)
  const { data: userProfileResponse, mutate: mutateUserProfile } = useSWR({ url: '/account/profile', params: {} }, fetchUserProfile)
  const { data: currentWorkspaceResponse, mutate: mutateCurrentWorkspace, isLoading: isLoadingCurrentWorkspace } = useSWR({ url: '/workspaces/current', params: {} }, fetchCurrentWorkspace)

  const [userProfile, setUserProfile] = useState<UserProfileResponse>()
  const [langeniusVersionInfo, setLangeniusVersionInfo] = useState<LangGeniusVersionResponse>(initialLangeniusVersionInfo)
  const [currentWorkspace, setCurrentWorkspace] = useState<ICurrentWorkspace>(initialWorkspaceInfo)
  const isCurrentWorkspaceManager = useMemo(() => ['owner', 'admin'].includes(currentWorkspace.role), [currentWorkspace.role])
  const isCurrentWorkspaceOwner = useMemo(() => currentWorkspace.role === 'owner', [currentWorkspace.role])
  const isCurrentWorkspaceEditor = useMemo(() => ['owner', 'admin', 'editor'].includes(currentWorkspace.role), [currentWorkspace.role])
  const isCurrentWorkspaceDatasetOperator = useMemo(() => currentWorkspace.role === 'dataset_operator', [currentWorkspace.role])
  const updateUserProfileAndVersion = useCallback(async () => {
    if (userProfileResponse && !userProfileResponse.bodyUsed) {
      const result = await userProfileResponse.json()
      setUserProfile(result)
      const current_version = userProfileResponse.headers.get('x-version')
      const current_env = process.env.NODE_ENV === 'development' ? 'DEVELOPMENT' : userProfileResponse.headers.get('x-env')
      const versionData = await fetchLanggeniusVersion({ url: '/version', params: { current_version } })
      setLangeniusVersionInfo({ ...versionData, current_version, latest_version: versionData.version, current_env })
    }
  }, [userProfileResponse])

  useEffect(() => {
    updateUserProfileAndVersion()
  }, [updateUserProfileAndVersion, userProfileResponse])

  useEffect(() => {
    if (currentWorkspaceResponse)
      setCurrentWorkspace(currentWorkspaceResponse)
  }, [currentWorkspaceResponse])

  if (!appList || !userProfile)
    return <Loading type='app' />

  return (
    <AppContext.Provider value={{
      apps: appList.data,
      mutateApps,
      userProfile,
      mutateUserProfile,
      pageContainerRef,
      langeniusVersionInfo,
      useSelector,
      currentWorkspace,
      isCurrentWorkspaceManager,
      isCurrentWorkspaceOwner,
      isCurrentWorkspaceEditor,
      isCurrentWorkspaceDatasetOperator,
      mutateCurrentWorkspace,
      isLoadingCurrentWorkspace,
    }}>
      <div className='flex h-full flex-col overflow-y-auto'>
        {globalThis.document?.body?.getAttribute('data-public-maintenance-notice') && <MaintenanceNotice />}
        <div ref={pageContainerRef} className='relative flex grow flex-col overflow-y-auto overflow-x-hidden bg-background-body'>
          {children}
        </div>
      </div>
    </AppContext.Provider>
  )
}

export const useAppContext = () => useContext(AppContext)

export default AppContext<|MERGE_RESOLUTION|>--- conflicted
+++ resolved
@@ -10,10 +10,7 @@
 import type { App } from '@/types/app'
 import type { ICurrentWorkspace, LangGeniusVersionResponse, UserProfileResponse } from '@/models/common'
 import MaintenanceNotice from '@/app/components/header/maintenance-notice'
-<<<<<<< HEAD
-=======
 import { noop } from 'lodash-es'
->>>>>>> 5e2cde6f
 
 export type AppContextValue = {
   apps: App[]
@@ -53,11 +50,6 @@
 }
 
 const AppContext = createContext<AppContextValue>({
-<<<<<<< HEAD
-  theme: Theme.light,
-  setTheme: () => { },
-=======
->>>>>>> 5e2cde6f
   apps: [],
   mutateApps: noop,
   userProfile: {
