x-shared-env: &shared-api-worker-env
services:
  # API service
  api:
<<<<<<< HEAD
    image: langgenius/dify-api:1.4.2
=======
    image: langgenius/dify-api:1.4.3
>>>>>>> fc4e7ea7
    restart: always
    environment:
      # Use the shared environment variables.
      <<: *shared-api-worker-env
      # Startup mode, 'api' starts the API server.
      MODE: api
      SENTRY_DSN: ${API_SENTRY_DSN:-}
      SENTRY_TRACES_SAMPLE_RATE: ${API_SENTRY_TRACES_SAMPLE_RATE:-1.0}
      SENTRY_PROFILES_SAMPLE_RATE: ${API_SENTRY_PROFILES_SAMPLE_RATE:-1.0}
      PLUGIN_REMOTE_INSTALL_HOST: ${EXPOSE_PLUGIN_DEBUGGING_HOST:-localhost}
      PLUGIN_REMOTE_INSTALL_PORT: ${EXPOSE_PLUGIN_DEBUGGING_PORT:-5003}
      PLUGIN_MAX_PACKAGE_SIZE: ${PLUGIN_MAX_PACKAGE_SIZE:-52428800}
      INNER_API_KEY_FOR_PLUGIN: ${PLUGIN_DIFY_INNER_API_KEY:-QaHbTe77CtuXmsfyhR7+vRjI/+XbV1AaFy691iy+kGDv2Jvy0/eAh8Y1}
    depends_on:
      db:
        condition: service_healthy
      redis:
        condition: service_started
    volumes:
      # Mount the storage directory to the container, for storing user files.
      - ./volumes/app/storage:/app/api/storage
    networks:
      - ssrf_proxy_network
      - default

  # worker service
  # The Celery worker for processing the queue.
  worker:
<<<<<<< HEAD
    image: langgenius/dify-api:1.4.2
=======
    image: langgenius/dify-api:1.4.3
>>>>>>> fc4e7ea7
    restart: always
    environment:
      # Use the shared environment variables.
      <<: *shared-api-worker-env
      # Startup mode, 'worker' starts the Celery worker for processing the queue.
      MODE: worker
      SENTRY_DSN: ${API_SENTRY_DSN:-}
      SENTRY_TRACES_SAMPLE_RATE: ${API_SENTRY_TRACES_SAMPLE_RATE:-1.0}
      SENTRY_PROFILES_SAMPLE_RATE: ${API_SENTRY_PROFILES_SAMPLE_RATE:-1.0}
      PLUGIN_MAX_PACKAGE_SIZE: ${PLUGIN_MAX_PACKAGE_SIZE:-52428800}
      INNER_API_KEY_FOR_PLUGIN: ${PLUGIN_DIFY_INNER_API_KEY:-QaHbTe77CtuXmsfyhR7+vRjI/+XbV1AaFy691iy+kGDv2Jvy0/eAh8Y1}
    depends_on:
      db:
        condition: service_healthy
      redis:
        condition: service_started
    volumes:
      # Mount the storage directory to the container, for storing user files.
      - ./volumes/app/storage:/app/api/storage
    networks:
      - ssrf_proxy_network
      - default

  # Frontend web application.
  web:
<<<<<<< HEAD
    image: langgenius/dify-web:1.4.2
=======
    image: langgenius/dify-web:1.4.3
>>>>>>> fc4e7ea7
    restart: always
    environment:
      CONSOLE_API_URL: ${CONSOLE_API_URL:-}
      APP_API_URL: ${APP_API_URL:-}
      SENTRY_DSN: ${WEB_SENTRY_DSN:-}
      NEXT_TELEMETRY_DISABLED: ${NEXT_TELEMETRY_DISABLED:-0}
      TEXT_GENERATION_TIMEOUT_MS: ${TEXT_GENERATION_TIMEOUT_MS:-60000}
      CSP_WHITELIST: ${CSP_WHITELIST:-}
      ALLOW_EMBED: ${ALLOW_EMBED:-false}
      MARKETPLACE_API_URL: ${MARKETPLACE_API_URL:-https://marketplace.dify.ai}
      MARKETPLACE_URL: ${MARKETPLACE_URL:-https://marketplace.dify.ai}
      TOP_K_MAX_VALUE: ${TOP_K_MAX_VALUE:-}
      INDEXING_MAX_SEGMENTATION_TOKENS_LENGTH: ${INDEXING_MAX_SEGMENTATION_TOKENS_LENGTH:-}
      PM2_INSTANCES: ${PM2_INSTANCES:-2}
      LOOP_NODE_MAX_COUNT: ${LOOP_NODE_MAX_COUNT:-100}
      MAX_TOOLS_NUM: ${MAX_TOOLS_NUM:-10}
      MAX_PARALLEL_LIMIT: ${MAX_PARALLEL_LIMIT:-10}
      MAX_ITERATIONS_NUM: ${MAX_ITERATIONS_NUM:-99}
      ENABLE_WEBSITE_JINAREADER: ${ENABLE_WEBSITE_JINAREADER:-true}
      ENABLE_WEBSITE_FIRECRAWL: ${ENABLE_WEBSITE_FIRECRAWL:-true}
      ENABLE_WEBSITE_WATERCRAWL: ${ENABLE_WEBSITE_WATERCRAWL:-true}
  # The postgres database.
  db:
    image: postgres:15-alpine
    restart: always
    environment:
      PGUSER: ${PGUSER:-postgres}
      POSTGRES_PASSWORD: ${POSTGRES_PASSWORD:-difyai123456}
      POSTGRES_DB: ${POSTGRES_DB:-dify}
      PGDATA: ${PGDATA:-/var/lib/postgresql/data/pgdata}
    command: >
      postgres -c 'max_connections=${POSTGRES_MAX_CONNECTIONS:-100}'
               -c 'shared_buffers=${POSTGRES_SHARED_BUFFERS:-128MB}'
               -c 'work_mem=${POSTGRES_WORK_MEM:-4MB}'
               -c 'maintenance_work_mem=${POSTGRES_MAINTENANCE_WORK_MEM:-64MB}'
               -c 'effective_cache_size=${POSTGRES_EFFECTIVE_CACHE_SIZE:-4096MB}'
    volumes:
      - ./volumes/db/data:/var/lib/postgresql/data
    healthcheck:
      test: [ 'CMD', 'pg_isready', '-h', 'db', '-U', '${PGUSER:-postgres}', '-d', '${POSTGRES_DB:-dify}' ]
      interval: 1s
      timeout: 3s
      retries: 60

  # The redis cache.
  redis:
    image: redis:6-alpine
    restart: always
    environment:
      REDISCLI_AUTH: ${REDIS_PASSWORD:-difyai123456}
    volumes:
      # Mount the redis data directory to the container.
      - ./volumes/redis/data:/data
    # Set the redis password when startup redis server.
    command: redis-server --requirepass ${REDIS_PASSWORD:-difyai123456}
    healthcheck:
      test: [ 'CMD', 'redis-cli', 'ping' ]

  # The DifySandbox
  sandbox:
    image: langgenius/dify-sandbox:0.2.12
    restart: always
    environment:
      # The DifySandbox configurations
      # Make sure you are changing this key for your deployment with a strong key.
      # You can generate a strong key using `openssl rand -base64 42`.
      API_KEY: ${SANDBOX_API_KEY:-dify-sandbox}
      GIN_MODE: ${SANDBOX_GIN_MODE:-release}
      WORKER_TIMEOUT: ${SANDBOX_WORKER_TIMEOUT:-15}
      ENABLE_NETWORK: ${SANDBOX_ENABLE_NETWORK:-true}
      HTTP_PROXY: ${SANDBOX_HTTP_PROXY:-http://ssrf_proxy:3128}
      HTTPS_PROXY: ${SANDBOX_HTTPS_PROXY:-http://ssrf_proxy:3128}
      SANDBOX_PORT: ${SANDBOX_PORT:-8194}
      PIP_MIRROR_URL: ${PIP_MIRROR_URL:-}
    volumes:
      - ./volumes/sandbox/dependencies:/dependencies
      - ./volumes/sandbox/conf:/conf
    healthcheck:
      test: [ 'CMD', 'curl', '-f', 'http://localhost:8194/health' ]
    networks:
      - ssrf_proxy_network

  # plugin daemon
  plugin_daemon:
    image: langgenius/dify-plugin-daemon:0.1.2-local
    restart: always
    environment:
      # Use the shared environment variables.
      <<: *shared-api-worker-env
      DB_DATABASE: ${DB_PLUGIN_DATABASE:-dify_plugin}
      SERVER_PORT: ${PLUGIN_DAEMON_PORT:-5002}
      SERVER_KEY: ${PLUGIN_DAEMON_KEY:-lYkiYYT6owG+71oLerGzA7GXCgOT++6ovaezWAjpCjf+Sjc3ZtU+qUEi}
      MAX_PLUGIN_PACKAGE_SIZE: ${PLUGIN_MAX_PACKAGE_SIZE:-52428800}
      PPROF_ENABLED: ${PLUGIN_PPROF_ENABLED:-false}
      DIFY_INNER_API_URL: ${PLUGIN_DIFY_INNER_API_URL:-http://api:5001}
      DIFY_INNER_API_KEY: ${PLUGIN_DIFY_INNER_API_KEY:-QaHbTe77CtuXmsfyhR7+vRjI/+XbV1AaFy691iy+kGDv2Jvy0/eAh8Y1}
      PLUGIN_REMOTE_INSTALLING_HOST: ${PLUGIN_DEBUGGING_HOST:-0.0.0.0}
      PLUGIN_REMOTE_INSTALLING_PORT: ${PLUGIN_DEBUGGING_PORT:-5003}
      PLUGIN_WORKING_PATH: ${PLUGIN_WORKING_PATH:-/app/storage/cwd}
      FORCE_VERIFYING_SIGNATURE: ${FORCE_VERIFYING_SIGNATURE:-true}
      PYTHON_ENV_INIT_TIMEOUT: ${PLUGIN_PYTHON_ENV_INIT_TIMEOUT:-120}
      PLUGIN_MAX_EXECUTION_TIMEOUT: ${PLUGIN_MAX_EXECUTION_TIMEOUT:-600}
      PIP_MIRROR_URL: ${PIP_MIRROR_URL:-}
      PLUGIN_STORAGE_TYPE: ${PLUGIN_STORAGE_TYPE:-local}
      PLUGIN_STORAGE_LOCAL_ROOT: ${PLUGIN_STORAGE_LOCAL_ROOT:-/app/storage}
      PLUGIN_INSTALLED_PATH: ${PLUGIN_INSTALLED_PATH:-plugin}
      PLUGIN_PACKAGE_CACHE_PATH: ${PLUGIN_PACKAGE_CACHE_PATH:-plugin_packages}
      PLUGIN_MEDIA_CACHE_PATH: ${PLUGIN_MEDIA_CACHE_PATH:-assets}
      PLUGIN_STORAGE_OSS_BUCKET: ${PLUGIN_STORAGE_OSS_BUCKET:-}
      S3_USE_AWS_MANAGED_IAM: ${PLUGIN_S3_USE_AWS_MANAGED_IAM:-false}
      S3_USE_AWS: ${PLUGIN_S3_USE_AWS:-}
      S3_ENDPOINT: ${PLUGIN_S3_ENDPOINT:-}
      S3_USE_PATH_STYLE: ${PLUGIN_S3_USE_PATH_STYLE:-false}
      AWS_ACCESS_KEY: ${PLUGIN_AWS_ACCESS_KEY:-}
      AWS_SECRET_KEY: ${PLUGIN_AWS_SECRET_KEY:-}
      AWS_REGION: ${PLUGIN_AWS_REGION:-}
      AZURE_BLOB_STORAGE_CONNECTION_STRING: ${PLUGIN_AZURE_BLOB_STORAGE_CONNECTION_STRING:-}
      AZURE_BLOB_STORAGE_CONTAINER_NAME: ${PLUGIN_AZURE_BLOB_STORAGE_CONTAINER_NAME:-}
      TENCENT_COS_SECRET_KEY: ${PLUGIN_TENCENT_COS_SECRET_KEY:-}
      TENCENT_COS_SECRET_ID: ${PLUGIN_TENCENT_COS_SECRET_ID:-}
      TENCENT_COS_REGION: ${PLUGIN_TENCENT_COS_REGION:-}
      ALIYUN_OSS_REGION: ${PLUGIN_ALIYUN_OSS_REGION:-}
      ALIYUN_OSS_ENDPOINT: ${PLUGIN_ALIYUN_OSS_ENDPOINT:-}
      ALIYUN_OSS_ACCESS_KEY_ID: ${PLUGIN_ALIYUN_OSS_ACCESS_KEY_ID:-}
      ALIYUN_OSS_ACCESS_KEY_SECRET: ${PLUGIN_ALIYUN_OSS_ACCESS_KEY_SECRET:-}
      ALIYUN_OSS_AUTH_VERSION: ${PLUGIN_ALIYUN_OSS_AUTH_VERSION:-v4}
      ALIYUN_OSS_PATH: ${PLUGIN_ALIYUN_OSS_PATH:-}
      VOLCENGINE_TOS_ENDPOINT: ${PLUGIN_VOLCENGINE_TOS_ENDPOINT:-}
      VOLCENGINE_TOS_ACCESS_KEY: ${PLUGIN_VOLCENGINE_TOS_ACCESS_KEY:-}
      VOLCENGINE_TOS_SECRET_KEY: ${PLUGIN_VOLCENGINE_TOS_SECRET_KEY:-}
      VOLCENGINE_TOS_REGION: ${PLUGIN_VOLCENGINE_TOS_REGION:-}
    ports:
      - "${EXPOSE_PLUGIN_DEBUGGING_PORT:-5003}:${PLUGIN_DEBUGGING_PORT:-5003}"
    volumes:
      - ./volumes/plugin_daemon:/app/storage
    depends_on:
      db:
        condition: service_healthy

  # ssrf_proxy server
  # for more information, please refer to
  # https://docs.dify.ai/learn-more/faq/install-faq#18-why-is-ssrf-proxy-needed%3F
  ssrf_proxy:
    image: ubuntu/squid:latest
    restart: always
    volumes:
      - ./ssrf_proxy/squid.conf.template:/etc/squid/squid.conf.template
      - ./ssrf_proxy/docker-entrypoint.sh:/docker-entrypoint-mount.sh
    entrypoint: [ 'sh', '-c', "cp /docker-entrypoint-mount.sh /docker-entrypoint.sh && sed -i 's/\r$$//' /docker-entrypoint.sh && chmod +x /docker-entrypoint.sh && /docker-entrypoint.sh" ]
    environment:
      # pls clearly modify the squid env vars to fit your network environment.
      HTTP_PORT: ${SSRF_HTTP_PORT:-3128}
      COREDUMP_DIR: ${SSRF_COREDUMP_DIR:-/var/spool/squid}
      REVERSE_PROXY_PORT: ${SSRF_REVERSE_PROXY_PORT:-8194}
      SANDBOX_HOST: ${SSRF_SANDBOX_HOST:-sandbox}
      SANDBOX_PORT: ${SANDBOX_PORT:-8194}
    networks:
      - ssrf_proxy_network
      - default

  # Certbot service
  # use `docker-compose --profile certbot up` to start the certbot service.
  certbot:
    image: certbot/certbot
    profiles:
      - certbot
    volumes:
      - ./volumes/certbot/conf:/etc/letsencrypt
      - ./volumes/certbot/www:/var/www/html
      - ./volumes/certbot/logs:/var/log/letsencrypt
      - ./volumes/certbot/conf/live:/etc/letsencrypt/live
      - ./certbot/update-cert.template.txt:/update-cert.template.txt
      - ./certbot/docker-entrypoint.sh:/docker-entrypoint.sh
    environment:
      - CERTBOT_EMAIL=${CERTBOT_EMAIL}
      - CERTBOT_DOMAIN=${CERTBOT_DOMAIN}
      - CERTBOT_OPTIONS=${CERTBOT_OPTIONS:-}
    entrypoint: [ '/docker-entrypoint.sh' ]
    command: [ 'tail', '-f', '/dev/null' ]

  # The nginx reverse proxy.
  # used for reverse proxying the API service and Web service.
  nginx:
    image: nginx:latest
    restart: always
    volumes:
      - ./nginx/nginx.conf.template:/etc/nginx/nginx.conf.template
      - ./nginx/proxy.conf.template:/etc/nginx/proxy.conf.template
      - ./nginx/https.conf.template:/etc/nginx/https.conf.template
      - ./nginx/conf.d:/etc/nginx/conf.d
      - ./nginx/docker-entrypoint.sh:/docker-entrypoint-mount.sh
      - ./nginx/ssl:/etc/ssl # cert dir (legacy)
      - ./volumes/certbot/conf/live:/etc/letsencrypt/live # cert dir (with certbot container)
      - ./volumes/certbot/conf:/etc/letsencrypt
      - ./volumes/certbot/www:/var/www/html
    entrypoint: [ 'sh', '-c', "cp /docker-entrypoint-mount.sh /docker-entrypoint.sh && sed -i 's/\r$$//' /docker-entrypoint.sh && chmod +x /docker-entrypoint.sh && /docker-entrypoint.sh" ]
    environment:
      NGINX_SERVER_NAME: ${NGINX_SERVER_NAME:-_}
      NGINX_HTTPS_ENABLED: ${NGINX_HTTPS_ENABLED:-false}
      NGINX_SSL_PORT: ${NGINX_SSL_PORT:-443}
      NGINX_PORT: ${NGINX_PORT:-80}
      # You're required to add your own SSL certificates/keys to the `./nginx/ssl` directory
      # and modify the env vars below in .env if HTTPS_ENABLED is true.
      NGINX_SSL_CERT_FILENAME: ${NGINX_SSL_CERT_FILENAME:-dify.crt}
      NGINX_SSL_CERT_KEY_FILENAME: ${NGINX_SSL_CERT_KEY_FILENAME:-dify.key}
      NGINX_SSL_PROTOCOLS: ${NGINX_SSL_PROTOCOLS:-TLSv1.1 TLSv1.2 TLSv1.3}
      NGINX_WORKER_PROCESSES: ${NGINX_WORKER_PROCESSES:-auto}
      NGINX_CLIENT_MAX_BODY_SIZE: ${NGINX_CLIENT_MAX_BODY_SIZE:-15M}
      NGINX_KEEPALIVE_TIMEOUT: ${NGINX_KEEPALIVE_TIMEOUT:-65}
      NGINX_PROXY_READ_TIMEOUT: ${NGINX_PROXY_READ_TIMEOUT:-3600s}
      NGINX_PROXY_SEND_TIMEOUT: ${NGINX_PROXY_SEND_TIMEOUT:-3600s}
      NGINX_ENABLE_CERTBOT_CHALLENGE: ${NGINX_ENABLE_CERTBOT_CHALLENGE:-false}
      CERTBOT_DOMAIN: ${CERTBOT_DOMAIN:-}
    depends_on:
      - api
      - web
    ports:
      - '${EXPOSE_NGINX_PORT:-80}:${NGINX_PORT:-80}'
      - '${EXPOSE_NGINX_SSL_PORT:-443}:${NGINX_SSL_PORT:-443}'

  # The Weaviate vector store.
  weaviate:
    image: semitechnologies/weaviate:1.19.0
    profiles:
      - ''
      - weaviate
    restart: always
    volumes:
      # Mount the Weaviate data directory to the con tainer.
      - ./volumes/weaviate:/var/lib/weaviate
    environment:
      # The Weaviate configurations
      # You can refer to the [Weaviate](https://weaviate.io/developers/weaviate/config-refs/env-vars) documentation for more information.
      PERSISTENCE_DATA_PATH: ${WEAVIATE_PERSISTENCE_DATA_PATH:-/var/lib/weaviate}
      QUERY_DEFAULTS_LIMIT: ${WEAVIATE_QUERY_DEFAULTS_LIMIT:-25}
      AUTHENTICATION_ANONYMOUS_ACCESS_ENABLED: ${WEAVIATE_AUTHENTICATION_ANONYMOUS_ACCESS_ENABLED:-false}
      DEFAULT_VECTORIZER_MODULE: ${WEAVIATE_DEFAULT_VECTORIZER_MODULE:-none}
      CLUSTER_HOSTNAME: ${WEAVIATE_CLUSTER_HOSTNAME:-node1}
      AUTHENTICATION_APIKEY_ENABLED: ${WEAVIATE_AUTHENTICATION_APIKEY_ENABLED:-true}
      AUTHENTICATION_APIKEY_ALLOWED_KEYS: ${WEAVIATE_AUTHENTICATION_APIKEY_ALLOWED_KEYS:-WVF5YThaHlkYwhGUSmCRgsX3tD5ngdN8pkih}
      AUTHENTICATION_APIKEY_USERS: ${WEAVIATE_AUTHENTICATION_APIKEY_USERS:-hello@dify.ai}
      AUTHORIZATION_ADMINLIST_ENABLED: ${WEAVIATE_AUTHORIZATION_ADMINLIST_ENABLED:-true}
      AUTHORIZATION_ADMINLIST_USERS: ${WEAVIATE_AUTHORIZATION_ADMINLIST_USERS:-hello@dify.ai}

  # Qdrant vector store.
  # (if used, you need to set VECTOR_STORE to qdrant in the api & worker service.)
  qdrant:
    image: langgenius/qdrant:v1.7.3
    profiles:
      - qdrant
    restart: always
    volumes:
      - ./volumes/qdrant:/qdrant/storage
    environment:
      QDRANT_API_KEY: ${QDRANT_API_KEY:-difyai123456}

  # The Couchbase vector store.
  couchbase-server:
    build: ./couchbase-server
    profiles:
      - couchbase
    restart: always
    environment:
      - CLUSTER_NAME=dify_search
      - COUCHBASE_ADMINISTRATOR_USERNAME=${COUCHBASE_USER:-Administrator}
      - COUCHBASE_ADMINISTRATOR_PASSWORD=${COUCHBASE_PASSWORD:-password}
      - COUCHBASE_BUCKET=${COUCHBASE_BUCKET_NAME:-Embeddings}
      - COUCHBASE_BUCKET_RAMSIZE=512
      - COUCHBASE_RAM_SIZE=2048
      - COUCHBASE_EVENTING_RAM_SIZE=512
      - COUCHBASE_INDEX_RAM_SIZE=512
      - COUCHBASE_FTS_RAM_SIZE=1024
    hostname: couchbase-server
    container_name: couchbase-server
    working_dir: /opt/couchbase
    stdin_open: true
    tty: true
    entrypoint: [ "" ]
    command: sh -c "/opt/couchbase/init/init-cbserver.sh"
    volumes:
      - ./volumes/couchbase/data:/opt/couchbase/var/lib/couchbase/data
    healthcheck:
      # ensure bucket was created before proceeding
      test: [ "CMD-SHELL", "curl -s -f -u Administrator:password http://localhost:8091/pools/default/buckets | grep -q '\\[{' || exit 1" ]
      interval: 10s
      retries: 10
      start_period: 30s
      timeout: 10s

  # The pgvector vector database.
  pgvector:
    image: pgvector/pgvector:pg16
    profiles:
      - pgvector
    restart: always
    environment:
      PGUSER: ${PGVECTOR_PGUSER:-postgres}
      # The password for the default postgres user.
      POSTGRES_PASSWORD: ${PGVECTOR_POSTGRES_PASSWORD:-difyai123456}
      # The name of the default postgres database.
      POSTGRES_DB: ${PGVECTOR_POSTGRES_DB:-dify}
      # postgres data directory
      PGDATA: ${PGVECTOR_PGDATA:-/var/lib/postgresql/data/pgdata}
      # pg_bigm module for full text search
      PG_BIGM: ${PGVECTOR_PG_BIGM:-false}
      PG_BIGM_VERSION: ${PGVECTOR_PG_BIGM_VERSION:-1.2-20240606}
    volumes:
      - ./volumes/pgvector/data:/var/lib/postgresql/data
      - ./pgvector/docker-entrypoint.sh:/docker-entrypoint.sh
    entrypoint: [ '/docker-entrypoint.sh' ]
    healthcheck:
      test: [ 'CMD', 'pg_isready' ]
      interval: 1s
      timeout: 3s
      retries: 30

  # get image from https://www.vastdata.com.cn/
  vastbase:
    image: vastdata/vastbase-vector
    profiles:
      - vastbase
    restart: always
    environment:
      - VB_DBCOMPATIBILITY=PG
      - VB_DB=dify
      - VB_USERNAME=dify
      - VB_PASSWORD=Difyai123456
    ports:
      - '5434:5432'
    volumes:
      - ./vastbase/lic:/home/vastbase/vastbase/lic
      - ./vastbase/data:/home/vastbase/data
      - ./vastbase/backup:/home/vastbase/backup
      - ./vastbase/backup_log:/home/vastbase/backup_log
    healthcheck:
      test: [ 'CMD', 'pg_isready' ]
      interval: 1s
      timeout: 3s
      retries: 30

  # pgvecto-rs vector store
  pgvecto-rs:
    image: tensorchord/pgvecto-rs:pg16-v0.3.0
    profiles:
      - pgvecto-rs
    restart: always
    environment:
      PGUSER: ${PGVECTOR_PGUSER:-postgres}
      # The password for the default postgres user.
      POSTGRES_PASSWORD: ${PGVECTOR_POSTGRES_PASSWORD:-difyai123456}
      # The name of the default postgres database.
      POSTGRES_DB: ${PGVECTOR_POSTGRES_DB:-dify}
      # postgres data directory
      PGDATA: ${PGVECTOR_PGDATA:-/var/lib/postgresql/data/pgdata}
    volumes:
      - ./volumes/pgvecto_rs/data:/var/lib/postgresql/data
    healthcheck:
      test: [ 'CMD', 'pg_isready' ]
      interval: 1s
      timeout: 3s
      retries: 30

  # Chroma vector database
  chroma:
    image: ghcr.io/chroma-core/chroma:0.5.20
    profiles:
      - chroma
    restart: always
    volumes:
      - ./volumes/chroma:/chroma/chroma
    environment:
      CHROMA_SERVER_AUTHN_CREDENTIALS: ${CHROMA_SERVER_AUTHN_CREDENTIALS:-difyai123456}
      CHROMA_SERVER_AUTHN_PROVIDER: ${CHROMA_SERVER_AUTHN_PROVIDER:-chromadb.auth.token_authn.TokenAuthenticationServerProvider}
      IS_PERSISTENT: ${CHROMA_IS_PERSISTENT:-TRUE}

  # OceanBase vector database
  oceanbase:
    image: oceanbase/oceanbase-ce:4.3.5-lts
    container_name: oceanbase
    profiles:
      - oceanbase
    restart: always
    volumes:
      - ./volumes/oceanbase/data:/root/ob
      - ./volumes/oceanbase/conf:/root/.obd/cluster
      - ./volumes/oceanbase/init.d:/root/boot/init.d
    environment:
      OB_MEMORY_LIMIT: ${OCEANBASE_MEMORY_LIMIT:-6G}
      OB_SYS_PASSWORD: ${OCEANBASE_VECTOR_PASSWORD:-difyai123456}
      OB_TENANT_PASSWORD: ${OCEANBASE_VECTOR_PASSWORD:-difyai123456}
      OB_CLUSTER_NAME: ${OCEANBASE_CLUSTER_NAME:-difyai}
      OB_SERVER_IP: 127.0.0.1
      MODE: mini

  # Oracle vector database
  oracle:
    image: container-registry.oracle.com/database/free:latest
    profiles:
      - oracle
    restart: always
    volumes:
      - source: oradata
        type: volume
        target: /opt/oracle/oradata
      - ./startupscripts:/opt/oracle/scripts/startup
    environment:
      ORACLE_PWD: ${ORACLE_PWD:-Dify123456}
      ORACLE_CHARACTERSET: ${ORACLE_CHARACTERSET:-AL32UTF8}

  # Milvus vector database services
  etcd:
    container_name: milvus-etcd
    image: quay.io/coreos/etcd:v3.5.5
    profiles:
      - milvus
    environment:
      ETCD_AUTO_COMPACTION_MODE: ${ETCD_AUTO_COMPACTION_MODE:-revision}
      ETCD_AUTO_COMPACTION_RETENTION: ${ETCD_AUTO_COMPACTION_RETENTION:-1000}
      ETCD_QUOTA_BACKEND_BYTES: ${ETCD_QUOTA_BACKEND_BYTES:-4294967296}
      ETCD_SNAPSHOT_COUNT: ${ETCD_SNAPSHOT_COUNT:-50000}
    volumes:
      - ./volumes/milvus/etcd:/etcd
    command: etcd -advertise-client-urls=http://127.0.0.1:2379 -listen-client-urls http://0.0.0.0:2379 --data-dir /etcd
    healthcheck:
      test: [ 'CMD', 'etcdctl', 'endpoint', 'health' ]
      interval: 30s
      timeout: 20s
      retries: 3
    networks:
      - milvus

  minio:
    container_name: milvus-minio
    image: minio/minio:RELEASE.2023-03-20T20-16-18Z
    profiles:
      - milvus
    environment:
      MINIO_ACCESS_KEY: ${MINIO_ACCESS_KEY:-minioadmin}
      MINIO_SECRET_KEY: ${MINIO_SECRET_KEY:-minioadmin}
    volumes:
      - ./volumes/milvus/minio:/minio_data
    command: minio server /minio_data --console-address ":9001"
    healthcheck:
      test: [ 'CMD', 'curl', '-f', 'http://localhost:9000/minio/health/live' ]
      interval: 30s
      timeout: 20s
      retries: 3
    networks:
      - milvus

  milvus-standalone:
    container_name: milvus-standalone
    image: milvusdb/milvus:v2.5.0-beta
    profiles:
      - milvus
    command: [ 'milvus', 'run', 'standalone' ]
    environment:
      ETCD_ENDPOINTS: ${ETCD_ENDPOINTS:-etcd:2379}
      MINIO_ADDRESS: ${MINIO_ADDRESS:-minio:9000}
      common.security.authorizationEnabled: ${MILVUS_AUTHORIZATION_ENABLED:-true}
    volumes:
      - ./volumes/milvus/milvus:/var/lib/milvus
    healthcheck:
      test: [ 'CMD', 'curl', '-f', 'http://localhost:9091/healthz' ]
      interval: 30s
      start_period: 90s
      timeout: 20s
      retries: 3
    depends_on:
      - etcd
      - minio
    ports:
      - 19530:19530
      - 9091:9091
    networks:
      - milvus

  # Opensearch vector database
  opensearch:
    container_name: opensearch
    image: opensearchproject/opensearch:latest
    profiles:
      - opensearch
    environment:
      discovery.type: ${OPENSEARCH_DISCOVERY_TYPE:-single-node}
      bootstrap.memory_lock: ${OPENSEARCH_BOOTSTRAP_MEMORY_LOCK:-true}
      OPENSEARCH_JAVA_OPTS: -Xms${OPENSEARCH_JAVA_OPTS_MIN:-512m} -Xmx${OPENSEARCH_JAVA_OPTS_MAX:-1024m}
      OPENSEARCH_INITIAL_ADMIN_PASSWORD: ${OPENSEARCH_INITIAL_ADMIN_PASSWORD:-Qazwsxedc!@#123}
    ulimits:
      memlock:
        soft: ${OPENSEARCH_MEMLOCK_SOFT:--1}
        hard: ${OPENSEARCH_MEMLOCK_HARD:--1}
      nofile:
        soft: ${OPENSEARCH_NOFILE_SOFT:-65536}
        hard: ${OPENSEARCH_NOFILE_HARD:-65536}
    volumes:
      - ./volumes/opensearch/data:/usr/share/opensearch/data
    networks:
      - opensearch-net

  opensearch-dashboards:
    container_name: opensearch-dashboards
    image: opensearchproject/opensearch-dashboards:latest
    profiles:
      - opensearch
    environment:
      OPENSEARCH_HOSTS: '["https://opensearch:9200"]'
    volumes:
      - ./volumes/opensearch/opensearch_dashboards.yml:/usr/share/opensearch-dashboards/config/opensearch_dashboards.yml
    networks:
      - opensearch-net
    depends_on:
      - opensearch

  # opengauss vector database.
  opengauss:
    image: opengauss/opengauss:7.0.0-RC1
    profiles:
      - opengauss
    privileged: true
    restart: always
    environment:
      GS_USERNAME: ${OPENGAUSS_USER:-postgres}
      GS_PASSWORD: ${OPENGAUSS_PASSWORD:-Dify@123}
      GS_PORT: ${OPENGAUSS_PORT:-6600}
      GS_DB: ${OPENGAUSS_DATABASE:-dify}
    volumes:
      - ./volumes/opengauss/data:/var/lib/opengauss/data
    healthcheck:
      test: [ "CMD-SHELL", "netstat -lntp | grep tcp6 > /dev/null 2>&1" ]
      interval: 10s
      timeout: 10s
      retries: 10
    ports:
      - ${OPENGAUSS_PORT:-6600}:${OPENGAUSS_PORT:-6600}

  # MyScale vector database
  myscale:
    container_name: myscale
    image: myscale/myscaledb:1.6.4
    profiles:
      - myscale
    restart: always
    tty: true
    volumes:
      - ./volumes/myscale/data:/var/lib/clickhouse
      - ./volumes/myscale/log:/var/log/clickhouse-server
      - ./volumes/myscale/config/users.d/custom_users_config.xml:/etc/clickhouse-server/users.d/custom_users_config.xml
    ports:
      - ${MYSCALE_PORT:-8123}:${MYSCALE_PORT:-8123}

  # https://www.elastic.co/guide/en/elasticsearch/reference/current/settings.html
  # https://www.elastic.co/guide/en/elasticsearch/reference/current/docker.html#docker-prod-prerequisites
  elasticsearch:
    image: docker.elastic.co/elasticsearch/elasticsearch:8.14.3
    container_name: elasticsearch
    profiles:
      - elasticsearch
      - elasticsearch-ja
    restart: always
    volumes:
      - ./elasticsearch/docker-entrypoint.sh:/docker-entrypoint-mount.sh
      - dify_es01_data:/usr/share/elasticsearch/data
    environment:
      ELASTIC_PASSWORD: ${ELASTICSEARCH_PASSWORD:-elastic}
      VECTOR_STORE: ${VECTOR_STORE:-}
      cluster.name: dify-es-cluster
      node.name: dify-es0
      discovery.type: single-node
      xpack.license.self_generated.type: basic
      xpack.security.enabled: 'true'
      xpack.security.enrollment.enabled: 'false'
      xpack.security.http.ssl.enabled: 'false'
    ports:
      - ${ELASTICSEARCH_PORT:-9200}:9200
    deploy:
      resources:
        limits:
          memory: 2g
    entrypoint: [ 'sh', '-c', "sh /docker-entrypoint-mount.sh" ]
    healthcheck:
      test: [ 'CMD', 'curl', '-s', 'http://localhost:9200/_cluster/health?pretty' ]
      interval: 30s
      timeout: 10s
      retries: 50

  # https://www.elastic.co/guide/en/kibana/current/docker.html
  # https://www.elastic.co/guide/en/kibana/current/settings.html
  kibana:
    image: docker.elastic.co/kibana/kibana:8.14.3
    container_name: kibana
    profiles:
      - elasticsearch
    depends_on:
      - elasticsearch
    restart: always
    environment:
      XPACK_ENCRYPTEDSAVEDOBJECTS_ENCRYPTIONKEY: d1a66dfd-c4d3-4a0a-8290-2abcb83ab3aa
      NO_PROXY: localhost,127.0.0.1,elasticsearch,kibana
      XPACK_SECURITY_ENABLED: 'true'
      XPACK_SECURITY_ENROLLMENT_ENABLED: 'false'
      XPACK_SECURITY_HTTP_SSL_ENABLED: 'false'
      XPACK_FLEET_ISAIRGAPPED: 'true'
      I18N_LOCALE: zh-CN
      SERVER_PORT: '5601'
      ELASTICSEARCH_HOSTS: http://elasticsearch:9200
    ports:
      - ${KIBANA_PORT:-5601}:5601
    healthcheck:
      test: [ 'CMD-SHELL', 'curl -s http://localhost:5601 >/dev/null || exit 1' ]
      interval: 30s
      timeout: 10s
      retries: 3

  # unstructured .
  # (if used, you need to set ETL_TYPE to Unstructured in the api & worker service.)
  unstructured:
    image: downloads.unstructured.io/unstructured-io/unstructured-api:latest
    profiles:
      - unstructured
    restart: always
    volumes:
      - ./volumes/unstructured:/app/data

networks:
  # create a network between sandbox, api and ssrf_proxy, and can not access outside.
  ssrf_proxy_network:
    driver: bridge
    internal: true
  milvus:
    driver: bridge
  opensearch-net:
    driver: bridge
    internal: true

volumes:
  oradata:
  dify_es01_data:<|MERGE_RESOLUTION|>--- conflicted
+++ resolved
@@ -2,11 +2,7 @@
 services:
   # API service
   api:
-<<<<<<< HEAD
-    image: langgenius/dify-api:1.4.2
-=======
     image: langgenius/dify-api:1.4.3
->>>>>>> fc4e7ea7
     restart: always
     environment:
       # Use the shared environment variables.
@@ -35,11 +31,7 @@
   # worker service
   # The Celery worker for processing the queue.
   worker:
-<<<<<<< HEAD
-    image: langgenius/dify-api:1.4.2
-=======
     image: langgenius/dify-api:1.4.3
->>>>>>> fc4e7ea7
     restart: always
     environment:
       # Use the shared environment variables.
@@ -65,11 +57,7 @@
 
   # Frontend web application.
   web:
-<<<<<<< HEAD
-    image: langgenius/dify-web:1.4.2
-=======
     image: langgenius/dify-web:1.4.3
->>>>>>> fc4e7ea7
     restart: always
     environment:
       CONSOLE_API_URL: ${CONSOLE_API_URL:-}
