import json
import logging
import time
from collections.abc import Generator, Mapping
from threading import Thread
from typing import Any, Optional, Union

from sqlalchemy import select
from sqlalchemy.orm import Session

from constants.tts_auto_play_timeout import TTS_AUTO_PLAY_TIMEOUT, TTS_AUTO_PLAY_YIELD_CPU_TIME
from core.app.apps.advanced_chat.app_generator_tts_publisher import AppGeneratorTTSPublisher, AudioTrunk
from core.app.apps.base_app_queue_manager import AppQueueManager, PublishFrom
from core.app.entities.app_invoke_entities import (
    AdvancedChatAppGenerateEntity,
    InvokeFrom,
)
from core.app.entities.queue_entities import (
    QueueAdvancedChatMessageEndEvent,
    QueueAgentLogEvent,
    QueueAnnotationReplyEvent,
    QueueErrorEvent,
    QueueIterationCompletedEvent,
    QueueIterationNextEvent,
    QueueIterationStartEvent,
    QueueMessageReplaceEvent,
    QueueNodeExceptionEvent,
    QueueNodeFailedEvent,
    QueueNodeInIterationFailedEvent,
    QueueNodeRetryEvent,
    QueueNodeStartedEvent,
    QueueNodeSucceededEvent,
    QueueParallelBranchRunFailedEvent,
    QueueParallelBranchRunStartedEvent,
    QueueParallelBranchRunSucceededEvent,
    QueuePingEvent,
    QueueRetrieverResourcesEvent,
    QueueStopEvent,
    QueueTextChunkEvent,
    QueueWorkflowFailedEvent,
    QueueWorkflowPartialSuccessEvent,
    QueueWorkflowStartedEvent,
    QueueWorkflowSucceededEvent,
)
from core.app.entities.task_entities import (
    ChatbotAppBlockingResponse,
    ChatbotAppStreamResponse,
    ErrorStreamResponse,
    MessageAudioEndStreamResponse,
    MessageAudioStreamResponse,
    MessageEndStreamResponse,
    StreamResponse,
    WorkflowTaskState,
)
from core.app.task_pipeline.based_generate_task_pipeline import BasedGenerateTaskPipeline
from core.app.task_pipeline.message_cycle_manage import MessageCycleManage
from core.app.task_pipeline.workflow_cycle_manage import WorkflowCycleManage
from core.model_runtime.entities.llm_entities import LLMUsage
from core.model_runtime.utils.encoders import jsonable_encoder
from core.ops.ops_trace_manager import TraceQueueManager
from core.workflow.enums import SystemVariableKey
from core.workflow.graph_engine.entities.graph_runtime_state import GraphRuntimeState
from core.workflow.nodes import NodeType
from events.message_event import message_was_created
from extensions.ext_database import db
from models import Conversation, EndUser, Message, MessageFile
from models.account import Account
from models.enums import CreatedByRole
from models.workflow import (
    Workflow,
    WorkflowNodeExecution,
    WorkflowRunStatus,
)

logger = logging.getLogger(__name__)


class AdvancedChatAppGenerateTaskPipeline(BasedGenerateTaskPipeline, WorkflowCycleManage, MessageCycleManage):
    """
    AdvancedChatAppGenerateTaskPipeline is a class that generate stream output and state management for Application.
    """

    _task_state: WorkflowTaskState
    _application_generate_entity: AdvancedChatAppGenerateEntity
    _workflow_system_variables: dict[SystemVariableKey, Any]
    _wip_workflow_node_executions: dict[str, WorkflowNodeExecution]
    _conversation_name_generate_thread: Optional[Thread] = None

    def __init__(
        self,
        application_generate_entity: AdvancedChatAppGenerateEntity,
        workflow: Workflow,
        queue_manager: AppQueueManager,
        conversation: Conversation,
        message: Message,
        user: Union[Account, EndUser],
        stream: bool,
        dialogue_count: int,
    ) -> None:
        super().__init__(
            application_generate_entity=application_generate_entity,
            queue_manager=queue_manager,
            stream=stream,
        )

        if isinstance(user, EndUser):
            self._user_id = user.id
            user_session_id = user.session_id
            self._created_by_role = CreatedByRole.END_USER
        elif isinstance(user, Account):
            self._user_id = user.id
            user_session_id = user.id
            self._created_by_role = CreatedByRole.ACCOUNT
        else:
            raise NotImplementedError(f"User type not supported: {type(user)}")

        self._workflow_id = workflow.id
        self._workflow_features_dict = workflow.features_dict

        self._conversation_id = conversation.id
        self._conversation_mode = conversation.mode

        self._message_id = message.id
        self._message_created_at = int(message.created_at.timestamp())

        self._workflow_system_variables = {
            SystemVariableKey.QUERY: message.query,
            SystemVariableKey.FILES: application_generate_entity.files,
            SystemVariableKey.CONVERSATION_ID: conversation.id,
            SystemVariableKey.USER_ID: user_session_id,
            SystemVariableKey.DIALOGUE_COUNT: dialogue_count,
            SystemVariableKey.APP_ID: application_generate_entity.app_config.app_id,
            SystemVariableKey.WORKFLOW_ID: workflow.id,
            SystemVariableKey.WORKFLOW_RUN_ID: application_generate_entity.workflow_run_id,
        }

        self._task_state = WorkflowTaskState()
        self._wip_workflow_node_executions = {}
        self._wip_workflow_agent_logs = {}

        self._conversation_name_generate_thread = None
        self._recorded_files: list[Mapping[str, Any]] = []
        self._workflow_run_id = ""

    def process(self) -> Union[ChatbotAppBlockingResponse, Generator[ChatbotAppStreamResponse, None, None]]:
        """
        Process generate task pipeline.
        :return:
        """
        # start generate conversation name thread
        self._conversation_name_generate_thread = self._generate_conversation_name(
            conversation_id=self._conversation_id, query=self._application_generate_entity.query
        )

        generator = self._wrapper_process_stream_response(trace_manager=self._application_generate_entity.trace_manager)

        if self._stream:
            return self._to_stream_response(generator)
        else:
            return self._to_blocking_response(generator)

    def _to_blocking_response(self, generator: Generator[StreamResponse, None, None]) -> ChatbotAppBlockingResponse:
        """
        Process blocking response.
        :return:
        """
        for stream_response in generator:
            if isinstance(stream_response, ErrorStreamResponse):
                raise stream_response.err
            elif isinstance(stream_response, MessageEndStreamResponse):
                extras = {}
                if stream_response.metadata:
                    extras["metadata"] = stream_response.metadata

                return ChatbotAppBlockingResponse(
                    task_id=stream_response.task_id,
                    data=ChatbotAppBlockingResponse.Data(
                        id=self._message_id,
                        mode=self._conversation_mode,
                        conversation_id=self._conversation_id,
                        message_id=self._message_id,
                        answer=self._task_state.answer,
                        created_at=self._message_created_at,
                        **extras,
                    ),
                )
            else:
                continue

        raise ValueError("queue listening stopped unexpectedly.")

    def _to_stream_response(
        self, generator: Generator[StreamResponse, None, None]
    ) -> Generator[ChatbotAppStreamResponse, Any, None]:
        """
        To stream response.
        :return:
        """
        for stream_response in generator:
            yield ChatbotAppStreamResponse(
                conversation_id=self._conversation_id,
                message_id=self._message_id,
                created_at=self._message_created_at,
                stream_response=stream_response,
            )

    def _listen_audio_msg(self, publisher: AppGeneratorTTSPublisher | None, task_id: str):
        if not publisher:
            return None
        audio_msg = publisher.check_and_get_audio()
        if audio_msg and isinstance(audio_msg, AudioTrunk) and audio_msg.status != "finish":
            return MessageAudioStreamResponse(audio=audio_msg.audio, task_id=task_id)
        return None

    def _wrapper_process_stream_response(
        self, trace_manager: Optional[TraceQueueManager] = None
    ) -> Generator[StreamResponse, None, None]:
        tts_publisher = None
        task_id = self._application_generate_entity.task_id
        tenant_id = self._application_generate_entity.app_config.tenant_id
        features_dict = self._workflow_features_dict

        if (
            features_dict.get("text_to_speech")
            and features_dict["text_to_speech"].get("enabled")
            and features_dict["text_to_speech"].get("autoPlay") == "enabled"
        ):
            tts_publisher = AppGeneratorTTSPublisher(tenant_id, features_dict["text_to_speech"].get("voice"))

        for response in self._process_stream_response(tts_publisher=tts_publisher, trace_manager=trace_manager):
            while True:
                audio_response = self._listen_audio_msg(publisher=tts_publisher, task_id=task_id)
                if audio_response:
                    yield audio_response
                else:
                    break
            yield response

        start_listener_time = time.time()
        # timeout
        while (time.time() - start_listener_time) < TTS_AUTO_PLAY_TIMEOUT:
            try:
                if not tts_publisher:
                    break
                audio_trunk = tts_publisher.check_and_get_audio()
                if audio_trunk is None:
                    # release cpu
                    # sleep 20 ms ( 40ms => 1280 byte audio file,20ms => 640 byte audio file)
                    time.sleep(TTS_AUTO_PLAY_YIELD_CPU_TIME)
                    continue
                if audio_trunk.status == "finish":
                    break
                else:
                    start_listener_time = time.time()
                    yield MessageAudioStreamResponse(audio=audio_trunk.audio, task_id=task_id)
            except Exception:
                logger.exception(f"Failed to listen audio message, task_id: {task_id}")
                break
        if tts_publisher:
            yield MessageAudioEndStreamResponse(audio="", task_id=task_id)

    def _process_stream_response(
        self,
        tts_publisher: Optional[AppGeneratorTTSPublisher] = None,
        trace_manager: Optional[TraceQueueManager] = None,
    ) -> Generator[StreamResponse, None, None]:
        """
        Process stream response.
        :return:
        """
        # init fake graph runtime state
        graph_runtime_state: Optional[GraphRuntimeState] = None

        for queue_message in self._queue_manager.listen():
            event = queue_message.event

            if isinstance(event, QueuePingEvent):
                yield self._ping_stream_response()
            elif isinstance(event, QueueErrorEvent):
                with Session(db.engine) as session:
                    err = self._handle_error(event=event, session=session, message_id=self._message_id)
                    session.commit()
                yield self._error_to_stream_response(err)
                break
            elif isinstance(event, QueueWorkflowStartedEvent):
                # override graph runtime state
                graph_runtime_state = event.graph_runtime_state

                with Session(db.engine) as session:
                    # init workflow run
                    workflow_run = self._handle_workflow_run_start(
                        session=session,
                        workflow_id=self._workflow_id,
                        user_id=self._user_id,
                        created_by_role=self._created_by_role,
                    )
                    self._workflow_run_id = workflow_run.id
                    message = self._get_message(session=session)
                    if not message:
                        raise ValueError(f"Message not found: {self._message_id}")
                    message.workflow_run_id = workflow_run.id
                    workflow_start_resp = self._workflow_start_to_stream_response(
                        session=session, task_id=self._application_generate_entity.task_id, workflow_run=workflow_run
                    )
                    session.commit()

                yield workflow_start_resp
            elif isinstance(
                event,
                QueueNodeRetryEvent,
            ):
                if not self._workflow_run_id:
                    raise ValueError("workflow run not initialized.")

                with Session(db.engine) as session:
                    workflow_run = self._get_workflow_run(session=session, workflow_run_id=self._workflow_run_id)
                    workflow_node_execution = self._handle_workflow_node_execution_retried(
                        session=session, workflow_run=workflow_run, event=event
                    )
                    node_retry_resp = self._workflow_node_retry_to_stream_response(
                        session=session,
                        event=event,
                        task_id=self._application_generate_entity.task_id,
                        workflow_node_execution=workflow_node_execution,
                    )
                    session.commit()

                if node_retry_resp:
                    yield node_retry_resp
            elif isinstance(event, QueueNodeStartedEvent):
                if not self._workflow_run_id:
                    raise ValueError("workflow run not initialized.")

                with Session(db.engine) as session:
                    workflow_run = self._get_workflow_run(session=session, workflow_run_id=self._workflow_run_id)
                    workflow_node_execution = self._handle_node_execution_start(
                        session=session, workflow_run=workflow_run, event=event
                    )

                    node_start_resp = self._workflow_node_start_to_stream_response(
                        session=session,
                        event=event,
                        task_id=self._application_generate_entity.task_id,
                        workflow_node_execution=workflow_node_execution,
                    )
                    session.commit()

                if node_start_resp:
                    yield node_start_resp
            elif isinstance(event, QueueNodeSucceededEvent):
                # Record files if it's an answer node or end node
                if event.node_type in [NodeType.ANSWER, NodeType.END]:
                    self._recorded_files.extend(self._fetch_files_from_node_outputs(event.outputs or {}))

                with Session(db.engine) as session:
                    workflow_node_execution = self._handle_workflow_node_execution_success(session=session, event=event)

                    node_finish_resp = self._workflow_node_finish_to_stream_response(
                        session=session,
                        event=event,
                        task_id=self._application_generate_entity.task_id,
                        workflow_node_execution=workflow_node_execution,
                    )
                    session.commit()

<<<<<<< HEAD
                if response_finish:
                    yield response_finish
=======
                if node_finish_resp:
                    yield node_finish_resp
            elif isinstance(event, QueueNodeFailedEvent | QueueNodeInIterationFailedEvent | QueueNodeExceptionEvent):
                with Session(db.engine) as session:
                    workflow_node_execution = self._handle_workflow_node_execution_failed(session=session, event=event)

                    node_finish_resp = self._workflow_node_finish_to_stream_response(
                        session=session,
                        event=event,
                        task_id=self._application_generate_entity.task_id,
                        workflow_node_execution=workflow_node_execution,
                    )
                    session.commit()
>>>>>>> 0fdb39f1

                if node_finish_resp:
                    yield node_finish_resp
            elif isinstance(event, QueueParallelBranchRunStartedEvent):
                if not self._workflow_run_id:
                    raise ValueError("workflow run not initialized.")

                with Session(db.engine) as session:
                    workflow_run = self._get_workflow_run(session=session, workflow_run_id=self._workflow_run_id)
                    parallel_start_resp = self._workflow_parallel_branch_start_to_stream_response(
                        session=session,
                        task_id=self._application_generate_entity.task_id,
                        workflow_run=workflow_run,
                        event=event,
                    )

                yield parallel_start_resp
            elif isinstance(event, QueueParallelBranchRunSucceededEvent | QueueParallelBranchRunFailedEvent):
                if not self._workflow_run_id:
                    raise ValueError("workflow run not initialized.")

                with Session(db.engine) as session:
                    workflow_run = self._get_workflow_run(session=session, workflow_run_id=self._workflow_run_id)
                    parallel_finish_resp = self._workflow_parallel_branch_finished_to_stream_response(
                        session=session,
                        task_id=self._application_generate_entity.task_id,
                        workflow_run=workflow_run,
                        event=event,
                    )

                yield parallel_finish_resp
            elif isinstance(event, QueueIterationStartEvent):
                if not self._workflow_run_id:
                    raise ValueError("workflow run not initialized.")

                with Session(db.engine) as session:
                    workflow_run = self._get_workflow_run(session=session, workflow_run_id=self._workflow_run_id)
                    iter_start_resp = self._workflow_iteration_start_to_stream_response(
                        session=session,
                        task_id=self._application_generate_entity.task_id,
                        workflow_run=workflow_run,
                        event=event,
                    )

                yield iter_start_resp
            elif isinstance(event, QueueIterationNextEvent):
                if not self._workflow_run_id:
                    raise ValueError("workflow run not initialized.")

                with Session(db.engine) as session:
                    workflow_run = self._get_workflow_run(session=session, workflow_run_id=self._workflow_run_id)
                    iter_next_resp = self._workflow_iteration_next_to_stream_response(
                        session=session,
                        task_id=self._application_generate_entity.task_id,
                        workflow_run=workflow_run,
                        event=event,
                    )

                yield iter_next_resp
            elif isinstance(event, QueueIterationCompletedEvent):
                if not self._workflow_run_id:
                    raise ValueError("workflow run not initialized.")

                with Session(db.engine) as session:
                    workflow_run = self._get_workflow_run(session=session, workflow_run_id=self._workflow_run_id)
                    iter_finish_resp = self._workflow_iteration_completed_to_stream_response(
                        session=session,
                        task_id=self._application_generate_entity.task_id,
                        workflow_run=workflow_run,
                        event=event,
                    )

                yield iter_finish_resp
            elif isinstance(event, QueueWorkflowSucceededEvent):
                if not self._workflow_run_id:
                    raise ValueError("workflow run not initialized.")

                if not graph_runtime_state:
                    raise ValueError("workflow run not initialized.")

                with Session(db.engine) as session:
                    workflow_run = self._handle_workflow_run_success(
                        session=session,
                        workflow_run_id=self._workflow_run_id,
                        start_at=graph_runtime_state.start_at,
                        total_tokens=graph_runtime_state.total_tokens,
                        total_steps=graph_runtime_state.node_run_steps,
                        outputs=event.outputs,
                        conversation_id=self._conversation_id,
                        trace_manager=trace_manager,
                    )

                    workflow_finish_resp = self._workflow_finish_to_stream_response(
                        session=session, task_id=self._application_generate_entity.task_id, workflow_run=workflow_run
                    )
                    session.commit()

                yield workflow_finish_resp
                self._queue_manager.publish(QueueAdvancedChatMessageEndEvent(), PublishFrom.TASK_PIPELINE)
            elif isinstance(event, QueueWorkflowPartialSuccessEvent):
                if not self._workflow_run_id:
                    raise ValueError("workflow run not initialized.")
                if not graph_runtime_state:
                    raise ValueError("graph runtime state not initialized.")

                with Session(db.engine) as session:
                    workflow_run = self._handle_workflow_run_partial_success(
                        session=session,
                        workflow_run_id=self._workflow_run_id,
                        start_at=graph_runtime_state.start_at,
                        total_tokens=graph_runtime_state.total_tokens,
                        total_steps=graph_runtime_state.node_run_steps,
                        outputs=event.outputs,
                        exceptions_count=event.exceptions_count,
                        conversation_id=None,
                        trace_manager=trace_manager,
                    )
                    workflow_finish_resp = self._workflow_finish_to_stream_response(
                        session=session, task_id=self._application_generate_entity.task_id, workflow_run=workflow_run
                    )
                    session.commit()

                yield workflow_finish_resp
                self._queue_manager.publish(QueueAdvancedChatMessageEndEvent(), PublishFrom.TASK_PIPELINE)
            elif isinstance(event, QueueWorkflowFailedEvent):
                if not self._workflow_run_id:
                    raise ValueError("workflow run not initialized.")
                if not graph_runtime_state:
                    raise ValueError("graph runtime state not initialized.")

                with Session(db.engine) as session:
                    workflow_run = self._handle_workflow_run_failed(
                        session=session,
                        workflow_run_id=self._workflow_run_id,
                        start_at=graph_runtime_state.start_at,
                        total_tokens=graph_runtime_state.total_tokens,
                        total_steps=graph_runtime_state.node_run_steps,
                        status=WorkflowRunStatus.FAILED,
                        error=event.error,
                        conversation_id=self._conversation_id,
                        trace_manager=trace_manager,
                        exceptions_count=event.exceptions_count,
                    )
                    workflow_finish_resp = self._workflow_finish_to_stream_response(
                        session=session, task_id=self._application_generate_entity.task_id, workflow_run=workflow_run
                    )
                    err_event = QueueErrorEvent(error=ValueError(f"Run failed: {workflow_run.error}"))
                    err = self._handle_error(event=err_event, session=session, message_id=self._message_id)
                    session.commit()

                yield workflow_finish_resp
                yield self._error_to_stream_response(err)
                break
            elif isinstance(event, QueueStopEvent):
                if self._workflow_run_id and graph_runtime_state:
                    with Session(db.engine) as session:
                        workflow_run = self._handle_workflow_run_failed(
                            session=session,
                            workflow_run_id=self._workflow_run_id,
                            start_at=graph_runtime_state.start_at,
                            total_tokens=graph_runtime_state.total_tokens,
                            total_steps=graph_runtime_state.node_run_steps,
                            status=WorkflowRunStatus.STOPPED,
                            error=event.get_stop_reason(),
                            conversation_id=self._conversation_id,
                            trace_manager=trace_manager,
                        )
                        workflow_finish_resp = self._workflow_finish_to_stream_response(
                            session=session,
                            task_id=self._application_generate_entity.task_id,
                            workflow_run=workflow_run,
                        )
                        # Save message
                        self._save_message(session=session, graph_runtime_state=graph_runtime_state)
                        session.commit()

                    yield workflow_finish_resp

                yield self._message_end_to_stream_response()
                break
            elif isinstance(event, QueueRetrieverResourcesEvent):
                self._handle_retriever_resources(event)

                with Session(db.engine) as session:
                    message = self._get_message(session=session)
                    message.message_metadata = (
                        json.dumps(jsonable_encoder(self._task_state.metadata)) if self._task_state.metadata else None
                    )
                    session.commit()
            elif isinstance(event, QueueAnnotationReplyEvent):
                self._handle_annotation_reply(event)

                with Session(db.engine) as session:
                    message = self._get_message(session=session)
                    message.message_metadata = (
                        json.dumps(jsonable_encoder(self._task_state.metadata)) if self._task_state.metadata else None
                    )
                    session.commit()
            elif isinstance(event, QueueTextChunkEvent):
                delta_text = event.text
                if delta_text is None:
                    continue

                # handle output moderation chunk
                should_direct_answer = self._handle_output_moderation_chunk(delta_text)
                if should_direct_answer:
                    continue

                # only publish tts message at text chunk streaming
                if tts_publisher:
                    tts_publisher.publish(queue_message)

                self._task_state.answer += delta_text
                yield self._message_to_stream_response(
                    answer=delta_text, message_id=self._message_id, from_variable_selector=event.from_variable_selector
                )
            elif isinstance(event, QueueMessageReplaceEvent):
                # published by moderation
                yield self._message_replace_to_stream_response(answer=event.text)
            elif isinstance(event, QueueAdvancedChatMessageEndEvent):
                if not graph_runtime_state:
                    raise ValueError("graph runtime state not initialized.")

                output_moderation_answer = self._handle_output_moderation_when_task_finished(self._task_state.answer)
                if output_moderation_answer:
                    self._task_state.answer = output_moderation_answer
                    yield self._message_replace_to_stream_response(answer=output_moderation_answer)

                # Save message
                with Session(db.engine) as session:
                    self._save_message(session=session, graph_runtime_state=graph_runtime_state)
                    session.commit()

                yield self._message_end_to_stream_response()
            elif isinstance(event, QueueAgentLogEvent):
                yield self._handle_agent_log(task_id=self._application_generate_entity.task_id, event=event)
            else:
                continue

        # publish None when task finished
        if tts_publisher:
            tts_publisher.publish(None)

        if self._conversation_name_generate_thread:
            self._conversation_name_generate_thread.join()

    def _save_message(self, *, session: Session, graph_runtime_state: Optional[GraphRuntimeState] = None) -> None:
        message = self._get_message(session=session)
        message.answer = self._task_state.answer
        message.provider_response_latency = time.perf_counter() - self._start_at
        message.message_metadata = (
            json.dumps(jsonable_encoder(self._task_state.metadata)) if self._task_state.metadata else None
        )
        message_files = [
            MessageFile(
                message_id=message.id,
                type=file["type"],
                transfer_method=file["transfer_method"],
                url=file["remote_url"],
                belongs_to="assistant",
                upload_file_id=file["related_id"],
                created_by_role=CreatedByRole.ACCOUNT
                if message.invoke_from in {InvokeFrom.EXPLORE, InvokeFrom.DEBUGGER}
                else CreatedByRole.END_USER,
                created_by=message.from_account_id or message.from_end_user_id or "",
            )
            for file in self._recorded_files
        ]
        session.add_all(message_files)

        if graph_runtime_state and graph_runtime_state.llm_usage:
            usage = graph_runtime_state.llm_usage
            message.message_tokens = usage.prompt_tokens
            message.message_unit_price = usage.prompt_unit_price
            message.message_price_unit = usage.prompt_price_unit
            message.answer_tokens = usage.completion_tokens
            message.answer_unit_price = usage.completion_unit_price
            message.answer_price_unit = usage.completion_price_unit
            message.total_price = usage.total_price
            message.currency = usage.currency
            self._task_state.metadata["usage"] = jsonable_encoder(usage)
        else:
            self._task_state.metadata["usage"] = jsonable_encoder(LLMUsage.empty_usage())
        message_was_created.send(
            message,
            application_generate_entity=self._application_generate_entity,
        )

    def _message_end_to_stream_response(self) -> MessageEndStreamResponse:
        """
        Message end to stream response.
        :return:
        """
        extras = {}
        if self._task_state.metadata:
            extras["metadata"] = self._task_state.metadata.copy()

            if "annotation_reply" in extras["metadata"]:
                del extras["metadata"]["annotation_reply"]

        return MessageEndStreamResponse(
            task_id=self._application_generate_entity.task_id,
            id=self._message_id,
            files=self._recorded_files,
            metadata=extras.get("metadata", {}),
        )

    def _handle_output_moderation_chunk(self, text: str) -> bool:
        """
        Handle output moderation chunk.
        :param text: text
        :return: True if output moderation should direct output, otherwise False
        """
        if self._output_moderation_handler:
            if self._output_moderation_handler.should_direct_output():
                # stop subscribe new token when output moderation should direct output
                self._task_state.answer = self._output_moderation_handler.get_final_output()
                self._queue_manager.publish(
                    QueueTextChunkEvent(text=self._task_state.answer), PublishFrom.TASK_PIPELINE
                )

                self._queue_manager.publish(
                    QueueStopEvent(stopped_by=QueueStopEvent.StopBy.OUTPUT_MODERATION), PublishFrom.TASK_PIPELINE
                )
                return True
            else:
                self._output_moderation_handler.append_new_token(text)

        return False

    def _get_message(self, *, session: Session):
        stmt = select(Message).where(Message.id == self._message_id)
        message = session.scalar(stmt)
        if not message:
            raise ValueError(f"Message not found: {self._message_id}")
        return message<|MERGE_RESOLUTION|>--- conflicted
+++ resolved
@@ -363,10 +363,6 @@
                     )
                     session.commit()
 
-<<<<<<< HEAD
-                if response_finish:
-                    yield response_finish
-=======
                 if node_finish_resp:
                     yield node_finish_resp
             elif isinstance(event, QueueNodeFailedEvent | QueueNodeInIterationFailedEvent | QueueNodeExceptionEvent):
@@ -380,7 +376,6 @@
                         workflow_node_execution=workflow_node_execution,
                     )
                     session.commit()
->>>>>>> 0fdb39f1
 
                 if node_finish_resp:
                     yield node_finish_resp
