import contextvars
import logging
import threading
import uuid
from collections.abc import Generator, Mapping
from typing import Any, Literal, Optional, Union, overload

from flask import Flask, current_app
from pydantic import ValidationError
from sqlalchemy.orm import sessionmaker

import contexts
from configs import dify_config
from constants import UUID_NIL
from core.app.app_config.features.file_upload.manager import FileUploadConfigManager
from core.app.apps.advanced_chat.app_config_manager import AdvancedChatAppConfigManager
from core.app.apps.advanced_chat.app_runner import AdvancedChatAppRunner
from core.app.apps.advanced_chat.generate_response_converter import AdvancedChatAppGenerateResponseConverter
from core.app.apps.advanced_chat.generate_task_pipeline import AdvancedChatAppGenerateTaskPipeline
from core.app.apps.base_app_queue_manager import AppQueueManager, GenerateTaskStoppedError, PublishFrom
from core.app.apps.message_based_app_generator import MessageBasedAppGenerator
from core.app.apps.message_based_app_queue_manager import MessageBasedAppQueueManager
from core.app.entities.app_invoke_entities import AdvancedChatAppGenerateEntity, InvokeFrom
from core.app.entities.task_entities import ChatbotAppBlockingResponse, ChatbotAppStreamResponse
from core.model_runtime.errors.invoke import InvokeAuthorizationError
from core.ops.ops_trace_manager import TraceQueueManager
from core.prompt.utils.get_thread_messages_length import get_thread_messages_length
from core.repositories import SQLAlchemyWorkflowNodeExecutionRepository
from core.repositories.sqlalchemy_workflow_execution_repository import SQLAlchemyWorkflowExecutionRepository
from core.workflow.repositories.workflow_execution_repository import WorkflowExecutionRepository
from core.workflow.repositories.workflow_node_execution_repository import WorkflowNodeExecutionRepository
from core.workflow.variable_loader import DUMMY_VARIABLE_LOADER, VariableLoader
from extensions.ext_database import db
from factories import file_factory
from libs.flask_utils import preserve_flask_contexts
from models import Account, App, Conversation, EndUser, Message, Workflow, WorkflowNodeExecutionTriggeredFrom
from models.enums import WorkflowRunTriggeredFrom
from services.conversation_service import ConversationService
from services.errors.message import MessageNotExistsError
from services.workflow_draft_variable_service import DraftVarLoader, WorkflowDraftVariableService

logger = logging.getLogger(__name__)


class AdvancedChatAppGenerator(MessageBasedAppGenerator):
    _dialogue_count: int

    @overload
    def generate(
        self,
        app_model: App,
        workflow: Workflow,
        user: Union[Account, EndUser],
        args: Mapping[str, Any],
        invoke_from: InvokeFrom,
        streaming: Literal[False],
    ) -> Mapping[str, Any]: ...

    @overload
    def generate(
        self,
        app_model: App,
        workflow: Workflow,
        user: Union[Account, EndUser],
        args: Mapping,
        invoke_from: InvokeFrom,
        streaming: Literal[True],
    ) -> Generator[Mapping | str, None, None]: ...

    @overload
    def generate(
        self,
        app_model: App,
        workflow: Workflow,
        user: Union[Account, EndUser],
        args: Mapping,
        invoke_from: InvokeFrom,
        streaming: bool,
    ) -> Mapping[str, Any] | Generator[str | Mapping, None, None]: ...

    def generate(
        self,
        app_model: App,
        workflow: Workflow,
        user: Union[Account, EndUser],
        args: Mapping,
        invoke_from: InvokeFrom,
        streaming: bool = True,
    ) -> Mapping[str, Any] | Generator[str | Mapping, None, None]:
        """
        Generate App response.

        :param app_model: App
        :param workflow: Workflow
        :param user: account or end user
        :param args: request args
        :param invoke_from: invoke from source
        :param streaming: is stream
        """
        if not args.get("query"):
            raise ValueError("query is required")

        query = args["query"]
        if not isinstance(query, str):
            raise ValueError("query must be a string")

        query = query.replace("\x00", "")
        inputs = args["inputs"]

        extras = {"auto_generate_conversation_name": args.get("auto_generate_name", False)}

        # get conversation
        conversation = None
        conversation_id = args.get("conversation_id")
        if conversation_id:
            conversation = ConversationService.get_conversation(
                app_model=app_model, conversation_id=conversation_id, user=user
            )

        # parse files
        # TODO(QuantumGhost): Move file parsing logic to the API controller layer
        # for better separation of concerns.
        #
        # For implementation reference, see the `_parse_file` function and
        # `DraftWorkflowNodeRunApi` class which handle this properly.
        files = args["files"] if args.get("files") else []
        file_extra_config = FileUploadConfigManager.convert(workflow.features_dict, is_vision=False)
        if file_extra_config:
            file_objs = file_factory.build_from_mappings(
                mappings=files,
                tenant_id=app_model.tenant_id,
                config=file_extra_config,
            )
        else:
            file_objs = []

        # convert to app config
        app_config = AdvancedChatAppConfigManager.get_app_config(app_model=app_model, workflow=workflow)

        # get tracing instance
        trace_manager = TraceQueueManager(
            app_id=app_model.id, user_id=user.id if isinstance(user, Account) else user.session_id
        )

        if invoke_from == InvokeFrom.DEBUGGER:
            # always enable retriever resource in debugger mode
            app_config.additional_features.show_retrieve_source = True

        workflow_run_id = str(uuid.uuid4())
        # init application generate entity
        application_generate_entity = AdvancedChatAppGenerateEntity(
            task_id=str(uuid.uuid4()),
            app_config=app_config,
            file_upload_config=file_extra_config,
            conversation_id=conversation.id if conversation else None,
            inputs=self._prepare_user_inputs(
                user_inputs=inputs, variables=app_config.variables, tenant_id=app_model.tenant_id
            ),
            query=query,
            files=list(file_objs),
            parent_message_id=args.get("parent_message_id") if invoke_from != InvokeFrom.SERVICE_API else UUID_NIL,
            user_id=user.id,
            stream=streaming,
            invoke_from=invoke_from,
            extras=extras,
            trace_manager=trace_manager,
            workflow_run_id=workflow_run_id,
        )
        contexts.plugin_tool_providers.set({})
        contexts.plugin_tool_providers_lock.set(threading.Lock())

        # Create repositories
        #
        # Create session factory
        session_factory = sessionmaker(bind=db.engine, expire_on_commit=False)
        # Create workflow execution(aka workflow run) repository
        if invoke_from == InvokeFrom.DEBUGGER:
            workflow_triggered_from = WorkflowRunTriggeredFrom.DEBUGGING
        else:
            workflow_triggered_from = WorkflowRunTriggeredFrom.APP_RUN
        workflow_execution_repository = SQLAlchemyWorkflowExecutionRepository(
            session_factory=session_factory,
            user=user,
            app_id=application_generate_entity.app_config.app_id,
            triggered_from=workflow_triggered_from,
        )
        # Create workflow node execution repository
        workflow_node_execution_repository = SQLAlchemyWorkflowNodeExecutionRepository(
            session_factory=session_factory,
            user=user,
            app_id=application_generate_entity.app_config.app_id,
            triggered_from=WorkflowNodeExecutionTriggeredFrom.WORKFLOW_RUN,
        )

        return self._generate(
            workflow=workflow,
            user=user,
            invoke_from=invoke_from,
            application_generate_entity=application_generate_entity,
            workflow_execution_repository=workflow_execution_repository,
            workflow_node_execution_repository=workflow_node_execution_repository,
            conversation=conversation,
            stream=streaming,
        )

    def single_iteration_generate(
        self,
        app_model: App,
        workflow: Workflow,
        node_id: str,
        user: Account | EndUser,
        args: Mapping,
        streaming: bool = True,
    ) -> Mapping[str, Any] | Generator[str | Mapping[str, Any], Any, None]:
        """
        Generate App response.

        :param app_model: App
        :param workflow: Workflow
        :param node_id: the node id
        :param user: account or end user
        :param args: request args
        :param streaming: is streamed
        """
        if not node_id:
            raise ValueError("node_id is required")

        if args.get("inputs") is None:
            raise ValueError("inputs is required")

        # convert to app config
        app_config = AdvancedChatAppConfigManager.get_app_config(app_model=app_model, workflow=workflow)

        # init application generate entity
        application_generate_entity = AdvancedChatAppGenerateEntity(
            task_id=str(uuid.uuid4()),
            app_config=app_config,
            conversation_id=None,
            inputs={},
            query="",
            files=[],
            user_id=user.id,
            stream=streaming,
            invoke_from=InvokeFrom.DEBUGGER,
            extras={"auto_generate_conversation_name": False},
            single_iteration_run=AdvancedChatAppGenerateEntity.SingleIterationRunEntity(
                node_id=node_id, inputs=args["inputs"]
            ),
        )
        contexts.plugin_tool_providers.set({})
        contexts.plugin_tool_providers_lock.set(threading.Lock())

        # Create repositories
        #
        # Create session factory
        session_factory = sessionmaker(bind=db.engine, expire_on_commit=False)
        # Create workflow execution(aka workflow run) repository
        workflow_execution_repository = SQLAlchemyWorkflowExecutionRepository(
            session_factory=session_factory,
            user=user,
            app_id=application_generate_entity.app_config.app_id,
            triggered_from=WorkflowRunTriggeredFrom.DEBUGGING,
        )
        # Create workflow node execution repository
        workflow_node_execution_repository = SQLAlchemyWorkflowNodeExecutionRepository(
            session_factory=session_factory,
            user=user,
            app_id=application_generate_entity.app_config.app_id,
            triggered_from=WorkflowNodeExecutionTriggeredFrom.SINGLE_STEP,
        )
        var_loader = DraftVarLoader(
            engine=db.engine,
            app_id=application_generate_entity.app_config.app_id,
        )
        draft_var_srv = WorkflowDraftVariableService(db.session())
        draft_var_srv.prefill_conversation_variable_default_values(workflow)

        return self._generate(
            workflow=workflow,
            user=user,
            invoke_from=InvokeFrom.DEBUGGER,
            application_generate_entity=application_generate_entity,
            workflow_execution_repository=workflow_execution_repository,
            workflow_node_execution_repository=workflow_node_execution_repository,
            conversation=None,
            stream=streaming,
            variable_loader=var_loader,
        )

    def single_loop_generate(
        self,
        app_model: App,
        workflow: Workflow,
        node_id: str,
        user: Account | EndUser,
        args: Mapping,
        streaming: bool = True,
    ) -> Mapping[str, Any] | Generator[str | Mapping[str, Any], Any, None]:
        """
        Generate App response.

        :param app_model: App
        :param workflow: Workflow
        :param node_id: the node id
        :param user: account or end user
        :param args: request args
        :param streaming: is stream
        """
        if not node_id:
            raise ValueError("node_id is required")

        if args.get("inputs") is None:
            raise ValueError("inputs is required")

        # convert to app config
        app_config = AdvancedChatAppConfigManager.get_app_config(app_model=app_model, workflow=workflow)

        # init application generate entity
        application_generate_entity = AdvancedChatAppGenerateEntity(
            task_id=str(uuid.uuid4()),
            app_config=app_config,
            conversation_id=None,
            inputs={},
            query="",
            files=[],
            user_id=user.id,
            stream=streaming,
            invoke_from=InvokeFrom.DEBUGGER,
            extras={"auto_generate_conversation_name": False},
            single_loop_run=AdvancedChatAppGenerateEntity.SingleLoopRunEntity(node_id=node_id, inputs=args["inputs"]),
        )
        contexts.plugin_tool_providers.set({})
        contexts.plugin_tool_providers_lock.set(threading.Lock())

        # Create repositories
        #
        # Create session factory
        session_factory = sessionmaker(bind=db.engine, expire_on_commit=False)
        # Create workflow execution(aka workflow run) repository
        workflow_execution_repository = SQLAlchemyWorkflowExecutionRepository(
            session_factory=session_factory,
            user=user,
            app_id=application_generate_entity.app_config.app_id,
            triggered_from=WorkflowRunTriggeredFrom.DEBUGGING,
        )
        # Create workflow node execution repository
        workflow_node_execution_repository = SQLAlchemyWorkflowNodeExecutionRepository(
            session_factory=session_factory,
            user=user,
            app_id=application_generate_entity.app_config.app_id,
            triggered_from=WorkflowNodeExecutionTriggeredFrom.SINGLE_STEP,
        )
        var_loader = DraftVarLoader(
            engine=db.engine,
            app_id=application_generate_entity.app_config.app_id,
        )
        draft_var_srv = WorkflowDraftVariableService(db.session())
        draft_var_srv.prefill_conversation_variable_default_values(workflow)

        return self._generate(
            workflow=workflow,
            user=user,
            invoke_from=InvokeFrom.DEBUGGER,
            application_generate_entity=application_generate_entity,
            workflow_execution_repository=workflow_execution_repository,
            workflow_node_execution_repository=workflow_node_execution_repository,
            conversation=None,
            stream=streaming,
            variable_loader=var_loader,
        )

    def _generate(
        self,
        *,
        workflow: Workflow,
        user: Union[Account, EndUser],
        invoke_from: InvokeFrom,
        application_generate_entity: AdvancedChatAppGenerateEntity,
        workflow_execution_repository: WorkflowExecutionRepository,
        workflow_node_execution_repository: WorkflowNodeExecutionRepository,
        conversation: Optional[Conversation] = None,
        stream: bool = True,
        variable_loader: VariableLoader = DUMMY_VARIABLE_LOADER,
    ) -> Mapping[str, Any] | Generator[str | Mapping[str, Any], Any, None]:
        """
        Generate App response.

        :param workflow: Workflow
        :param user: account or end user
        :param invoke_from: invoke from source
        :param application_generate_entity: application generate entity
        :param workflow_execution_repository: repository for workflow execution
        :param workflow_node_execution_repository: repository for workflow node execution
        :param conversation: conversation
        :param stream: is stream
        """
        is_first_conversation = False
        if not conversation:
            is_first_conversation = True

        # init generate records
        (conversation, message) = self._init_generate_records(application_generate_entity, conversation)

        if is_first_conversation:
            # update conversation features
            conversation.override_model_configs = workflow.features
            db.session.commit()
            db.session.refresh(conversation)

        # get conversation dialogue count
        self._dialogue_count = get_thread_messages_length(conversation.id)

        # init queue manager
        queue_manager = MessageBasedAppQueueManager(
            task_id=application_generate_entity.task_id,
            user_id=application_generate_entity.user_id,
            invoke_from=application_generate_entity.invoke_from,
            conversation_id=conversation.id,
            app_mode=conversation.mode,
            message_id=message.id,
        )

        # new thread with request context and contextvars
        context = contextvars.copy_context()

<<<<<<< HEAD
        @copy_current_request_context
        def worker_with_context():
            # Run the worker within the copied context
            return context.run(
                self._generate_worker,
                flask_app=current_app._get_current_object(),  # type: ignore
                application_generate_entity=application_generate_entity,
                queue_manager=queue_manager,
                conversation_id=conversation.id,
                message_id=message.id,
                context=context,
                variable_loader=variable_loader,
            )

        worker_thread = threading.Thread(target=worker_with_context)
=======
        worker_thread = threading.Thread(
            target=self._generate_worker,
            kwargs={
                "flask_app": current_app._get_current_object(),  # type: ignore
                "application_generate_entity": application_generate_entity,
                "queue_manager": queue_manager,
                "conversation_id": conversation.id,
                "message_id": message.id,
                "context": context,
            },
        )
>>>>>>> 2020a317

        worker_thread.start()

        # return response or stream generator
        response = self._handle_advanced_chat_response(
            application_generate_entity=application_generate_entity,
            workflow=workflow,
            queue_manager=queue_manager,
            conversation=conversation,
            message=message,
            user=user,
            workflow_execution_repository=workflow_execution_repository,
            workflow_node_execution_repository=workflow_node_execution_repository,
            stream=stream,
        )

        return AdvancedChatAppGenerateResponseConverter.convert(response=response, invoke_from=invoke_from)

    def _generate_worker(
        self,
        flask_app: Flask,
        application_generate_entity: AdvancedChatAppGenerateEntity,
        queue_manager: AppQueueManager,
        conversation_id: str,
        message_id: str,
        context: contextvars.Context,
        variable_loader: VariableLoader,
    ) -> None:
        """
        Generate worker in a new thread.
        :param flask_app: Flask app
        :param application_generate_entity: application generate entity
        :param queue_manager: queue manager
        :param conversation_id: conversation ID
        :param message_id: message ID
        :return:
        """

        with preserve_flask_contexts(flask_app, context_vars=context):
            try:
                # get conversation and message
                conversation = self._get_conversation(conversation_id)
                message = self._get_message(message_id)
                if message is None:
                    raise MessageNotExistsError("Message not exists")

                # chatbot app
                runner = AdvancedChatAppRunner(
                    application_generate_entity=application_generate_entity,
                    queue_manager=queue_manager,
                    conversation=conversation,
                    message=message,
                    dialogue_count=self._dialogue_count,
                    variable_loader=variable_loader,
                )

                runner.run()
            except GenerateTaskStoppedError:
                pass
            except InvokeAuthorizationError:
                queue_manager.publish_error(
                    InvokeAuthorizationError("Incorrect API key provided"), PublishFrom.APPLICATION_MANAGER
                )
            except ValidationError as e:
                logger.exception("Validation Error when generating")
                queue_manager.publish_error(e, PublishFrom.APPLICATION_MANAGER)
            except ValueError as e:
                if dify_config.DEBUG:
                    logger.exception("Error when generating")
                queue_manager.publish_error(e, PublishFrom.APPLICATION_MANAGER)
            except Exception as e:
                logger.exception("Unknown Error when generating")
                queue_manager.publish_error(e, PublishFrom.APPLICATION_MANAGER)
            finally:
                db.session.close()

    def _handle_advanced_chat_response(
        self,
        *,
        application_generate_entity: AdvancedChatAppGenerateEntity,
        workflow: Workflow,
        queue_manager: AppQueueManager,
        conversation: Conversation,
        message: Message,
        user: Union[Account, EndUser],
        workflow_execution_repository: WorkflowExecutionRepository,
        workflow_node_execution_repository: WorkflowNodeExecutionRepository,
        stream: bool = False,
    ) -> Union[ChatbotAppBlockingResponse, Generator[ChatbotAppStreamResponse, None, None]]:
        """
        Handle response.
        :param application_generate_entity: application generate entity
        :param workflow: workflow
        :param queue_manager: queue manager
        :param conversation: conversation
        :param message: message
        :param user: account or end user
        :param stream: is stream
        :param workflow_node_execution_repository: optional repository for workflow node execution
        :return:
        """
        # init generate task pipeline
        generate_task_pipeline = AdvancedChatAppGenerateTaskPipeline(
            application_generate_entity=application_generate_entity,
            workflow=workflow,
            queue_manager=queue_manager,
            conversation=conversation,
            message=message,
            user=user,
            dialogue_count=self._dialogue_count,
            workflow_execution_repository=workflow_execution_repository,
            workflow_node_execution_repository=workflow_node_execution_repository,
            stream=stream,
        )

        try:
            return generate_task_pipeline.process()
        except ValueError as e:
            if len(e.args) > 0 and e.args[0] == "I/O operation on closed file.":  # ignore this error
                raise GenerateTaskStoppedError()
            else:
                logger.exception(f"Failed to process generate task pipeline, conversation_id: {conversation.id}")
                raise e<|MERGE_RESOLUTION|>--- conflicted
+++ resolved
@@ -423,23 +423,6 @@
         # new thread with request context and contextvars
         context = contextvars.copy_context()
 
-<<<<<<< HEAD
-        @copy_current_request_context
-        def worker_with_context():
-            # Run the worker within the copied context
-            return context.run(
-                self._generate_worker,
-                flask_app=current_app._get_current_object(),  # type: ignore
-                application_generate_entity=application_generate_entity,
-                queue_manager=queue_manager,
-                conversation_id=conversation.id,
-                message_id=message.id,
-                context=context,
-                variable_loader=variable_loader,
-            )
-
-        worker_thread = threading.Thread(target=worker_with_context)
-=======
         worker_thread = threading.Thread(
             target=self._generate_worker,
             kwargs={
@@ -449,9 +432,9 @@
                 "conversation_id": conversation.id,
                 "message_id": message.id,
                 "context": context,
+                "variable_loader": variable_loader,
             },
         )
->>>>>>> 2020a317
 
         worker_thread.start()
 
