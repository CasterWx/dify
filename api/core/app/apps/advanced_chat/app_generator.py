--- conflicted
+++ resolved
@@ -432,10 +432,7 @@
                 "conversation_id": conversation.id,
                 "message_id": message.id,
                 "context": context,
-<<<<<<< HEAD
                 "variable_loader": variable_loader,
-=======
->>>>>>> 37c6bdec
             },
         )
 
