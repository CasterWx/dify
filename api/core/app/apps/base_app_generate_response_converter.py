import logging
from abc import ABC, abstractmethod
from collections.abc import Generator
from typing import Any, Union

from core.app.entities.app_invoke_entities import InvokeFrom
from core.app.entities.task_entities import AppBlockingResponse, AppStreamResponse
from core.errors.error import ModelCurrentlyNotSupportError, ProviderTokenNotInitError, QuotaExceededError
from core.model_runtime.errors.invoke import InvokeError


class AppGenerateResponseConverter(ABC):
    _blocking_response_type: type[AppBlockingResponse]

    @classmethod
    def convert(
        cls, response: Union[AppBlockingResponse, Generator[AppStreamResponse, Any, None]], invoke_from: InvokeFrom
    ) -> dict[str, Any] | Generator[str, Any, None]:
        if invoke_from in {InvokeFrom.DEBUGGER, InvokeFrom.SERVICE_API}:
            if isinstance(response, AppBlockingResponse):
                return cls.convert_blocking_full_response(response)
            else:
<<<<<<< HEAD
                def _generate_full_response() -> Generator[dict | str, Any, None]:
                    yield from cls.convert_stream_simple_response(response)
=======

                def _generate_full_response() -> Generator[str, Any, None]:
                    for chunk in cls.convert_stream_full_response(response):
                        if chunk == "ping":
                            yield f"event: {chunk}\n\n"
                        else:
                            yield f"data: {chunk}\n\n"
>>>>>>> b6b1057a

                return _generate_full_response()
        else:
            if isinstance(response, AppBlockingResponse):
                return cls.convert_blocking_simple_response(response)
            else:
<<<<<<< HEAD
                def _generate_simple_response() -> Generator[dict | str, Any, None]:
                    yield from cls.convert_stream_simple_response(response)
=======

                def _generate_simple_response() -> Generator[str, Any, None]:
                    for chunk in cls.convert_stream_simple_response(response):
                        if chunk == "ping":
                            yield f"event: {chunk}\n\n"
                        else:
                            yield f"data: {chunk}\n\n"
>>>>>>> b6b1057a

                return _generate_simple_response()

    @classmethod
    @abstractmethod
    def convert_blocking_full_response(cls, blocking_response: AppBlockingResponse) -> dict[str, Any]:
        raise NotImplementedError

    @classmethod
    @abstractmethod
    def convert_blocking_simple_response(cls, blocking_response: AppBlockingResponse) -> dict[str, Any]:
        raise NotImplementedError

    @classmethod
    @abstractmethod
<<<<<<< HEAD
    def convert_stream_full_response(cls, stream_response: Generator[AppStreamResponse, None, None]) \
            -> Generator[dict | str, None, None]:
=======
    def convert_stream_full_response(
        cls, stream_response: Generator[AppStreamResponse, None, None]
    ) -> Generator[str, None, None]:
>>>>>>> b6b1057a
        raise NotImplementedError

    @classmethod
    @abstractmethod
    def convert_stream_simple_response(
        cls, stream_response: Generator[AppStreamResponse, None, None]
    ) -> Generator[str, None, None]:
        raise NotImplementedError

    @classmethod
    def _get_simple_metadata(cls, metadata: dict[str, Any]):
        """
        Get simple metadata.
        :param metadata: metadata
        :return:
        """
        # show_retrieve_source
        if "retriever_resources" in metadata:
            metadata["retriever_resources"] = []
            for resource in metadata["retriever_resources"]:
                metadata["retriever_resources"].append(
                    {
                        "segment_id": resource["segment_id"],
                        "position": resource["position"],
                        "document_name": resource["document_name"],
                        "score": resource["score"],
                        "content": resource["content"],
                    }
                )

        # show annotation reply
        if "annotation_reply" in metadata:
            del metadata["annotation_reply"]

        # show usage
        if "usage" in metadata:
            del metadata["usage"]

        return metadata

    @classmethod
    def _error_to_stream_response(cls, e: Exception) -> dict:
        """
        Error to stream response.
        :param e: exception
        :return:
        """
        error_responses = {
            ValueError: {"code": "invalid_param", "status": 400},
            ProviderTokenNotInitError: {"code": "provider_not_initialize", "status": 400},
            QuotaExceededError: {
                "code": "provider_quota_exceeded",
                "message": "Your quota for Dify Hosted Model Provider has been exhausted. "
                "Please go to Settings -> Model Provider to complete your own provider credentials.",
                "status": 400,
            },
            ModelCurrentlyNotSupportError: {"code": "model_currently_not_support", "status": 400},
            InvokeError: {"code": "completion_request_error", "status": 400},
        }

        # Determine the response based on the type of exception
        data = None
        for k, v in error_responses.items():
            if isinstance(e, k):
                data = v

        if data:
            data.setdefault("message", getattr(e, "description", str(e)))
        else:
            logging.error(e)
            data = {
                "code": "internal_server_error",
                "message": "Internal Server Error, please contact support.",
                "status": 500,
            }

        return data<|MERGE_RESOLUTION|>--- conflicted
+++ resolved
@@ -15,41 +15,21 @@
     @classmethod
     def convert(
         cls, response: Union[AppBlockingResponse, Generator[AppStreamResponse, Any, None]], invoke_from: InvokeFrom
-    ) -> dict[str, Any] | Generator[str, Any, None]:
+    ) -> dict[str, Any] | Generator[str | dict[str, Any], Any, None]:
         if invoke_from in {InvokeFrom.DEBUGGER, InvokeFrom.SERVICE_API}:
             if isinstance(response, AppBlockingResponse):
                 return cls.convert_blocking_full_response(response)
             else:
-<<<<<<< HEAD
                 def _generate_full_response() -> Generator[dict | str, Any, None]:
                     yield from cls.convert_stream_simple_response(response)
-=======
-
-                def _generate_full_response() -> Generator[str, Any, None]:
-                    for chunk in cls.convert_stream_full_response(response):
-                        if chunk == "ping":
-                            yield f"event: {chunk}\n\n"
-                        else:
-                            yield f"data: {chunk}\n\n"
->>>>>>> b6b1057a
 
                 return _generate_full_response()
         else:
             if isinstance(response, AppBlockingResponse):
                 return cls.convert_blocking_simple_response(response)
             else:
-<<<<<<< HEAD
                 def _generate_simple_response() -> Generator[dict | str, Any, None]:
                     yield from cls.convert_stream_simple_response(response)
-=======
-
-                def _generate_simple_response() -> Generator[str, Any, None]:
-                    for chunk in cls.convert_stream_simple_response(response):
-                        if chunk == "ping":
-                            yield f"event: {chunk}\n\n"
-                        else:
-                            yield f"data: {chunk}\n\n"
->>>>>>> b6b1057a
 
                 return _generate_simple_response()
 
@@ -65,14 +45,8 @@
 
     @classmethod
     @abstractmethod
-<<<<<<< HEAD
     def convert_stream_full_response(cls, stream_response: Generator[AppStreamResponse, None, None]) \
             -> Generator[dict | str, None, None]:
-=======
-    def convert_stream_full_response(
-        cls, stream_response: Generator[AppStreamResponse, None, None]
-    ) -> Generator[str, None, None]:
->>>>>>> b6b1057a
         raise NotImplementedError
 
     @classmethod
