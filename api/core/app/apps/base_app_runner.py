--- conflicted
+++ resolved
@@ -15,17 +15,14 @@
 from core.app.features.hosting_moderation.hosting_moderation import HostingModerationFeature
 from core.external_data_tool.external_data_fetch import ExternalDataFetch
 from core.memory.token_buffer_memory import TokenBufferMemory
+from core.model_manager import ModelInstance
 from core.model_runtime.entities.llm_entities import LLMResult, LLMResultChunk, LLMResultChunkDelta, LLMUsage
-<<<<<<< HEAD
-from core.model_runtime.entities.message_entities import AssistantPromptMessage, PromptMessage
-=======
 from core.model_runtime.entities.message_entities import (
     AssistantPromptMessage,
     ImagePromptMessageContent,
     PromptMessage,
 )
 from core.model_runtime.entities.model_entities import ModelPropertyKey
->>>>>>> 5e2cde6f
 from core.model_runtime.errors.invoke import InvokeBadRequestError
 from core.moderation.input_moderation import InputModeration
 from core.prompt.advanced_prompt_transform import AdvancedPromptTransform
@@ -38,6 +35,106 @@
 
 
 class AppRunner:
+    def get_pre_calculate_rest_tokens(
+        self,
+        app_record: App,
+        model_config: ModelConfigWithCredentialsEntity,
+        prompt_template_entity: PromptTemplateEntity,
+        inputs: Mapping[str, str],
+        files: Sequence["File"],
+        query: Optional[str] = None,
+    ) -> int:
+        """
+        Get pre calculate rest tokens
+        :param app_record: app record
+        :param model_config: model config entity
+        :param prompt_template_entity: prompt template entity
+        :param inputs: inputs
+        :param files: files
+        :param query: query
+        :return:
+        """
+        # Invoke model
+        model_instance = ModelInstance(
+            provider_model_bundle=model_config.provider_model_bundle, model=model_config.model
+        )
+
+        model_context_tokens = model_config.model_schema.model_properties.get(ModelPropertyKey.CONTEXT_SIZE)
+
+        max_tokens = 0
+        for parameter_rule in model_config.model_schema.parameter_rules:
+            if parameter_rule.name == "max_tokens" or (
+                parameter_rule.use_template and parameter_rule.use_template == "max_tokens"
+            ):
+                max_tokens = (
+                    model_config.parameters.get(parameter_rule.name)
+                    or model_config.parameters.get(parameter_rule.use_template or "")
+                ) or 0
+
+        if model_context_tokens is None:
+            return -1
+
+        if max_tokens is None:
+            max_tokens = 0
+
+        # get prompt messages without memory and context
+        prompt_messages, stop = self.organize_prompt_messages(
+            app_record=app_record,
+            model_config=model_config,
+            prompt_template_entity=prompt_template_entity,
+            inputs=inputs,
+            files=files,
+            query=query,
+        )
+
+        prompt_tokens = model_instance.get_llm_num_tokens(prompt_messages)
+
+        rest_tokens: int = model_context_tokens - max_tokens - prompt_tokens
+        if rest_tokens < 0:
+            raise InvokeBadRequestError(
+                "Query or prefix prompt is too long, you can reduce the prefix prompt, "
+                "or shrink the max token, or switch to a llm with a larger token limit size."
+            )
+
+        return rest_tokens
+
+    def recalc_llm_max_tokens(
+        self, model_config: ModelConfigWithCredentialsEntity, prompt_messages: list[PromptMessage]
+    ):
+        # recalc max_tokens if sum(prompt_token +  max_tokens) over model token limit
+        model_instance = ModelInstance(
+            provider_model_bundle=model_config.provider_model_bundle, model=model_config.model
+        )
+
+        model_context_tokens = model_config.model_schema.model_properties.get(ModelPropertyKey.CONTEXT_SIZE)
+
+        max_tokens = 0
+        for parameter_rule in model_config.model_schema.parameter_rules:
+            if parameter_rule.name == "max_tokens" or (
+                parameter_rule.use_template and parameter_rule.use_template == "max_tokens"
+            ):
+                max_tokens = (
+                    model_config.parameters.get(parameter_rule.name)
+                    or model_config.parameters.get(parameter_rule.use_template or "")
+                ) or 0
+
+        if model_context_tokens is None:
+            return -1
+
+        if max_tokens is None:
+            max_tokens = 0
+
+        prompt_tokens = model_instance.get_llm_num_tokens(prompt_messages)
+
+        if prompt_tokens + max_tokens > model_context_tokens:
+            max_tokens = max(model_context_tokens - prompt_tokens, 16)
+
+            for parameter_rule in model_config.model_schema.parameter_rules:
+                if parameter_rule.name == "max_tokens" or (
+                    parameter_rule.use_template and parameter_rule.use_template == "max_tokens"
+                ):
+                    model_config.parameters[parameter_rule.name] = max_tokens
+
     def organize_prompt_messages(
         self,
         app_record: App,
