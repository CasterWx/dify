import time
<<<<<<< HEAD
from collections.abc import Generator, Mapping
from typing import Any, Optional, Union
=======
from collections.abc import Generator
from typing import TYPE_CHECKING, Optional, Union
>>>>>>> c7df6783

from core.app.app_config.entities import ExternalDataVariableEntity, PromptTemplateEntity
from core.app.apps.base_app_queue_manager import AppQueueManager, PublishFrom
from core.app.entities.app_invoke_entities import (
    AppGenerateEntity,
    EasyUIBasedAppGenerateEntity,
    InvokeFrom,
    ModelConfigWithCredentialsEntity,
)
from core.app.entities.queue_entities import QueueAgentMessageEvent, QueueLLMChunkEvent, QueueMessageEndEvent
from core.app.features.annotation_reply.annotation_reply import AnnotationReplyFeature
from core.app.features.hosting_moderation.hosting_moderation import HostingModerationFeature
from core.external_data_tool.external_data_fetch import ExternalDataFetch
from core.memory.token_buffer_memory import TokenBufferMemory
from core.model_manager import ModelInstance
from core.model_runtime.entities.llm_entities import LLMResult, LLMResultChunk, LLMResultChunkDelta, LLMUsage
from core.model_runtime.entities.message_entities import AssistantPromptMessage, PromptMessage
from core.model_runtime.entities.model_entities import ModelPropertyKey
from core.model_runtime.errors.invoke import InvokeBadRequestError
from core.moderation.input_moderation import InputModeration
from core.prompt.advanced_prompt_transform import AdvancedPromptTransform
from core.prompt.entities.advanced_prompt_entities import ChatModelMessage, CompletionModelPromptTemplate, MemoryConfig
from core.prompt.simple_prompt_transform import ModelMode, SimplePromptTransform
from models.model import App, AppMode, Message, MessageAnnotation

if TYPE_CHECKING:
    from core.file.file_obj import FileVar


class AppRunner:
    def get_pre_calculate_rest_tokens(self, app_record: App,
                                      model_config: ModelConfigWithCredentialsEntity,
                                      prompt_template_entity: PromptTemplateEntity,
                                      inputs: dict[str, str],
                                      files: list["FileVar"],
                                      query: Optional[str] = None) -> int:
        """
        Get pre calculate rest tokens
        :param app_record: app record
        :param model_config: model config entity
        :param prompt_template_entity: prompt template entity
        :param inputs: inputs
        :param files: files
        :param query: query
        :return:
        """
        # Invoke model
        model_instance = ModelInstance(
            provider_model_bundle=model_config.provider_model_bundle,
            model=model_config.model
        )

        model_context_tokens = model_config.model_schema.model_properties.get(ModelPropertyKey.CONTEXT_SIZE)

        max_tokens = 0
        for parameter_rule in model_config.model_schema.parameter_rules:
            if (parameter_rule.name == 'max_tokens'
                    or (parameter_rule.use_template and parameter_rule.use_template == 'max_tokens')):
                max_tokens = (model_config.parameters.get(parameter_rule.name)
                              or model_config.parameters.get(parameter_rule.use_template)) or 0

        if model_context_tokens is None:
            return -1

        if max_tokens is None:
            max_tokens = 0

        # get prompt messages without memory and context
        prompt_messages, stop = self.organize_prompt_messages(
            app_record=app_record,
            model_config=model_config,
            prompt_template_entity=prompt_template_entity,
            inputs=inputs,
            files=files,
            query=query
        )

        prompt_tokens = model_instance.get_llm_num_tokens(
            prompt_messages
        )

        rest_tokens = model_context_tokens - max_tokens - prompt_tokens
        if rest_tokens < 0:
            raise InvokeBadRequestError("Query or prefix prompt is too long, you can reduce the prefix prompt, "
                                        "or shrink the max token, or switch to a llm with a larger token limit size.")

        return rest_tokens

    def recalc_llm_max_tokens(self, model_config: ModelConfigWithCredentialsEntity,
                              prompt_messages: list[PromptMessage]):
        # recalc max_tokens if sum(prompt_token +  max_tokens) over model token limit
        model_instance = ModelInstance(
            provider_model_bundle=model_config.provider_model_bundle,
            model=model_config.model
        )

        model_context_tokens = model_config.model_schema.model_properties.get(ModelPropertyKey.CONTEXT_SIZE)

        max_tokens = 0
        for parameter_rule in model_config.model_schema.parameter_rules:
            if (parameter_rule.name == 'max_tokens'
                    or (parameter_rule.use_template and parameter_rule.use_template == 'max_tokens')):
                max_tokens = (model_config.parameters.get(parameter_rule.name)
                              or model_config.parameters.get(parameter_rule.use_template)) or 0

        if model_context_tokens is None:
            return -1

        if max_tokens is None:
            max_tokens = 0

        prompt_tokens = model_instance.get_llm_num_tokens(
            prompt_messages
        )

        if prompt_tokens + max_tokens > model_context_tokens:
            max_tokens = max(model_context_tokens - prompt_tokens, 16)

            for parameter_rule in model_config.model_schema.parameter_rules:
                if (parameter_rule.name == 'max_tokens'
                        or (parameter_rule.use_template and parameter_rule.use_template == 'max_tokens')):
                    model_config.parameters[parameter_rule.name] = max_tokens

    def organize_prompt_messages(self, app_record: App,
                                 model_config: ModelConfigWithCredentialsEntity,
                                 prompt_template_entity: PromptTemplateEntity,
                                 inputs: dict[str, str],
                                 files: list["FileVar"],
                                 query: Optional[str] = None,
                                 context: Optional[str] = None,
                                 memory: Optional[TokenBufferMemory] = None) \
            -> tuple[list[PromptMessage], Optional[list[str]]]:
        """
        Organize prompt messages
        :param context:
        :param app_record: app record
        :param model_config: model config entity
        :param prompt_template_entity: prompt template entity
        :param inputs: inputs
        :param files: files
        :param query: query
        :param memory: memory
        :return:
        """
        # get prompt without memory and context
        if prompt_template_entity.prompt_type == PromptTemplateEntity.PromptType.SIMPLE:
            prompt_transform = SimplePromptTransform()
            prompt_messages, stop = prompt_transform.get_prompt(
                app_mode=AppMode.value_of(app_record.mode),
                prompt_template_entity=prompt_template_entity,
                inputs=inputs,
                query=query if query else '',
                files=files,
                context=context,
                memory=memory,
                model_config=model_config
            )
        else:
            memory_config = MemoryConfig(
                window=MemoryConfig.WindowConfig(
                    enabled=False
                )
            )

            model_mode = ModelMode.value_of(model_config.mode)
            if model_mode == ModelMode.COMPLETION:
                advanced_completion_prompt_template = prompt_template_entity.advanced_completion_prompt_template
                prompt_template = CompletionModelPromptTemplate(
                    text=advanced_completion_prompt_template.prompt
                )

                if advanced_completion_prompt_template.role_prefix:
                    memory_config.role_prefix = MemoryConfig.RolePrefix(
                        user=advanced_completion_prompt_template.role_prefix.user,
                        assistant=advanced_completion_prompt_template.role_prefix.assistant
                    )
            else:
                prompt_template = []
                for message in prompt_template_entity.advanced_chat_prompt_template.messages:
                    prompt_template.append(ChatModelMessage(
                        text=message.text,
                        role=message.role
                    ))

            prompt_transform = AdvancedPromptTransform()
            prompt_messages = prompt_transform.get_prompt(
                prompt_template=prompt_template,
                inputs=inputs,
                query=query if query else '',
                files=files,
                context=context,
                memory_config=memory_config,
                memory=memory,
                model_config=model_config
            )
            stop = model_config.stop

        return prompt_messages, stop

    def direct_output(self, queue_manager: AppQueueManager,
                      app_generate_entity: EasyUIBasedAppGenerateEntity,
                      prompt_messages: list,
                      text: str,
                      stream: bool,
                      usage: Optional[LLMUsage] = None) -> None:
        """
        Direct output
        :param queue_manager: application queue manager
        :param app_generate_entity: app generate entity
        :param prompt_messages: prompt messages
        :param text: text
        :param stream: stream
        :param usage: usage
        :return:
        """
        if stream:
            index = 0
            for token in text:
                chunk = LLMResultChunk(
                    model=app_generate_entity.model_conf.model,
                    prompt_messages=prompt_messages,
                    delta=LLMResultChunkDelta(
                        index=index,
                        message=AssistantPromptMessage(content=token)
                    )
                )

                queue_manager.publish(
                    QueueLLMChunkEvent(
                        chunk=chunk
                    ), PublishFrom.APPLICATION_MANAGER
                )
                index += 1
                time.sleep(0.01)

        queue_manager.publish(
            QueueMessageEndEvent(
                llm_result=LLMResult(
                    model=app_generate_entity.model_conf.model,
                    prompt_messages=prompt_messages,
                    message=AssistantPromptMessage(content=text),
                    usage=usage if usage else LLMUsage.empty_usage()
                ),
            ), PublishFrom.APPLICATION_MANAGER
        )

    def _handle_invoke_result(self, invoke_result: Union[LLMResult, Generator],
                              queue_manager: AppQueueManager,
                              stream: bool,
                              agent: bool = False) -> None:
        """
        Handle invoke result
        :param invoke_result: invoke result
        :param queue_manager: application queue manager
        :param stream: stream
        :return:
        """
        if not stream:
            self._handle_invoke_result_direct(
                invoke_result=invoke_result,
                queue_manager=queue_manager,
                agent=agent
            )
        else:
            self._handle_invoke_result_stream(
                invoke_result=invoke_result,
                queue_manager=queue_manager,
                agent=agent
            )

    def _handle_invoke_result_direct(self, invoke_result: LLMResult,
                                     queue_manager: AppQueueManager,
                                     agent: bool) -> None:
        """
        Handle invoke result direct
        :param invoke_result: invoke result
        :param queue_manager: application queue manager
        :return:
        """
        queue_manager.publish(
            QueueMessageEndEvent(
                llm_result=invoke_result,
            ), PublishFrom.APPLICATION_MANAGER
        )

    def _handle_invoke_result_stream(self, invoke_result: Generator,
                                     queue_manager: AppQueueManager,
                                     agent: bool) -> None:
        """
        Handle invoke result
        :param invoke_result: invoke result
        :param queue_manager: application queue manager
        :return:
        """
        model = None
        prompt_messages = []
        text = ''
        usage = None
        for result in invoke_result:
            if not agent:
                queue_manager.publish(
                    QueueLLMChunkEvent(
                        chunk=result
                    ), PublishFrom.APPLICATION_MANAGER
                )
            else:
                queue_manager.publish(
                    QueueAgentMessageEvent(
                        chunk=result
                    ), PublishFrom.APPLICATION_MANAGER
                )

            text += result.delta.message.content

            if not model:
                model = result.model

            if not prompt_messages:
                prompt_messages = result.prompt_messages

            if not usage and result.delta.usage:
                usage = result.delta.usage

        if not usage:
            usage = LLMUsage.empty_usage()

        llm_result = LLMResult(
            model=model,
            prompt_messages=prompt_messages,
            message=AssistantPromptMessage(content=text),
            usage=usage
        )

        queue_manager.publish(
            QueueMessageEndEvent(
                llm_result=llm_result,
            ), PublishFrom.APPLICATION_MANAGER
        )

    def moderation_for_inputs(
            self, app_id: str,
            tenant_id: str,
            app_generate_entity: AppGenerateEntity,
            inputs: Mapping[str, Any],
            query: str,
            message_id: str,
    ) -> tuple[bool, dict, str]:
        """
        Process sensitive_word_avoidance.
        :param app_id: app id
        :param tenant_id: tenant id
        :param app_generate_entity: app generate entity
        :param inputs: inputs
        :param query: query
        :param message_id: message id
        :return:
        """
        moderation_feature = InputModeration()
        return moderation_feature.check(
            app_id=app_id,
            tenant_id=tenant_id,
            app_config=app_generate_entity.app_config,
            inputs=inputs,
            query=query if query else '',
            message_id=message_id,
            trace_manager=app_generate_entity.trace_manager
        )

    def check_hosting_moderation(self, application_generate_entity: EasyUIBasedAppGenerateEntity,
                                 queue_manager: AppQueueManager,
                                 prompt_messages: list[PromptMessage]) -> bool:
        """
        Check hosting moderation
        :param application_generate_entity: application generate entity
        :param queue_manager: queue manager
        :param prompt_messages: prompt messages
        :return:
        """
        hosting_moderation_feature = HostingModerationFeature()
        moderation_result = hosting_moderation_feature.check(
            application_generate_entity=application_generate_entity,
            prompt_messages=prompt_messages
        )

        if moderation_result:
            self.direct_output(
                queue_manager=queue_manager,
                app_generate_entity=application_generate_entity,
                prompt_messages=prompt_messages,
                text="I apologize for any confusion, " \
                     "but I'm an AI assistant to be helpful, harmless, and honest.",
                stream=application_generate_entity.stream
            )

        return moderation_result

    def fill_in_inputs_from_external_data_tools(self, tenant_id: str,
                                                app_id: str,
                                                external_data_tools: list[ExternalDataVariableEntity],
                                                inputs: dict,
                                                query: str) -> dict:
        """
        Fill in variable inputs from external data tools if exists.

        :param tenant_id: workspace id
        :param app_id: app id
        :param external_data_tools: external data tools configs
        :param inputs: the inputs
        :param query: the query
        :return: the filled inputs
        """
        external_data_fetch_feature = ExternalDataFetch()
        return external_data_fetch_feature.fetch(
            tenant_id=tenant_id,
            app_id=app_id,
            external_data_tools=external_data_tools,
            inputs=inputs,
            query=query
        )

    def query_app_annotations_to_reply(self, app_record: App,
                                       message: Message,
                                       query: str,
                                       user_id: str,
                                       invoke_from: InvokeFrom) -> Optional[MessageAnnotation]:
        """
        Query app annotations to reply
        :param app_record: app record
        :param message: message
        :param query: query
        :param user_id: user id
        :param invoke_from: invoke from
        :return:
        """
        annotation_reply_feature = AnnotationReplyFeature()
        return annotation_reply_feature.query(
            app_record=app_record,
            message=message,
            query=query,
            user_id=user_id,
            invoke_from=invoke_from
        )<|MERGE_RESOLUTION|>--- conflicted
+++ resolved
@@ -1,11 +1,6 @@
 import time
-<<<<<<< HEAD
 from collections.abc import Generator, Mapping
-from typing import Any, Optional, Union
-=======
-from collections.abc import Generator
-from typing import TYPE_CHECKING, Optional, Union
->>>>>>> c7df6783
+from typing import TYPE_CHECKING, Any, Optional, Union
 
 from core.app.app_config.entities import ExternalDataVariableEntity, PromptTemplateEntity
 from core.app.apps.base_app_queue_manager import AppQueueManager, PublishFrom
