--- conflicted
+++ resolved
@@ -733,10 +733,7 @@
                 node_type=event.node_type,
                 # FIXME(QuantumGhost): rely on private state of queue_manager is not ideal.
                 invoke_from=self.queue_manager._invoke_from,
-<<<<<<< HEAD
-=======
                 node_execution_id=event.id,
->>>>>>> 719986f7
                 enclosing_node_id=event.in_loop_id or event.in_iteration_id or None,
             )
             draft_var_saver.save(process_data=process_data, outputs=outputs)
