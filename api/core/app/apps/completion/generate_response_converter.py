from collections.abc import Generator
from typing import cast

from core.app.apps.base_app_generate_response_converter import AppGenerateResponseConverter
from core.app.entities.task_entities import (
    CompletionAppBlockingResponse,
    CompletionAppStreamResponse,
    ErrorStreamResponse,
    MessageEndStreamResponse,
    PingStreamResponse,
)


class CompletionAppGenerateResponseConverter(AppGenerateResponseConverter):
    _blocking_response_type = CompletionAppBlockingResponse

    @classmethod
    def convert_blocking_full_response(cls, blocking_response: CompletionAppBlockingResponse) -> dict:  # type: ignore[override]
        """
        Convert blocking full response.
        :param blocking_response: blocking response
        :return:
        """
        response = {
            "event": "message",
            "task_id": blocking_response.task_id,
            "id": blocking_response.data.id,
            "message_id": blocking_response.data.message_id,
            "mode": blocking_response.data.mode,
            "answer": blocking_response.data.answer,
            "metadata": blocking_response.data.metadata,
            "created_at": blocking_response.data.created_at,
        }

        return response

    @classmethod
    def convert_blocking_simple_response(cls, blocking_response: CompletionAppBlockingResponse) -> dict:  # type: ignore[override]
        """
        Convert blocking simple response.
        :param blocking_response: blocking response
        :return:
        """
        response = cls.convert_blocking_full_response(blocking_response)

        metadata = response.get("metadata", {})
        response["metadata"] = cls._get_simple_metadata(metadata)

        return response

    @classmethod
    def convert_stream_full_response(
<<<<<<< HEAD
        cls, stream_response: Generator[CompletionAppStreamResponse, None, None]
    ) -> Generator[dict | str, None, None]:
=======
        cls,
        stream_response: Generator[CompletionAppStreamResponse, None, None],  # type: ignore[override]
    ) -> Generator[str, None, None]:
>>>>>>> cdaef30c
        """
        Convert stream full response.
        :param stream_response: stream response
        :return:
        """
        for chunk in stream_response:
            chunk = cast(CompletionAppStreamResponse, chunk)
            sub_stream_response = chunk.stream_response

            if isinstance(sub_stream_response, PingStreamResponse):
                yield "ping"
                continue

            response_chunk = {
                "event": sub_stream_response.event.value,
                "message_id": chunk.message_id,
                "created_at": chunk.created_at,
            }

            if isinstance(sub_stream_response, ErrorStreamResponse):
                data = cls._error_to_stream_response(sub_stream_response.err)
                response_chunk.update(data)
            else:
                response_chunk.update(sub_stream_response.to_dict())
            yield response_chunk

    @classmethod
    def convert_stream_simple_response(
<<<<<<< HEAD
        cls, stream_response: Generator[CompletionAppStreamResponse, None, None]
    ) -> Generator[dict | str, None, None]:
=======
        cls,
        stream_response: Generator[CompletionAppStreamResponse, None, None],  # type: ignore[override]
    ) -> Generator[str, None, None]:
>>>>>>> cdaef30c
        """
        Convert stream simple response.
        :param stream_response: stream response
        :return:
        """
        for chunk in stream_response:
            chunk = cast(CompletionAppStreamResponse, chunk)
            sub_stream_response = chunk.stream_response

            if isinstance(sub_stream_response, PingStreamResponse):
                yield "ping"
                continue

            response_chunk = {
                "event": sub_stream_response.event.value,
                "message_id": chunk.message_id,
                "created_at": chunk.created_at,
            }

            if isinstance(sub_stream_response, MessageEndStreamResponse):
                sub_stream_response_dict = sub_stream_response.to_dict()
                metadata = sub_stream_response_dict.get("metadata", {})
                sub_stream_response_dict["metadata"] = cls._get_simple_metadata(metadata)
                response_chunk.update(sub_stream_response_dict)
            if isinstance(sub_stream_response, ErrorStreamResponse):
                data = cls._error_to_stream_response(sub_stream_response.err)
                response_chunk.update(data)
            else:
                response_chunk.update(sub_stream_response.to_dict())

            yield response_chunk<|MERGE_RESOLUTION|>--- conflicted
+++ resolved
@@ -50,14 +50,8 @@
 
     @classmethod
     def convert_stream_full_response(
-<<<<<<< HEAD
         cls, stream_response: Generator[CompletionAppStreamResponse, None, None]
     ) -> Generator[dict | str, None, None]:
-=======
-        cls,
-        stream_response: Generator[CompletionAppStreamResponse, None, None],  # type: ignore[override]
-    ) -> Generator[str, None, None]:
->>>>>>> cdaef30c
         """
         Convert stream full response.
         :param stream_response: stream response
@@ -86,14 +80,8 @@
 
     @classmethod
     def convert_stream_simple_response(
-<<<<<<< HEAD
         cls, stream_response: Generator[CompletionAppStreamResponse, None, None]
     ) -> Generator[dict | str, None, None]:
-=======
-        cls,
-        stream_response: Generator[CompletionAppStreamResponse, None, None],  # type: ignore[override]
-    ) -> Generator[str, None, None]:
->>>>>>> cdaef30c
         """
         Convert stream simple response.
         :param stream_response: stream response
