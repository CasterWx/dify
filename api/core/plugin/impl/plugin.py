from collections.abc import Sequence

from core.plugin.entities.bundle import PluginBundleDependency
from core.plugin.entities.plugin import (
    GenericProviderID,
    MissingPluginDependency,
    PluginDeclaration,
    PluginEntity,
    PluginInstallation,
    PluginInstallationSource,
)
<<<<<<< HEAD
from core.plugin.entities.plugin_daemon import PluginDecodeResponse, PluginInstallTask, PluginInstallTaskStartResponse
=======
from core.plugin.entities.plugin_daemon import (
    PluginInstallTask,
    PluginInstallTaskStartResponse,
    PluginListResponse,
    PluginUploadResponse,
)
>>>>>>> 0dcacdf8
from core.plugin.impl.base import BasePluginClient


class PluginInstaller(BasePluginClient):
    def fetch_plugin_by_identifier(
        self,
        tenant_id: str,
        identifier: str,
    ) -> bool:
        return self._request_with_plugin_daemon_response(
            "GET",
            f"plugin/{tenant_id}/management/fetch/identifier",
            bool,
            params={"plugin_unique_identifier": identifier},
        )

    def list_plugins(self, tenant_id: str) -> list[PluginEntity]:
        result = self._request_with_plugin_daemon_response(
            "GET",
            f"plugin/{tenant_id}/management/list",
            PluginListResponse,
            params={"page": 1, "page_size": 256},
        )
        return result.list

    def list_plugins_with_total(self, tenant_id: str, page: int, page_size: int) -> PluginListResponse:
        return self._request_with_plugin_daemon_response(
            "GET",
            f"plugin/{tenant_id}/management/list",
            PluginListResponse,
            params={"page": page, "page_size": page_size},
        )

    def upload_pkg(
        self,
        tenant_id: str,
        pkg: bytes,
        verify_signature: bool = False,
    ) -> PluginDecodeResponse:
        """
        Upload a plugin package and return the plugin unique identifier.
        """
        body = {
            "dify_pkg": ("dify_pkg", pkg, "application/octet-stream"),
        }

        data = {
            "verify_signature": "true" if verify_signature else "false",
        }

        return self._request_with_plugin_daemon_response(
            "POST",
            f"plugin/{tenant_id}/management/install/upload/package",
            PluginDecodeResponse,
            files=body,
            data=data,
        )

    def upload_bundle(
        self,
        tenant_id: str,
        bundle: bytes,
        verify_signature: bool = False,
    ) -> Sequence[PluginBundleDependency]:
        """
        Upload a plugin bundle and return the dependencies.
        """
        return self._request_with_plugin_daemon_response(
            "POST",
            f"plugin/{tenant_id}/management/install/upload/bundle",
            list[PluginBundleDependency],
            files={"dify_bundle": ("dify_bundle", bundle, "application/octet-stream")},
            data={"verify_signature": "true" if verify_signature else "false"},
        )

    def install_from_identifiers(
        self,
        tenant_id: str,
        identifiers: Sequence[str],
        source: PluginInstallationSource,
        metas: list[dict],
    ) -> PluginInstallTaskStartResponse:
        """
        Install a plugin from an identifier.
        """
        # exception will be raised if the request failed
        return self._request_with_plugin_daemon_response(
            "POST",
            f"plugin/{tenant_id}/management/install/identifiers",
            PluginInstallTaskStartResponse,
            data={
                "plugin_unique_identifiers": identifiers,
                "source": source,
                "metas": metas,
            },
            headers={"Content-Type": "application/json"},
        )

    def fetch_plugin_installation_tasks(self, tenant_id: str, page: int, page_size: int) -> Sequence[PluginInstallTask]:
        """
        Fetch plugin installation tasks.
        """
        return self._request_with_plugin_daemon_response(
            "GET",
            f"plugin/{tenant_id}/management/install/tasks",
            list[PluginInstallTask],
            params={"page": page, "page_size": page_size},
        )

    def fetch_plugin_installation_task(self, tenant_id: str, task_id: str) -> PluginInstallTask:
        """
        Fetch a plugin installation task.
        """
        return self._request_with_plugin_daemon_response(
            "GET",
            f"plugin/{tenant_id}/management/install/tasks/{task_id}",
            PluginInstallTask,
        )

    def delete_plugin_installation_task(self, tenant_id: str, task_id: str) -> bool:
        """
        Delete a plugin installation task.
        """
        return self._request_with_plugin_daemon_response(
            "POST",
            f"plugin/{tenant_id}/management/install/tasks/{task_id}/delete",
            bool,
        )

    def delete_all_plugin_installation_task_items(self, tenant_id: str) -> bool:
        """
        Delete all plugin installation task items.
        """
        return self._request_with_plugin_daemon_response(
            "POST",
            f"plugin/{tenant_id}/management/install/tasks/delete_all",
            bool,
        )

    def delete_plugin_installation_task_item(self, tenant_id: str, task_id: str, identifier: str) -> bool:
        """
        Delete a plugin installation task item.
        """
        return self._request_with_plugin_daemon_response(
            "POST",
            f"plugin/{tenant_id}/management/install/tasks/{task_id}/delete/{identifier}",
            bool,
        )

    def fetch_plugin_manifest(self, tenant_id: str, plugin_unique_identifier: str) -> PluginDeclaration:
        """
        Fetch a plugin manifest.
        """

        return self._request_with_plugin_daemon_response(
            "GET",
            f"plugin/{tenant_id}/management/fetch/manifest",
            PluginDeclaration,
            params={"plugin_unique_identifier": plugin_unique_identifier},
        )

    def decode_plugin_from_identifier(self, tenant_id: str, plugin_unique_identifier: str) -> PluginDecodeResponse:
        """
        Decode a plugin from an identifier.
        """
        return self._request_with_plugin_daemon_response(
            "POST",
            f"plugin/{tenant_id}/management/decode/from_identifier",
            PluginDecodeResponse,
            data={"plugin_unique_identifier": plugin_unique_identifier},
            headers={"Content-Type": "application/json"},
        )

    def fetch_plugin_installation_by_ids(
        self, tenant_id: str, plugin_ids: Sequence[str]
    ) -> Sequence[PluginInstallation]:
        """
        Fetch plugin installations by ids.
        """
        return self._request_with_plugin_daemon_response(
            "POST",
            f"plugin/{tenant_id}/management/installation/fetch/batch",
            list[PluginInstallation],
            data={"plugin_ids": plugin_ids},
            headers={"Content-Type": "application/json"},
        )

    def fetch_missing_dependencies(
        self, tenant_id: str, plugin_unique_identifiers: list[str]
    ) -> list[MissingPluginDependency]:
        """
        Fetch missing dependencies
        """
        return self._request_with_plugin_daemon_response(
            "POST",
            f"plugin/{tenant_id}/management/installation/missing",
            list[MissingPluginDependency],
            data={"plugin_unique_identifiers": plugin_unique_identifiers},
            headers={"Content-Type": "application/json"},
        )

    def uninstall(self, tenant_id: str, plugin_installation_id: str) -> bool:
        """
        Uninstall a plugin.
        """
        return self._request_with_plugin_daemon_response(
            "POST",
            f"plugin/{tenant_id}/management/uninstall",
            bool,
            data={
                "plugin_installation_id": plugin_installation_id,
            },
            headers={"Content-Type": "application/json"},
        )

    def upgrade_plugin(
        self,
        tenant_id: str,
        original_plugin_unique_identifier: str,
        new_plugin_unique_identifier: str,
        source: PluginInstallationSource,
        meta: dict,
    ) -> PluginInstallTaskStartResponse:
        """
        Upgrade a plugin.
        """
        return self._request_with_plugin_daemon_response(
            "POST",
            f"plugin/{tenant_id}/management/install/upgrade",
            PluginInstallTaskStartResponse,
            data={
                "original_plugin_unique_identifier": original_plugin_unique_identifier,
                "new_plugin_unique_identifier": new_plugin_unique_identifier,
                "source": source,
                "meta": meta,
            },
            headers={"Content-Type": "application/json"},
        )

    def check_tools_existence(self, tenant_id: str, provider_ids: Sequence[GenericProviderID]) -> Sequence[bool]:
        """
        Check if the tools exist
        """
        return self._request_with_plugin_daemon_response(
            "POST",
            f"plugin/{tenant_id}/management/tools/check_existence",
            list[bool],
            data={
                "provider_ids": [
                    {
                        "plugin_id": provider_id.plugin_id,
                        "provider_name": provider_id.provider_name,
                    }
                    for provider_id in provider_ids
                ]
            },
            headers={"Content-Type": "application/json"},
        )<|MERGE_RESOLUTION|>--- conflicted
+++ resolved
@@ -9,16 +9,12 @@
     PluginInstallation,
     PluginInstallationSource,
 )
-<<<<<<< HEAD
-from core.plugin.entities.plugin_daemon import PluginDecodeResponse, PluginInstallTask, PluginInstallTaskStartResponse
-=======
 from core.plugin.entities.plugin_daemon import (
+    PluginDecodeResponse,
     PluginInstallTask,
     PluginInstallTaskStartResponse,
     PluginListResponse,
-    PluginUploadResponse,
 )
->>>>>>> 0dcacdf8
 from core.plugin.impl.base import BasePluginClient
 
 
