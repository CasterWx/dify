from collections.abc import Mapping
from datetime import datetime
from enum import StrEnum
from typing import Any, Generic, Optional, TypeVar

from pydantic import BaseModel, ConfigDict, Field

from core.agent.plugin_entities import AgentProviderEntityWithPlugin
from core.model_runtime.entities.model_entities import AIModelEntity
from core.model_runtime.entities.provider_entities import ProviderEntity
from core.plugin.entities.base import BasePluginEntity
from core.plugin.entities.plugin import PluginDeclaration, PluginEntity
from core.tools.entities.common_entities import I18nObject
from core.tools.entities.tool_entities import ToolProviderEntityWithPlugin

T = TypeVar("T", bound=(BaseModel | dict | list | bool | str))


class PluginDaemonBasicResponse(BaseModel, Generic[T]):
    """
    Basic response from plugin daemon.
    """

    code: int
    message: str
    data: Optional[T]


class InstallPluginMessage(BaseModel):
    """
    Message for installing a plugin.
    """

    class Event(StrEnum):
        Info = "info"
        Done = "done"
        Error = "error"

    event: Event
    data: str


class PluginToolProviderEntity(BaseModel):
    provider: str
    plugin_unique_identifier: str
    plugin_id: str
    declaration: ToolProviderEntityWithPlugin


class PluginAgentProviderEntity(BaseModel):
    provider: str
    plugin_unique_identifier: str
    plugin_id: str
    declaration: AgentProviderEntityWithPlugin


class PluginBasicBooleanResponse(BaseModel):
    """
    Basic boolean response from plugin daemon.
    """

    result: bool
    credentials: dict | None = None


class PluginModelSchemaEntity(BaseModel):
    model_schema: AIModelEntity = Field(description="The model schema.")

    # pydantic configs
    model_config = ConfigDict(protected_namespaces=())


class PluginModelProviderEntity(BaseModel):
    id: str = Field(description="ID")
    created_at: datetime = Field(description="The created at time of the model provider.")
    updated_at: datetime = Field(description="The updated at time of the model provider.")
    provider: str = Field(description="The provider of the model.")
    tenant_id: str = Field(description="The tenant ID.")
    plugin_unique_identifier: str = Field(description="The plugin unique identifier.")
    plugin_id: str = Field(description="The plugin ID.")
    declaration: ProviderEntity = Field(description="The declaration of the model provider.")


class PluginTextEmbeddingNumTokensResponse(BaseModel):
    """
    Response for number of tokens.
    """

    num_tokens: list[int] = Field(description="The number of tokens.")


class PluginLLMNumTokensResponse(BaseModel):
    """
    Response for number of tokens.
    """

    num_tokens: int = Field(description="The number of tokens.")


class PluginStringResultResponse(BaseModel):
    result: str = Field(description="The result of the string.")


class PluginVoiceEntity(BaseModel):
    name: str = Field(description="The name of the voice.")
    value: str = Field(description="The value of the voice.")


class PluginVoicesResponse(BaseModel):
    voices: list[PluginVoiceEntity] = Field(description="The result of the voices.")


class PluginDaemonError(BaseModel):
    """
    Error from plugin daemon.
    """

    error_type: str
    message: str


class PluginDaemonInnerError(Exception):
    code: int
    message: str

    def __init__(self, code: int, message: str):
        self.code = code
        self.message = message


class PluginInstallTaskStatus(StrEnum):
    Pending = "pending"
    Running = "running"
    Success = "success"
    Failed = "failed"


class PluginInstallTaskPluginStatus(BaseModel):
    plugin_unique_identifier: str = Field(description="The plugin unique identifier of the install task.")
    plugin_id: str = Field(description="The plugin ID of the install task.")
    status: PluginInstallTaskStatus = Field(description="The status of the install task.")
    message: str = Field(description="The message of the install task.")
    icon: str = Field(description="The icon of the plugin.")
    labels: I18nObject = Field(description="The labels of the plugin.")


class PluginInstallTask(BasePluginEntity):
    status: PluginInstallTaskStatus = Field(description="The status of the install task.")
    total_plugins: int = Field(description="The total number of plugins to be installed.")
    completed_plugins: int = Field(description="The number of plugins that have been installed.")
    plugins: list[PluginInstallTaskPluginStatus] = Field(description="The status of the plugins.")


class PluginInstallTaskStartResponse(BaseModel):
    all_installed: bool = Field(description="Whether all plugins are installed.")
    task_id: str = Field(description="The ID of the install task.")


class PluginVerification(BaseModel):
    """
    Verification of the plugin.
    """

    class AuthorizedCategory(StrEnum):
        Langgenius = "langgenius"
        Partner = "partner"
        Community = "community"

    authorized_category: AuthorizedCategory = Field(description="The authorized category of the plugin.")


<<<<<<< HEAD
class PluginUploadResponse(BaseModel):
    unique_identifier: str = Field(description="The unique identifier of the plugin.")
    manifest: PluginDeclaration
    verification: Optional[PluginVerification] = Field(default=None, description="Basic verification information")
=======
class PluginDecodeResponse(BaseModel):
    unique_identifier: str = Field(description="The unique identifier of the plugin.")
    manifest: PluginDeclaration
    verification: Optional[PluginVerification] = Field(default=None, description="Basic verification information")

>>>>>>> fb96e0b1

class PluginOAuthAuthorizationUrlResponse(BaseModel):
    authorization_url: str = Field(description="The URL of the authorization.")


class PluginOAuthCredentialsResponse(BaseModel):
    credentials: Mapping[str, Any] = Field(description="The credentials of the OAuth.")


class PluginListResponse(BaseModel):
    list: list[PluginEntity]
    total: int<|MERGE_RESOLUTION|>--- conflicted
+++ resolved
@@ -169,18 +169,10 @@
     authorized_category: AuthorizedCategory = Field(description="The authorized category of the plugin.")
 
 
-<<<<<<< HEAD
-class PluginUploadResponse(BaseModel):
-    unique_identifier: str = Field(description="The unique identifier of the plugin.")
-    manifest: PluginDeclaration
-    verification: Optional[PluginVerification] = Field(default=None, description="Basic verification information")
-=======
 class PluginDecodeResponse(BaseModel):
     unique_identifier: str = Field(description="The unique identifier of the plugin.")
     manifest: PluginDeclaration
     verification: Optional[PluginVerification] = Field(default=None, description="Basic verification information")
-
->>>>>>> fb96e0b1
 
 class PluginOAuthAuthorizationUrlResponse(BaseModel):
     authorization_url: str = Field(description="The URL of the authorization.")
