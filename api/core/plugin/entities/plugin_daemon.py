--- conflicted
+++ resolved
@@ -173,10 +173,7 @@
     unique_identifier: str = Field(description="The unique identifier of the plugin.")
     manifest: PluginDeclaration
     verification: Optional[PluginVerification] = Field(default=None, description="Basic verification information")
-<<<<<<< HEAD
-=======
 
->>>>>>> 2020a317
 
 class PluginOAuthAuthorizationUrlResponse(BaseModel):
     authorization_url: str = Field(description="The URL of the authorization.")
