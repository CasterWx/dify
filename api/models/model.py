--- conflicted
+++ resolved
@@ -295,10 +295,10 @@
         return tags or []
 
     @property
-<<<<<<< HEAD
     def mcp_server(self):
         return db.session.query(AppMCPServer).filter(AppMCPServer.app_id == self.id).first()
-=======
+
+    @property
     def author_name(self):
         if self.created_by:
             account = db.session.query(Account).filter(Account.id == self.created_by).first()
@@ -306,7 +306,6 @@
                 return account.name
 
         return None
->>>>>>> f233a64e
 
 
 class AppModelConfig(Base):
