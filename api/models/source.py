import json

from sqlalchemy import func
from sqlalchemy.dialects.postgresql import JSONB

<<<<<<< HEAD
from extensions.ext_database import db
from models.base import Base

from .types import StringUUID


class DataSourceOauthBinding(Base):
=======
from .engine import db
from .types import StringUUID


class DataSourceOauthBinding(db.Model):  # type: ignore[name-defined]
>>>>>>> cdaef30c
    __tablename__ = "data_source_oauth_bindings"
    __table_args__ = (
        db.PrimaryKeyConstraint("id", name="source_binding_pkey"),
        db.Index("source_binding_tenant_id_idx", "tenant_id"),
        db.Index("source_info_idx", "source_info", postgresql_using="gin"),
    )

    id = db.Column(StringUUID, server_default=db.text("uuid_generate_v4()"))
    tenant_id = db.Column(StringUUID, nullable=False)
    access_token = db.Column(db.String(255), nullable=False)
    provider = db.Column(db.String(255), nullable=False)
    source_info = db.Column(JSONB, nullable=False)
    created_at = db.Column(db.DateTime, nullable=False, server_default=func.current_timestamp())
    updated_at = db.Column(db.DateTime, nullable=False, server_default=func.current_timestamp())
    disabled = db.Column(db.Boolean, nullable=True, server_default=db.text("false"))


<<<<<<< HEAD
class DataSourceApiKeyAuthBinding(Base):
=======
class DataSourceApiKeyAuthBinding(db.Model):  # type: ignore[name-defined]
>>>>>>> cdaef30c
    __tablename__ = "data_source_api_key_auth_bindings"
    __table_args__ = (
        db.PrimaryKeyConstraint("id", name="data_source_api_key_auth_binding_pkey"),
        db.Index("data_source_api_key_auth_binding_tenant_id_idx", "tenant_id"),
        db.Index("data_source_api_key_auth_binding_provider_idx", "provider"),
    )

    id = db.Column(StringUUID, server_default=db.text("uuid_generate_v4()"))
    tenant_id = db.Column(StringUUID, nullable=False)
    category = db.Column(db.String(255), nullable=False)
    provider = db.Column(db.String(255), nullable=False)
    credentials = db.Column(db.Text, nullable=True)  # JSON
    created_at = db.Column(db.DateTime, nullable=False, server_default=func.current_timestamp())
    updated_at = db.Column(db.DateTime, nullable=False, server_default=func.current_timestamp())
    disabled = db.Column(db.Boolean, nullable=True, server_default=db.text("false"))

    def to_dict(self):
        return {
            "id": self.id,
            "tenant_id": self.tenant_id,
            "category": self.category,
            "provider": self.provider,
            "credentials": json.loads(self.credentials),
            "created_at": self.created_at.timestamp(),
            "updated_at": self.updated_at.timestamp(),
            "disabled": self.disabled,
        }<|MERGE_RESOLUTION|>--- conflicted
+++ resolved
@@ -3,21 +3,14 @@
 from sqlalchemy import func
 from sqlalchemy.dialects.postgresql import JSONB
 
-<<<<<<< HEAD
-from extensions.ext_database import db
 from models.base import Base
 
-from .types import StringUUID
 
-
-class DataSourceOauthBinding(Base):
-=======
 from .engine import db
 from .types import StringUUID
 
 
 class DataSourceOauthBinding(db.Model):  # type: ignore[name-defined]
->>>>>>> cdaef30c
     __tablename__ = "data_source_oauth_bindings"
     __table_args__ = (
         db.PrimaryKeyConstraint("id", name="source_binding_pkey"),
@@ -35,11 +28,7 @@
     disabled = db.Column(db.Boolean, nullable=True, server_default=db.text("false"))
 
 
-<<<<<<< HEAD
 class DataSourceApiKeyAuthBinding(Base):
-=======
-class DataSourceApiKeyAuthBinding(db.Model):  # type: ignore[name-defined]
->>>>>>> cdaef30c
     __tablename__ = "data_source_api_key_auth_bindings"
     __table_args__ = (
         db.PrimaryKeyConstraint("id", name="data_source_api_key_auth_binding_pkey"),
