import json
import logging
from collections.abc import Mapping, Sequence
from datetime import UTC, datetime
from enum import Enum, StrEnum
from typing import TYPE_CHECKING, Any, Optional, Union
from uuid import uuid4

from flask_login import current_user
from sqlalchemy import orm

from core.file.models import File
from core.variables import utils as variable_utils
from core.variables.segments import ArrayFileSegment, FileSegment
from core.workflow.constants import CONVERSATION_VARIABLE_NODE_ID, SYSTEM_VARIABLE_NODE_ID
from factories.variable_factory import build_segment

from ._workflow_exc import NodeNotFoundError, WorkflowDataError

if TYPE_CHECKING:
    from models.model import AppMode

import sqlalchemy as sa
from sqlalchemy import Index, PrimaryKeyConstraint, UniqueConstraint, func
from sqlalchemy.orm import Mapped, declared_attr, mapped_column

from constants import DEFAULT_FILE_NUMBER_LIMITS, HIDDEN_VALUE
from core.helper import encrypter
from core.variables import SecretVariable, Segment, SegmentType, Variable
from factories import variable_factory
from libs import helper

from .account import Account
from .base import Base
from .engine import db
from .enums import CreatorUserRole, DraftVariableType
from .types import EnumText, StringUUID

_logger = logging.getLogger(__name__)

if TYPE_CHECKING:
    from models.model import AppMode


class WorkflowType(Enum):
    """
    Workflow Type Enum
    """

    WORKFLOW = "workflow"
    CHAT = "chat"

    @classmethod
    def value_of(cls, value: str) -> "WorkflowType":
        """
        Get value of given mode.

        :param value: mode value
        :return: mode
        """
        for mode in cls:
            if mode.value == value:
                return mode
        raise ValueError(f"invalid workflow type value {value}")

    @classmethod
    def from_app_mode(cls, app_mode: Union[str, "AppMode"]) -> "WorkflowType":
        """
        Get workflow type from app mode.

        :param app_mode: app mode
        :return: workflow type
        """
        from models.model import AppMode

        app_mode = app_mode if isinstance(app_mode, AppMode) else AppMode.value_of(app_mode)
        return cls.WORKFLOW if app_mode == AppMode.WORKFLOW else cls.CHAT


class Workflow(Base):
    """
    Workflow, for `Workflow App` and `Chat App workflow mode`.

    Attributes:

    - id (uuid) Workflow ID, pk
    - tenant_id (uuid) Workspace ID
    - app_id (uuid) App ID
    - type (string) Workflow type

        `workflow` for `Workflow App`

        `chat` for `Chat App workflow mode`

    - version (string) Version

        `draft` for draft version (only one for each app), other for version number (redundant)

    - graph (text) Workflow canvas configuration (JSON)

        The entire canvas configuration JSON, including Node, Edge, and other configurations

        - nodes (array[object]) Node list, see Node Schema

        - edges (array[object]) Edge list, see Edge Schema

    - created_by (uuid) Creator ID
    - created_at (timestamp) Creation time
    - updated_by (uuid) `optional` Last updater ID
    - updated_at (timestamp) `optional` Last update time
    """

    __tablename__ = "workflows"
    __table_args__ = (
        db.PrimaryKeyConstraint("id", name="workflow_pkey"),
        db.Index("workflow_version_idx", "tenant_id", "app_id", "version"),
    )

    id: Mapped[str] = mapped_column(StringUUID, server_default=db.text("uuid_generate_v4()"))
    tenant_id: Mapped[str] = mapped_column(StringUUID, nullable=False)
    app_id: Mapped[str] = mapped_column(StringUUID, nullable=False)
    type: Mapped[str] = mapped_column(db.String(255), nullable=False)
    version: Mapped[str] = mapped_column(db.String(255), nullable=False)
    marked_name: Mapped[str] = mapped_column(default="", server_default="")
    marked_comment: Mapped[str] = mapped_column(default="", server_default="")
    graph: Mapped[str] = mapped_column(sa.Text)
    _features: Mapped[str] = mapped_column("features", sa.TEXT)
    created_by: Mapped[str] = mapped_column(StringUUID, nullable=False)
    created_at: Mapped[datetime] = mapped_column(db.DateTime, nullable=False, server_default=func.current_timestamp())
    updated_by: Mapped[Optional[str]] = mapped_column(StringUUID)
    updated_at: Mapped[datetime] = mapped_column(
        db.DateTime,
        nullable=False,
        default=datetime.now(UTC).replace(tzinfo=None),
        server_onupdate=func.current_timestamp(),
    )
    _environment_variables: Mapped[str] = mapped_column(
        "environment_variables", db.Text, nullable=False, server_default="{}"
    )
    _conversation_variables: Mapped[str] = mapped_column(
        "conversation_variables", db.Text, nullable=False, server_default="{}"
    )

    VERSION_DRAFT = "draft"

    @classmethod
    def new(
        cls,
        *,
        tenant_id: str,
        app_id: str,
        type: str,
        version: str,
        graph: str,
        features: str,
        created_by: str,
        environment_variables: Sequence[Variable],
        conversation_variables: Sequence[Variable],
        marked_name: str = "",
        marked_comment: str = "",
    ) -> "Workflow":
        workflow = Workflow()
        workflow.id = str(uuid4())
        workflow.tenant_id = tenant_id
        workflow.app_id = app_id
        workflow.type = type
        workflow.version = version
        workflow.graph = graph
        workflow.features = features
        workflow.created_by = created_by
        workflow.environment_variables = environment_variables or []
        workflow.conversation_variables = conversation_variables or []
        workflow.marked_name = marked_name
        workflow.marked_comment = marked_comment
        workflow.created_at = datetime.now(UTC).replace(tzinfo=None)
        workflow.updated_at = workflow.created_at
        return workflow

    @property
    def created_by_account(self):
        return db.session.get(Account, self.created_by)

    @property
    def updated_by_account(self):
        return db.session.get(Account, self.updated_by) if self.updated_by else None

    @property
    def graph_dict(self) -> Mapping[str, Any]:
        # TODO(QuantumGhost): Consider caching `graph_dict` to avoid repeated JSON decoding.
        #
        # Using `functools.cached_property` could help, but some code in the codebase may
        # modify the returned dict, which can cause issues elsewhere.
        #
        # For example, changing this property to a cached property led to errors like the
        # following when single stepping an `Iteration` node:
        #
        #     Root node id 1748401971780start not found in the graph
        #
        # There is currently no standard way to make a dict deeply immutable in Python,
        # and tracking modifications to the returned dict is difficult. For now, we leave
        # the code as-is to avoid these issues.
        #
        # Currently, the following functions / methods would mutate the returned dict:
        #
        # - `_get_graph_and_variable_pool_of_single_iteration`.
        # - `_get_graph_and_variable_pool_of_single_loop`.
        return json.loads(self.graph) if self.graph else {}

    def get_node_config_by_id(self, node_id: str) -> Mapping[str, Any]:
        """Extract a node configuration from the workflow graph by node ID.
        A node configuration is a dictionary containing the node's properties, including
        the node's id, title, and its data as a dict.
        """
        workflow_graph = self.graph_dict

        if not workflow_graph:
            raise WorkflowDataError(f"workflow graph not found, workflow_id={self.id}")

        nodes = workflow_graph.get("nodes")
        if not nodes:
            raise WorkflowDataError("nodes not found in workflow graph")

        try:
            node_config = next(filter(lambda node: node["id"] == node_id, nodes))
        except StopIteration:
            raise NodeNotFoundError(node_id)
        return node_config

    @property
    def features(self) -> str:
        """
        Convert old features structure to new features structure.
        """
        if not self._features:
            return self._features

        features = json.loads(self._features)
        if features.get("file_upload", {}).get("image", {}).get("enabled", False):
            image_enabled = True
            image_number_limits = int(features["file_upload"]["image"].get("number_limits", DEFAULT_FILE_NUMBER_LIMITS))
            image_transfer_methods = features["file_upload"]["image"].get(
                "transfer_methods", ["remote_url", "local_file"]
            )
            features["file_upload"]["enabled"] = image_enabled
            features["file_upload"]["number_limits"] = image_number_limits
            features["file_upload"]["allowed_file_upload_methods"] = image_transfer_methods
            features["file_upload"]["allowed_file_types"] = features["file_upload"].get("allowed_file_types", ["image"])
            features["file_upload"]["allowed_file_extensions"] = features["file_upload"].get(
                "allowed_file_extensions", []
            )
            del features["file_upload"]["image"]
            self._features = json.dumps(features)
        return self._features

    @features.setter
    def features(self, value: str) -> None:
        self._features = value

    @property
    def features_dict(self) -> dict[str, Any]:
        return json.loads(self.features) if self.features else {}

    def user_input_form(self, to_old_structure: bool = False) -> list:
        # get start node from graph
        if not self.graph:
            return []

        graph_dict = self.graph_dict
        if "nodes" not in graph_dict:
            return []

        start_node = next((node for node in graph_dict["nodes"] if node["data"]["type"] == "start"), None)
        if not start_node:
            return []

        # get user_input_form from start node
        variables: list[Any] = start_node.get("data", {}).get("variables", [])

        if to_old_structure:
            old_structure_variables = []
            for variable in variables:
                old_structure_variables.append({variable["type"]: variable})

            return old_structure_variables

        return variables

    @property
    def unique_hash(self) -> str:
        """
        Get hash of workflow.

        :return: hash
        """
        entity = {"graph": self.graph_dict, "features": self.features_dict}

        return helper.generate_text_hash(json.dumps(entity, sort_keys=True))

    @property
    def tool_published(self) -> bool:
        """
        DEPRECATED: This property is not accurate for determining if a workflow is published as a tool.
        It only checks if there's a WorkflowToolProvider for the app, not if this specific workflow version
        is the one being used by the tool.

        For accurate checking, use a direct query with tenant_id, app_id, and version.
        """
        from models.tools import WorkflowToolProvider

        return (
            db.session.query(WorkflowToolProvider)
            .filter(WorkflowToolProvider.tenant_id == self.tenant_id, WorkflowToolProvider.app_id == self.app_id)
            .count()
            > 0
        )

    @property
    def environment_variables(self) -> Sequence[Variable]:
        # TODO: find some way to init `self._environment_variables` when instance created.
        if self._environment_variables is None:
            self._environment_variables = "{}"

        # Get tenant_id from current_user (Account or EndUser)
        if isinstance(current_user, Account):
            # Account user
            tenant_id = current_user.current_tenant_id
        else:
            # EndUser
            tenant_id = current_user.tenant_id

        if not tenant_id:
            return []

        environment_variables_dict: dict[str, Any] = json.loads(self._environment_variables)
        results = [
            variable_factory.build_environment_variable_from_mapping(v) for v in environment_variables_dict.values()
        ]

        # decrypt secret variables value
        def decrypt_func(var):
            if isinstance(var, SecretVariable):
                return var.model_copy(update={"value": encrypter.decrypt_token(tenant_id=tenant_id, token=var.value)})
            else:
                return var

        results = list(map(decrypt_func, results))
        return results

    @environment_variables.setter
    def environment_variables(self, value: Sequence[Variable]):
        if not value:
            self._environment_variables = "{}"
            return

        # Get tenant_id from current_user (Account or EndUser)
        if isinstance(current_user, Account):
            # Account user
            tenant_id = current_user.current_tenant_id
        else:
            # EndUser
            tenant_id = current_user.tenant_id

        if not tenant_id:
            self._environment_variables = "{}"
            return

        value = list(value)
        if any(var for var in value if not var.id):
            raise ValueError("environment variable require a unique id")

        # Compare inputs and origin variables,
        # if the value is HIDDEN_VALUE, use the origin variable value (only update `name`).
        origin_variables_dictionary = {var.id: var for var in self.environment_variables}
        for i, variable in enumerate(value):
            if variable.id in origin_variables_dictionary and variable.value == HIDDEN_VALUE:
                value[i] = origin_variables_dictionary[variable.id].model_copy(update={"name": variable.name})

        # encrypt secret variables value
        def encrypt_func(var):
            if isinstance(var, SecretVariable):
                return var.model_copy(update={"value": encrypter.encrypt_token(tenant_id=tenant_id, token=var.value)})
            else:
                return var

        encrypted_vars = list(map(encrypt_func, value))
        environment_variables_json = json.dumps(
            {var.name: var.model_dump() for var in encrypted_vars},
            ensure_ascii=False,
        )
        self._environment_variables = environment_variables_json

    def to_dict(self, *, include_secret: bool = False) -> Mapping[str, Any]:
        environment_variables = list(self.environment_variables)
        environment_variables = [
            v if not isinstance(v, SecretVariable) or include_secret else v.model_copy(update={"value": ""})
            for v in environment_variables
        ]

        result = {
            "graph": self.graph_dict,
            "features": self.features_dict,
            "environment_variables": [var.model_dump(mode="json") for var in environment_variables],
            "conversation_variables": [var.model_dump(mode="json") for var in self.conversation_variables],
        }
        return result

    @property
    def conversation_variables(self) -> Sequence[Variable]:
        # TODO: find some way to init `self._conversation_variables` when instance created.
        if self._conversation_variables is None:
            self._conversation_variables = "{}"

        variables_dict: dict[str, Any] = json.loads(self._conversation_variables)
        results = [variable_factory.build_conversation_variable_from_mapping(v) for v in variables_dict.values()]
        return results

    @conversation_variables.setter
    def conversation_variables(self, value: Sequence[Variable]) -> None:
        self._conversation_variables = json.dumps(
            {var.name: var.model_dump() for var in value},
            ensure_ascii=False,
        )

    @staticmethod
    def version_from_datetime(d: datetime) -> str:
        return str(d)


class WorkflowRun(Base):
    """
    Workflow Run

    Attributes:

    - id (uuid) Run ID
    - tenant_id (uuid) Workspace ID
    - app_id (uuid) App ID
    - sequence_number (int) Auto-increment sequence number, incremented within the App, starting from 1
    - workflow_id (uuid) Workflow ID
    - type (string) Workflow type
    - triggered_from (string) Trigger source

        `debugging` for canvas debugging

        `app-run` for (published) app execution

    - version (string) Version
    - graph (text) Workflow canvas configuration (JSON)
    - inputs (text) Input parameters
    - status (string) Execution status, `running` / `succeeded` / `failed` / `stopped`
    - outputs (text) `optional` Output content
    - error (string) `optional` Error reason
    - elapsed_time (float) `optional` Time consumption (s)
    - total_tokens (int) `optional` Total tokens used
    - total_steps (int) Total steps (redundant), default 0
    - created_by_role (string) Creator role

        - `account` Console account

        - `end_user` End user

    - created_by (uuid) Runner ID
    - created_at (timestamp) Run time
    - finished_at (timestamp) End time
    """

    __tablename__ = "workflow_runs"
    __table_args__ = (
        db.PrimaryKeyConstraint("id", name="workflow_run_pkey"),
        db.Index("workflow_run_triggerd_from_idx", "tenant_id", "app_id", "triggered_from"),
        db.Index("workflow_run_tenant_app_sequence_idx", "tenant_id", "app_id", "sequence_number"),
    )

    id: Mapped[str] = mapped_column(StringUUID, server_default=db.text("uuid_generate_v4()"))
    tenant_id: Mapped[str] = mapped_column(StringUUID)
    app_id: Mapped[str] = mapped_column(StringUUID)
    sequence_number: Mapped[int] = mapped_column()
    workflow_id: Mapped[str] = mapped_column(StringUUID)
    type: Mapped[str] = mapped_column(db.String(255))
    triggered_from: Mapped[str] = mapped_column(db.String(255))
    version: Mapped[str] = mapped_column(db.String(255))
    graph: Mapped[Optional[str]] = mapped_column(db.Text)
    inputs: Mapped[Optional[str]] = mapped_column(db.Text)
    status: Mapped[str] = mapped_column(db.String(255))  # running, succeeded, failed, stopped, partial-succeeded
    outputs: Mapped[Optional[str]] = mapped_column(sa.Text, default="{}")
    error: Mapped[Optional[str]] = mapped_column(db.Text)
    elapsed_time: Mapped[float] = mapped_column(db.Float, nullable=False, server_default=sa.text("0"))
    total_tokens: Mapped[int] = mapped_column(sa.BigInteger, server_default=sa.text("0"))
    total_steps: Mapped[int] = mapped_column(db.Integer, server_default=db.text("0"), nullable=True)
    created_by_role: Mapped[str] = mapped_column(db.String(255))  # account, end_user
    created_by: Mapped[str] = mapped_column(StringUUID, nullable=False)
    created_at: Mapped[datetime] = mapped_column(db.DateTime, nullable=False, server_default=func.current_timestamp())
    finished_at: Mapped[Optional[datetime]] = mapped_column(db.DateTime)
    exceptions_count: Mapped[int] = mapped_column(db.Integer, server_default=db.text("0"), nullable=True)

    @property
    def created_by_account(self):
        created_by_role = CreatorUserRole(self.created_by_role)
        return db.session.get(Account, self.created_by) if created_by_role == CreatorUserRole.ACCOUNT else None

    @property
    def created_by_end_user(self):
        from models.model import EndUser

        created_by_role = CreatorUserRole(self.created_by_role)
        return db.session.get(EndUser, self.created_by) if created_by_role == CreatorUserRole.END_USER else None

    @property
    def graph_dict(self) -> Mapping[str, Any]:
        return json.loads(self.graph) if self.graph else {}

    @property
    def inputs_dict(self) -> Mapping[str, Any]:
        return json.loads(self.inputs) if self.inputs else {}

    @property
    def outputs_dict(self) -> Mapping[str, Any]:
        return json.loads(self.outputs) if self.outputs else {}

    @property
    def message(self):
        from models.model import Message

        return (
            db.session.query(Message).filter(Message.app_id == self.app_id, Message.workflow_run_id == self.id).first()
        )

    @property
    def workflow(self):
        return db.session.query(Workflow).filter(Workflow.id == self.workflow_id).first()

    def to_dict(self):
        return {
            "id": self.id,
            "tenant_id": self.tenant_id,
            "app_id": self.app_id,
            "sequence_number": self.sequence_number,
            "workflow_id": self.workflow_id,
            "type": self.type,
            "triggered_from": self.triggered_from,
            "version": self.version,
            "graph": self.graph_dict,
            "inputs": self.inputs_dict,
            "status": self.status,
            "outputs": self.outputs_dict,
            "error": self.error,
            "elapsed_time": self.elapsed_time,
            "total_tokens": self.total_tokens,
            "total_steps": self.total_steps,
            "created_by_role": self.created_by_role,
            "created_by": self.created_by,
            "created_at": self.created_at,
            "finished_at": self.finished_at,
            "exceptions_count": self.exceptions_count,
        }

    @classmethod
    def from_dict(cls, data: dict) -> "WorkflowRun":
        return cls(
            id=data.get("id"),
            tenant_id=data.get("tenant_id"),
            app_id=data.get("app_id"),
            sequence_number=data.get("sequence_number"),
            workflow_id=data.get("workflow_id"),
            type=data.get("type"),
            triggered_from=data.get("triggered_from"),
            version=data.get("version"),
            graph=json.dumps(data.get("graph")),
            inputs=json.dumps(data.get("inputs")),
            status=data.get("status"),
            outputs=json.dumps(data.get("outputs")),
            error=data.get("error"),
            elapsed_time=data.get("elapsed_time"),
            total_tokens=data.get("total_tokens"),
            total_steps=data.get("total_steps"),
            created_by_role=data.get("created_by_role"),
            created_by=data.get("created_by"),
            created_at=data.get("created_at"),
            finished_at=data.get("finished_at"),
            exceptions_count=data.get("exceptions_count"),
        )


class WorkflowNodeExecutionTriggeredFrom(StrEnum):
    """
    Workflow Node Execution Triggered From Enum
    """

    SINGLE_STEP = "single-step"
    WORKFLOW_RUN = "workflow-run"


class WorkflowNodeExecutionModel(Base):
    """
    Workflow Node Execution

    - id (uuid) Execution ID
    - tenant_id (uuid) Workspace ID
    - app_id (uuid) App ID
    - workflow_id (uuid) Workflow ID
    - triggered_from (string) Trigger source

        `single-step` for single-step debugging

        `workflow-run` for workflow execution (debugging / user execution)

    - workflow_run_id (uuid) `optional` Workflow run ID

        Null for single-step debugging.

    - index (int) Execution sequence number, used for displaying Tracing Node order
    - predecessor_node_id (string) `optional` Predecessor node ID, used for displaying execution path
    - node_id (string) Node ID
    - node_type (string) Node type, such as `start`
    - title (string) Node title
    - inputs (json) All predecessor node variable content used in the node
    - process_data (json) Node process data
    - outputs (json) `optional` Node output variables
    - status (string) Execution status, `running` / `succeeded` / `failed`
    - error (string) `optional` Error reason
    - elapsed_time (float) `optional` Time consumption (s)
    - execution_metadata (text) Metadata

        - total_tokens (int) `optional` Total tokens used

        - total_price (decimal) `optional` Total cost

        - currency (string) `optional` Currency, such as USD / RMB

    - created_at (timestamp) Run time
    - created_by_role (string) Creator role

        - `account` Console account

        - `end_user` End user

    - created_by (uuid) Runner ID
    - finished_at (timestamp) End time
    """

    __tablename__ = "workflow_node_executions"

    @declared_attr
    def __table_args__(cls):  # noqa
        return (
            PrimaryKeyConstraint("id", name="workflow_node_execution_pkey"),
            Index(
                "workflow_node_execution_workflow_run_idx",
                "tenant_id",
                "app_id",
                "workflow_id",
                "triggered_from",
                "workflow_run_id",
            ),
            Index(
                "workflow_node_execution_node_run_idx",
                "tenant_id",
                "app_id",
                "workflow_id",
                "triggered_from",
                "node_id",
            ),
            Index(
                "workflow_node_execution_id_idx",
                "tenant_id",
                "app_id",
                "workflow_id",
                "triggered_from",
                "node_execution_id",
            ),
            Index(
                # The first argument is the index name,
                # which we leave as `None`` to allow auto-generation by the ORM.
                None,
                cls.tenant_id,
                cls.workflow_id,
                cls.node_id,
                # MyPy may flag the following line because it doesn't recognize that
                # the `declared_attr` decorator passes the receiving class as the first
                # argument to this method, allowing us to reference class attributes.
                cls.created_at.desc(),  # type: ignore
            ),
        )

    id: Mapped[str] = mapped_column(StringUUID, server_default=db.text("uuid_generate_v4()"))
    tenant_id: Mapped[str] = mapped_column(StringUUID)
    app_id: Mapped[str] = mapped_column(StringUUID)
    workflow_id: Mapped[str] = mapped_column(StringUUID)
    triggered_from: Mapped[str] = mapped_column(db.String(255))
    workflow_run_id: Mapped[Optional[str]] = mapped_column(StringUUID)
    index: Mapped[int] = mapped_column(db.Integer)
    predecessor_node_id: Mapped[Optional[str]] = mapped_column(db.String(255))
    node_execution_id: Mapped[Optional[str]] = mapped_column(db.String(255))
    node_id: Mapped[str] = mapped_column(db.String(255))
    node_type: Mapped[str] = mapped_column(db.String(255))
    title: Mapped[str] = mapped_column(db.String(255))
    inputs: Mapped[Optional[str]] = mapped_column(db.Text)
    process_data: Mapped[Optional[str]] = mapped_column(db.Text)
    outputs: Mapped[Optional[str]] = mapped_column(db.Text)
    status: Mapped[str] = mapped_column(db.String(255))
    error: Mapped[Optional[str]] = mapped_column(db.Text)
    elapsed_time: Mapped[float] = mapped_column(db.Float, server_default=db.text("0"))
    execution_metadata: Mapped[Optional[str]] = mapped_column(db.Text)
    created_at: Mapped[datetime] = mapped_column(db.DateTime, server_default=func.current_timestamp())
    created_by_role: Mapped[str] = mapped_column(db.String(255))
    created_by: Mapped[str] = mapped_column(StringUUID)
    finished_at: Mapped[Optional[datetime]] = mapped_column(db.DateTime)

    @property
    def created_by_account(self):
        created_by_role = CreatorUserRole(self.created_by_role)
        # TODO(-LAN-): Avoid using db.session.get() here.
        return db.session.get(Account, self.created_by) if created_by_role == CreatorUserRole.ACCOUNT else None

    @property
    def created_by_end_user(self):
        from models.model import EndUser

        created_by_role = CreatorUserRole(self.created_by_role)
        # TODO(-LAN-): Avoid using db.session.get() here.
        return db.session.get(EndUser, self.created_by) if created_by_role == CreatorUserRole.END_USER else None

    @property
    def inputs_dict(self):
        return json.loads(self.inputs) if self.inputs else None

    @property
    def outputs_dict(self) -> dict[str, Any] | None:
        return json.loads(self.outputs) if self.outputs else None

    @property
    def process_data_dict(self):
        return json.loads(self.process_data) if self.process_data else None

    @property
    def execution_metadata_dict(self) -> dict[str, Any]:
        # When the metadata is unset, we return an empty dictionary instead of `None`.
        # This approach streamlines the logic for the caller, making it easier to handle
        # cases where metadata is absent.
        return json.loads(self.execution_metadata) if self.execution_metadata else {}

    @property
    def extras(self):
        from core.tools.tool_manager import ToolManager

        extras = {}
        if self.execution_metadata_dict:
            from core.workflow.nodes import NodeType

            if self.node_type == NodeType.TOOL.value and "tool_info" in self.execution_metadata_dict:
                tool_info = self.execution_metadata_dict["tool_info"]
                extras["icon"] = ToolManager.get_tool_icon(
                    tenant_id=self.tenant_id,
                    provider_type=tool_info["provider_type"],
                    provider_id=tool_info["provider_id"],
                )

        return extras


class WorkflowAppLogCreatedFrom(Enum):
    """
    Workflow App Log Created From Enum
    """

    SERVICE_API = "service-api"
    WEB_APP = "web-app"
    INSTALLED_APP = "installed-app"

    @classmethod
    def value_of(cls, value: str) -> "WorkflowAppLogCreatedFrom":
        """
        Get value of given mode.

        :param value: mode value
        :return: mode
        """
        for mode in cls:
            if mode.value == value:
                return mode
        raise ValueError(f"invalid workflow app log created from value {value}")


class WorkflowAppLog(Base):
    """
    Workflow App execution log, excluding workflow debugging records.

    Attributes:

    - id (uuid) run ID
    - tenant_id (uuid) Workspace ID
    - app_id (uuid) App ID
    - workflow_id (uuid) Associated Workflow ID
    - workflow_run_id (uuid) Associated Workflow Run ID
    - created_from (string) Creation source

        `service-api` App Execution OpenAPI

        `web-app` WebApp

        `installed-app` Installed App

    - created_by_role (string) Creator role

        - `account` Console account

        - `end_user` End user

    - created_by (uuid) Creator ID, depends on the user table according to created_by_role
    - created_at (timestamp) Creation time
    """

    __tablename__ = "workflow_app_logs"
    __table_args__ = (
        db.PrimaryKeyConstraint("id", name="workflow_app_log_pkey"),
        db.Index("workflow_app_log_app_idx", "tenant_id", "app_id"),
    )

    id: Mapped[str] = mapped_column(StringUUID, server_default=db.text("uuid_generate_v4()"))
    tenant_id: Mapped[str] = mapped_column(StringUUID)
    app_id: Mapped[str] = mapped_column(StringUUID)
    workflow_id: Mapped[str] = mapped_column(StringUUID, nullable=False)
    workflow_run_id: Mapped[str] = mapped_column(StringUUID)
    created_from: Mapped[str] = mapped_column(db.String(255), nullable=False)
    created_by_role: Mapped[str] = mapped_column(db.String(255), nullable=False)
    created_by: Mapped[str] = mapped_column(StringUUID, nullable=False)
    created_at: Mapped[datetime] = mapped_column(db.DateTime, nullable=False, server_default=func.current_timestamp())

    @property
    def workflow_run(self):
        return db.session.get(WorkflowRun, self.workflow_run_id)

    @property
    def created_by_account(self):
        created_by_role = CreatorUserRole(self.created_by_role)
        return db.session.get(Account, self.created_by) if created_by_role == CreatorUserRole.ACCOUNT else None

    @property
    def created_by_end_user(self):
        from models.model import EndUser

        created_by_role = CreatorUserRole(self.created_by_role)
        return db.session.get(EndUser, self.created_by) if created_by_role == CreatorUserRole.END_USER else None


class ConversationVariable(Base):
    __tablename__ = "workflow_conversation_variables"

    id: Mapped[str] = mapped_column(StringUUID, primary_key=True)
    conversation_id: Mapped[str] = mapped_column(StringUUID, nullable=False, primary_key=True, index=True)
    app_id: Mapped[str] = mapped_column(StringUUID, nullable=False, index=True)
    data: Mapped[str] = mapped_column(db.Text, nullable=False)
    created_at: Mapped[datetime] = mapped_column(
        db.DateTime, nullable=False, server_default=func.current_timestamp(), index=True
    )
    updated_at: Mapped[datetime] = mapped_column(
        db.DateTime, nullable=False, server_default=func.current_timestamp(), onupdate=func.current_timestamp()
    )

    def __init__(self, *, id: str, app_id: str, conversation_id: str, data: str) -> None:
        self.id = id
        self.app_id = app_id
        self.conversation_id = conversation_id
        self.data = data

    @classmethod
    def from_variable(cls, *, app_id: str, conversation_id: str, variable: Variable) -> "ConversationVariable":
        obj = cls(
            id=variable.id,
            app_id=app_id,
            conversation_id=conversation_id,
            data=variable.model_dump_json(),
        )
        return obj

    def to_variable(self) -> Variable:
        mapping = json.loads(self.data)
        return variable_factory.build_conversation_variable_from_mapping(mapping)


# Only `sys.query` and `sys.files` could be modified.
_EDITABLE_SYSTEM_VARIABLE = frozenset(["query", "files"])


def _naive_utc_datetime():
    return datetime.now(UTC).replace(tzinfo=None)


class WorkflowDraftVariable(Base):
    """`WorkflowDraftVariable` record variables and outputs generated during
    debugging worfklow or chatflow.

    IMPORTANT: This model maintains multiple invariant rules that must be preserved.
    Do not instantiate this class directly with the constructor.

    Instead, use the factory methods (`new_conversation_variable`, `new_sys_variable`,
    `new_node_variable`) defined below to ensure all invariants are properly maintained.
    """

    @staticmethod
    def unique_app_id_node_id_name() -> list[str]:
        return [
            "app_id",
            "node_id",
            "name",
        ]

    __tablename__ = "workflow_draft_variables"
    __table_args__ = (UniqueConstraint(*unique_app_id_node_id_name()),)
    # Required for instance variable annotation.
    __allow_unmapped__ = True

    # id is the unique identifier of a draft variable.
    id: Mapped[str] = mapped_column(StringUUID, primary_key=True, server_default=db.text("uuid_generate_v4()"))

    created_at: Mapped[datetime] = mapped_column(
        db.DateTime,
        nullable=False,
        default=_naive_utc_datetime,
        server_default=func.current_timestamp(),
    )

    updated_at: Mapped[datetime] = mapped_column(
        db.DateTime,
        nullable=False,
        default=_naive_utc_datetime,
        server_default=func.current_timestamp(),
        onupdate=func.current_timestamp(),
    )

    # "`app_id` maps to the `id` field in the `model.App` model."
    app_id: Mapped[str] = mapped_column(StringUUID, nullable=False)

    # `last_edited_at` records when the value of a given draft variable
    # is edited.
    #
    # If it's not edited after creation, its value is `None`.
    last_edited_at: Mapped[datetime | None] = mapped_column(
        db.DateTime,
        nullable=True,
        default=None,
    )

    # The `node_id` field is special.
    #
    # If the variable is a conversation variable or a system variable, then the value of `node_id`
    # is `conversation` or `sys`, respective.
    #
    # Otherwise, if the variable is a variable belonging to a specific node, the value of `_node_id` is
    # the identity of correspond node in graph definition. An example of node id is `"1745769620734"`.
    #
    # However, there's one caveat. The id of the first "Answer" node in chatflow is "answer". (Other
    # "Answer" node conform the rules above.)
    node_id: Mapped[str] = mapped_column(sa.String(255), nullable=False, name="node_id")

    # From `VARIABLE_PATTERN`, we may conclude that the length of a top level variable is less than
    # 80 chars.
    #
    # ref: api/core/workflow/entities/variable_pool.py:18
    name: Mapped[str] = mapped_column(sa.String(255), nullable=False)
    description: Mapped[str] = mapped_column(
        sa.String(255),
        default="",
        nullable=False,
    )

    selector: Mapped[str] = mapped_column(sa.String(255), nullable=False, name="selector")

    # The data type of this variable's value
    value_type: Mapped[SegmentType] = mapped_column(EnumText(SegmentType, length=20))

    # The variable's value serialized as a JSON string
    value: Mapped[str] = mapped_column(sa.Text, nullable=False, name="value")

    # Controls whether the variable should be displayed in the variable inspection panel
    visible: Mapped[bool] = mapped_column(sa.Boolean, nullable=False, default=True)

    # Determines whether this variable can be modified by users
    editable: Mapped[bool] = mapped_column(sa.Boolean, nullable=False, default=False)

<<<<<<< HEAD
    # Cache for deserialized value
    #
    # NOTE(QuantumGhost): This field serves two purposes:
    #
    # 1. Caches deserialized values to reduce repeated parsing costs
    # 2. Allows modification of the deserialized value after retrieval,
    #    particularly important for `File`` variables which require database
    #    lookups to obtain storage_key and other metadata
    #
    # Use double underscore prefix for better encapsulation,
    # making this attribute harder to access from outside the class.
    __value: Segment | None
    node_execution_id: str | None  # pretend this field exists.

    def __init__(self, *args, **kwargs):
        """
        The constructor of `WorkflowDraftVariable` is not intended for
        direct use outside this file. Its solo purpose is setup private state
        used by the model instance.

        Please use the factory methods
        (`new_conversation_variable`, `new_sys_variable`, `new_node_variable`)
        defined below to create instances of this class.
        """
        super().__init__(*args, **kwargs)
        self.__value = None

    @orm.reconstructor
    def _init_on_load(self):
        self.__value = None
=======
    # The `node_execution_id` field identifies the workflow node execution that created this variable.
    # It corresponds to the `id` field in the `WorkflowNodeExecutionModel` model.
    #
    # This field is not `None` for system variables and node variables, and is  `None`
    # for conversation variables.
    node_execution_id: Mapped[str | None] = mapped_column(
        StringUUID,
        nullable=True,
        default=None,
    )
>>>>>>> 930c4cb6

    def get_selector(self) -> list[str]:
        selector = json.loads(self.selector)
        if not isinstance(selector, list):
            _logger.error(
                "invalid selector loaded from database, type=%s, value=%s",
                type(selector),
                self.selector,
            )
            raise ValueError("invalid selector.")
        return selector

    def _set_selector(self, value: list[str]):
        self.selector = json.dumps(value)

    def _loads_value(self) -> Segment:
        value = json.loads(self.value)
        value_type = self.value_type
        if value_type == SegmentType.FILE:
            file = File.model_validate(value)
            return FileSegment(value=file)
        elif value_type == SegmentType.ARRAY_FILE:
            files = [File.model_validate(i) for i in value]
            return ArrayFileSegment(value=files)
        else:
            return build_segment(value)

    def get_value(self) -> Segment:
        """Decode the serialized value into its corresponding `Segment` object.

        This method caches the result, so repeated calls will return the same
        object instance without re-parsing the serialized data.

        If you need to modify the returned `Segment`, use `value.model_copy()`
        to create a copy first to avoid affecting the cached instance.

        For more information about the caching mechanism, see the documentation
        of the `__value` field.

        Returns:
            Segment: The deserialized value as a Segment object.
        """

        if self.__value is not None:
            return self.__value
        value = self._loads_value()
        self.__value = value
        return value

    def set_name(self, name: str):
        self.name = name
        self._set_selector([self.node_id, name])

    def set_value(self, value: Segment):
        """Updates the `value` and corresponding `value_type` fields in the database model.

        This method also stores the provided Segment object in the deserialized cache
        without creating a copy, allowing for efficient value access.

        Args:
            value: The Segment object to store as the variable's value.
        """
        self.__value = value
        self.value = json.dumps(value, cls=variable_utils.SegmentJSONEncoder)
        self.value_type = value.value_type

    def get_node_id(self) -> str | None:
        if self.get_variable_type() == DraftVariableType.NODE:
            return self.node_id
        else:
            return None

    def get_variable_type(self) -> DraftVariableType:
        match self.node_id:
            case DraftVariableType.CONVERSATION:
                return DraftVariableType.CONVERSATION
            case DraftVariableType.SYS:
                return DraftVariableType.SYS
            case _:
                return DraftVariableType.NODE

    @classmethod
    def _new(
        cls,
        *,
        app_id: str,
        node_id: str,
        name: str,
        value: Segment,
        node_execution_id: str | None = None,
        description: str = "",
    ) -> "WorkflowDraftVariable":
        variable = WorkflowDraftVariable()
        variable.created_at = _naive_utc_datetime()
        variable.updated_at = _naive_utc_datetime()
        variable.description = description
        variable.app_id = app_id
        variable.node_id = node_id
        variable.name = name
        variable.set_value(value)
        variable._set_selector(list(variable_utils.to_selector(node_id, name)))
        variable.node_execution_id = node_execution_id
        return variable

    @classmethod
    def new_conversation_variable(
        cls,
        *,
        app_id: str,
        name: str,
        value: Segment,
        description: str = "",
    ) -> "WorkflowDraftVariable":
        variable = cls._new(
            app_id=app_id,
            node_id=CONVERSATION_VARIABLE_NODE_ID,
            name=name,
            value=value,
            description=description,
        )
        return variable

    @classmethod
    def new_sys_variable(
        cls,
        *,
        app_id: str,
        name: str,
        value: Segment,
        node_execution_id: str,
        editable: bool = False,
    ) -> "WorkflowDraftVariable":
        variable = cls._new(
            app_id=app_id,
            node_id=SYSTEM_VARIABLE_NODE_ID,
            name=name,
            node_execution_id=node_execution_id,
            value=value,
        )
        variable.editable = editable
        return variable

    @classmethod
    def new_node_variable(
        cls,
        *,
        app_id: str,
        node_id: str,
        name: str,
        value: Segment,
        node_execution_id: str,
        visible: bool = True,
        editable: bool = True,
    ) -> "WorkflowDraftVariable":
        variable = cls._new(
            app_id=app_id,
            node_id=node_id,
            name=name,
            node_execution_id=node_execution_id,
            value=value,
        )
        variable.visible = visible
        variable.editable = editable
        return variable

    @property
    def edited(self):
        return self.last_edited_at is not None


def is_system_variable_editable(name: str) -> bool:
    return name in _EDITABLE_SYSTEM_VARIABLE<|MERGE_RESOLUTION|>--- conflicted
+++ resolved
@@ -978,7 +978,17 @@
     # Determines whether this variable can be modified by users
     editable: Mapped[bool] = mapped_column(sa.Boolean, nullable=False, default=False)
 
-<<<<<<< HEAD
+    # The `node_execution_id` field identifies the workflow node execution that created this variable.
+    # It corresponds to the `id` field in the `WorkflowNodeExecutionModel` model.
+    #
+    # This field is not `None` for system variables and node variables, and is  `None`
+    # for conversation variables.
+    node_execution_id: Mapped[str | None] = mapped_column(
+        StringUUID,
+        nullable=True,
+        default=None,
+    )
+
     # Cache for deserialized value
     #
     # NOTE(QuantumGhost): This field serves two purposes:
@@ -991,7 +1001,6 @@
     # Use double underscore prefix for better encapsulation,
     # making this attribute harder to access from outside the class.
     __value: Segment | None
-    node_execution_id: str | None  # pretend this field exists.
 
     def __init__(self, *args, **kwargs):
         """
@@ -1009,18 +1018,6 @@
     @orm.reconstructor
     def _init_on_load(self):
         self.__value = None
-=======
-    # The `node_execution_id` field identifies the workflow node execution that created this variable.
-    # It corresponds to the `id` field in the `WorkflowNodeExecutionModel` model.
-    #
-    # This field is not `None` for system variables and node variables, and is  `None`
-    # for conversation variables.
-    node_execution_id: Mapped[str | None] = mapped_column(
-        StringUUID,
-        nullable=True,
-        default=None,
-    )
->>>>>>> 930c4cb6
 
     def get_selector(self) -> list[str]:
         selector = json.loads(self.selector)
