from typing import Any, Optional
from urllib.parse import quote_plus

from pydantic import Field, NonNegativeInt, PositiveFloat, PositiveInt, computed_field
from pydantic_settings import BaseSettings

from configs.middleware.cache.redis_config import RedisConfig
from configs.middleware.storage.aliyun_oss_storage_config import AliyunOSSStorageConfig
from configs.middleware.storage.amazon_s3_storage_config import S3StorageConfig
from configs.middleware.storage.azure_blob_storage_config import AzureBlobStorageConfig
from configs.middleware.storage.baidu_obs_storage_config import BaiduOBSStorageConfig
from configs.middleware.storage.google_cloud_storage_config import GoogleCloudStorageConfig
from configs.middleware.storage.huawei_obs_storage_config import HuaweiCloudOBSStorageConfig
from configs.middleware.storage.oci_storage_config import OCIStorageConfig
from configs.middleware.storage.supabase_storage_config import SupabaseStorageConfig
from configs.middleware.storage.tencent_cos_storage_config import TencentCloudCOSStorageConfig
from configs.middleware.storage.volcengine_tos_storage_config import VolcengineTOSStorageConfig
from configs.middleware.vdb.analyticdb_config import AnalyticdbConfig
from configs.middleware.vdb.baidu_vector_config import BaiduVectorDBConfig
from configs.middleware.vdb.chroma_config import ChromaConfig
from configs.middleware.vdb.couchbase_config import CouchbaseConfig
from configs.middleware.vdb.elasticsearch_config import ElasticsearchConfig
from configs.middleware.vdb.milvus_config import MilvusConfig
from configs.middleware.vdb.myscale_config import MyScaleConfig
from configs.middleware.vdb.oceanbase_config import OceanBaseVectorConfig
from configs.middleware.vdb.opensearch_config import OpenSearchConfig
from configs.middleware.vdb.oracle_config import OracleConfig
from configs.middleware.vdb.pgvector_config import PGVectorConfig
from configs.middleware.vdb.pgvectors_config import PGVectoRSConfig
from configs.middleware.vdb.qdrant_config import QdrantConfig
from configs.middleware.vdb.relyt_config import RelytConfig
from configs.middleware.vdb.tencent_vector_config import TencentVectorDBConfig
from configs.middleware.vdb.tidb_on_qdrant_config import TidbOnQdrantConfig
from configs.middleware.vdb.tidb_vector_config import TiDBVectorConfig
from configs.middleware.vdb.upstash_config import UpstashConfig
from configs.middleware.vdb.vikingdb_config import VikingDBConfig
from configs.middleware.vdb.weaviate_config import WeaviateConfig


class StorageConfig(BaseSettings):
    STORAGE_TYPE: str = Field(
        description="Type of storage to use."
        " Options: 'local', 's3', 'aliyun-oss', 'azure-blob', 'baidu-obs', 'google-storage', 'huawei-obs', "
        "'oci-storage', 'tencent-cos', 'volcengine-tos', 'supabase'. Default is 'local'.",
        default="local",
    )

    STORAGE_LOCAL_PATH: str = Field(
        description="Path for local storage when STORAGE_TYPE is set to 'local'.",
        default="storage",
    )


class VectorStoreConfig(BaseSettings):
    VECTOR_STORE: Optional[str] = Field(
        description="Type of vector store to use for efficient similarity search."
        " Set to None if not using a vector store.",
        default=None,
    )

    VECTOR_STORE_WHITELIST_ENABLE: Optional[bool] = Field(
        description="Enable whitelist for vector store.",
        default=False,
    )


class KeywordStoreConfig(BaseSettings):
    KEYWORD_STORE: str = Field(
        description="Method for keyword extraction and storage."
        " Default is 'jieba', a Chinese text segmentation library.",
        default="jieba",
    )


class DatabaseConfig:
    DB_HOST: str = Field(
        description="Hostname or IP address of the database server.",
        default="localhost",
    )

    DB_PORT: PositiveInt = Field(
        description="Port number for database connection.",
        default=5432,
    )

    DB_USERNAME: str = Field(
        description="Username for database authentication.",
        default="postgres",
    )

    DB_PASSWORD: str = Field(
        description="Password for database authentication.",
        default="",
    )

    DB_DATABASE: str = Field(
        description="Name of the database to connect to.",
        default="dify",
    )

    DB_CHARSET: str = Field(
        description="Character set for database connection.",
        default="",
    )

    DB_EXTRAS: str = Field(
        description="Additional database connection parameters. Example: 'keepalives_idle=60&keepalives=1'",
        default="",
    )

    SQLALCHEMY_DATABASE_URI_SCHEME: str = Field(
        description="Database URI scheme for SQLAlchemy connection.",
        default="postgresql",
    )

    @computed_field
    @property
    def SQLALCHEMY_DATABASE_URI(self) -> str:
        db_extras = (
            f"{self.DB_EXTRAS}&client_encoding={self.DB_CHARSET}" if self.DB_CHARSET else self.DB_EXTRAS
        ).strip("&")
        db_extras = f"?{db_extras}" if db_extras else ""
        return (
            f"{self.SQLALCHEMY_DATABASE_URI_SCHEME}://"
            f"{quote_plus(self.DB_USERNAME)}:{quote_plus(self.DB_PASSWORD)}@{self.DB_HOST}:{self.DB_PORT}/{self.DB_DATABASE}"
            f"{db_extras}"
        )

    SQLALCHEMY_POOL_SIZE: NonNegativeInt = Field(
        description="Maximum number of database connections in the pool.",
        default=30,
    )

    SQLALCHEMY_MAX_OVERFLOW: NonNegativeInt = Field(
        description="Maximum number of connections that can be created beyond the pool_size.",
        default=10,
    )

    SQLALCHEMY_POOL_RECYCLE: NonNegativeInt = Field(
        description="Number of seconds after which a connection is automatically recycled.",
        default=3600,
    )

    SQLALCHEMY_POOL_PRE_PING: bool = Field(
        description="If True, enables connection pool pre-ping feature to check connections.",
        default=False,
    )

    SQLALCHEMY_ECHO: bool | str = Field(
        description="If True, SQLAlchemy will log all SQL statements.",
        default=False,
    )

    @computed_field
    @property
    def SQLALCHEMY_ENGINE_OPTIONS(self) -> dict[str, Any]:
        return {
            "pool_size": self.SQLALCHEMY_POOL_SIZE,
            "max_overflow": self.SQLALCHEMY_MAX_OVERFLOW,
            "pool_recycle": self.SQLALCHEMY_POOL_RECYCLE,
            "pool_pre_ping": self.SQLALCHEMY_POOL_PRE_PING,
            "connect_args": {"options": "-c timezone=UTC"},
        }


class CeleryConfig(DatabaseConfig):
    CELERY_BACKEND: str = Field(
        description="Backend for Celery task results. Options: 'database', 'redis'.",
        default="database",
    )

    CELERY_BROKER_URL: Optional[str] = Field(
        description="URL of the message broker for Celery tasks.",
        default=None,
    )

    CELERY_USE_SENTINEL: Optional[bool] = Field(
        description="Whether to use Redis Sentinel for high availability.",
        default=False,
    )

    CELERY_SENTINEL_MASTER_NAME: Optional[str] = Field(
        description="Name of the Redis Sentinel master.",
        default=None,
    )

    CELERY_SENTINEL_SOCKET_TIMEOUT: Optional[PositiveFloat] = Field(
        description="Timeout for Redis Sentinel socket operations in seconds.",
        default=0.1,
    )

    @computed_field
    @property
    def CELERY_RESULT_BACKEND(self) -> str | None:
        return (
            "db+{}".format(self.SQLALCHEMY_DATABASE_URI)
            if self.CELERY_BACKEND == "database"
            else self.CELERY_BROKER_URL
        )

    @computed_field
    @property
    def BROKER_USE_SSL(self) -> bool:
        return self.CELERY_BROKER_URL.startswith("rediss://") if self.CELERY_BROKER_URL else False


class InternalTestConfig(BaseSettings):
    """
    Configuration settings for Internal Test
    """

    AWS_SECRET_ACCESS_KEY: Optional[str] = Field(
        description="Internal test AWS secret access key",
        default=None,
    )

    AWS_ACCESS_KEY_ID: Optional[str] = Field(
        description="Internal test AWS access key ID",
        default=None,
    )


class MiddlewareConfig(
    # place the configs in alphabet order
    CeleryConfig,
    DatabaseConfig,
    KeywordStoreConfig,
    RedisConfig,
    # configs of storage and storage providers
    StorageConfig,
    AliyunOSSStorageConfig,
    AzureBlobStorageConfig,
    BaiduOBSStorageConfig,
    GoogleCloudStorageConfig,
    HuaweiCloudOBSStorageConfig,
    OCIStorageConfig,
    S3StorageConfig,
    SupabaseStorageConfig,
    TencentCloudCOSStorageConfig,
    VolcengineTOSStorageConfig,
    # configs of vdb and vdb providers
    VectorStoreConfig,
    AnalyticdbConfig,
    ChromaConfig,
    MilvusConfig,
    MyScaleConfig,
    OpenSearchConfig,
    OracleConfig,
    PGVectorConfig,
    PGVectoRSConfig,
    QdrantConfig,
    RelytConfig,
    TencentVectorDBConfig,
    TiDBVectorConfig,
    WeaviateConfig,
    ElasticsearchConfig,
    CouchbaseConfig,
    InternalTestConfig,
    VikingDBConfig,
    UpstashConfig,
    TidbOnQdrantConfig,
    OceanBaseVectorConfig,
<<<<<<< HEAD
=======
    BaiduVectorDBConfig,
>>>>>>> 5605ff98
):
    pass<|MERGE_RESOLUTION|>--- conflicted
+++ resolved
@@ -260,9 +260,6 @@
     UpstashConfig,
     TidbOnQdrantConfig,
     OceanBaseVectorConfig,
-<<<<<<< HEAD
-=======
     BaiduVectorDBConfig,
->>>>>>> 5605ff98
 ):
     pass