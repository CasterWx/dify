--- conflicted
+++ resolved
@@ -9,11 +9,7 @@
 
     CURRENT_VERSION: str = Field(
         description="Dify version",
-<<<<<<< HEAD
-        default="1.4.2",
-=======
         default="1.4.3",
->>>>>>> fc4e7ea7
     )
 
     COMMIT_SHA: str = Field(
