--- conflicted
+++ resolved
@@ -7,11 +7,7 @@
 from core.file.enums import FileTransferMethod, FileType
 from core.file.models import File
 from core.variables import FloatVariable, IntegerVariable, SecretVariable, StringVariable
-<<<<<<< HEAD
-from core.variables.segments import Segment
-=======
 from core.variables.segments import IntegerSegment, Segment
->>>>>>> 719986f7
 from factories.variable_factory import build_segment
 from models.workflow import Workflow, WorkflowDraftVariable, WorkflowNodeExecutionModel, is_system_variable_editable
 
@@ -266,9 +262,6 @@
             fail_msg = f"test case {c.name} failed, index={idx}"
             draft_var = WorkflowDraftVariable()
             draft_var.set_value(c.value)
-<<<<<<< HEAD
-            assert c.value == draft_var.get_value(tenant_id=tenant_id), fail_msg
-=======
             assert c.value == draft_var.get_value(), fail_msg
 
     def test_file_variable_preserves_all_fields(self):
@@ -318,5 +311,4 @@
         int_var = IntegerSegment(value=1)
         draft_var.set_value(int_var)
         value = draft_var.get_value()
-        assert value == int_var
->>>>>>> 719986f7
+        assert value == int_var