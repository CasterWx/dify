--- conflicted
+++ resolved
@@ -117,13 +117,9 @@
     user_id = enterprise_user_decoded.get("user_id")
     end_user_id = enterprise_user_decoded.get("end_user_id")
     session_id = enterprise_user_decoded.get("session_id")
-<<<<<<< HEAD
-    auth_type = enterprise_user_decoded.get("auth_type")
-=======
     user_auth_type = enterprise_user_decoded.get("auth_type")
     if not user_auth_type:
         raise Unauthorized("Missing auth_type in the token.")
->>>>>>> 5f8adf87
 
     site = db.session.query(Site).filter(Site.code == app_code, Site.status == "normal").first()
     if not site:
@@ -133,15 +129,6 @@
     if not app_model or app_model.status != "normal" or not app_model.enable_site:
         raise NotFound()
 
-<<<<<<< HEAD
-    if not auth_type:
-        raise Unauthorized("Missing auth_type in the token.")
-    settings = EnterpriseService.WebAppAuth.get_app_access_mode_by_code(app_code=app_code)
-    if settings.access_mode == "sso_verified" and auth_type != "external":
-        raise WebAppAuthRequiredError("Please login as external user.")
-    elif settings.access_mode in ["private", "private_all"] and auth_type == "external":
-        raise WebAppAuthRequiredError("Please login as internal user.")
-=======
     app_auth_type = WebAppAuthService.get_app_auth_type(app_code=app_code)
 
     if app_auth_type == WebAppAuthType.PUBLIC:
@@ -151,7 +138,6 @@
     elif app_auth_type == WebAppAuthType.INTERNAL and user_auth_type != "internal":
         raise WebAppAuthRequiredError("Please login as internal user.")
 
->>>>>>> 5f8adf87
     end_user = None
     if end_user_id:
         end_user = db.session.query(EndUser).filter(EndUser.id == end_user_id).first()
@@ -177,10 +163,6 @@
         )
         db.session.add(end_user)
         db.session.commit()
-<<<<<<< HEAD
-
-=======
->>>>>>> 5f8adf87
     exp_dt = datetime.now(UTC) + timedelta(hours=dify_config.ACCESS_TOKEN_EXPIRE_MINUTES * 24)
     exp = int(exp_dt.timestamp())
     payload = {
@@ -190,11 +172,7 @@
         "app_code": site.code,
         "user_id": user_id,
         "end_user_id": end_user.id,
-<<<<<<< HEAD
-        "auth_type": auth_type,
-=======
         "auth_type": user_auth_type,
->>>>>>> 5f8adf87
         "granted_at": int(datetime.now(UTC).timestamp()),
         "token_source": "webapp",
         "exp": exp,
@@ -205,8 +183,6 @@
     }
 
 
-<<<<<<< HEAD
-=======
 def _exchange_for_public_app_token(app_model, site, token_decoded):
     user_id = token_decoded.get("user_id")
     end_user = None
@@ -242,7 +218,6 @@
     }
 
 
->>>>>>> 5f8adf87
 def generate_session_id():
     """
     Generate a unique session ID.
