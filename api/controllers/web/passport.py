import uuid
from datetime import UTC, datetime, timedelta

from flask import request
from flask_restful import Resource
from werkzeug.exceptions import NotFound, Unauthorized

from configs import dify_config
from controllers.web import api
from controllers.web.error import WebAppAuthRequiredError
from extensions.ext_database import db
from libs.passport import PassportService
from models.model import App, EndUser, Site
from services.enterprise.enterprise_service import EnterpriseService
from services.feature_service import FeatureService


class PassportResource(Resource):
    """Base resource for passport."""

    def get(self):
        system_features = FeatureService.get_system_features()
        app_code = request.headers.get("X-App-Code")
        user_id = request.args.get("user_id")
        web_app_access_token = request.args.get("web_app_access_token")

        if app_code is None:
            raise Unauthorized("X-App-Code header is missing.")

<<<<<<< HEAD
=======
        # exchange token for enterprise logined web user
        enterprise_user_decoded = decode_enterprise_webapp_user_id(web_app_access_token)
        if enterprise_user_decoded:
            # a web user has already logged in, exchange a token for this app without redirecting to the login page
            return exchange_token_for_existing_web_user(
                app_code=app_code, enterprise_user_decoded=enterprise_user_decoded
            )

>>>>>>> 5e2cde6f
        if system_features.webapp_auth.enabled:
            app_settings = EnterpriseService.WebAppAuth.get_app_access_mode_by_code(app_code=app_code)
            if not app_settings or not app_settings.access_mode == "public":
                raise WebAppAuthRequiredError()

        # get site from db and check if it is normal
        site = db.session.query(Site).filter(Site.code == app_code, Site.status == "normal").first()
        if not site:
            raise NotFound()
        # get app from db and check if it is normal and enable_site
        app_model = db.session.query(App).filter(App.id == site.app_id).first()
        if not app_model or app_model.status != "normal" or not app_model.enable_site:
            raise NotFound()

        if user_id:
            end_user = (
                db.session.query(EndUser).filter(EndUser.app_id == app_model.id, EndUser.session_id == user_id).first()
            )

            if end_user:
                pass
            else:
                end_user = EndUser(
                    tenant_id=app_model.tenant_id,
                    app_id=app_model.id,
                    type="browser",
                    is_anonymous=True,
                    session_id=user_id,
                )
                db.session.add(end_user)
                db.session.commit()
        else:
            end_user = EndUser(
                tenant_id=app_model.tenant_id,
                app_id=app_model.id,
                type="browser",
                is_anonymous=True,
                session_id=generate_session_id(),
            )
            db.session.add(end_user)
            db.session.commit()

        payload = {
            "iss": site.app_id,
            "sub": "Web API Passport",
            "app_id": site.app_id,
            "app_code": app_code,
            "end_user_id": end_user.id,
        }

        tk = PassportService().issue(payload)

        return {
            "access_token": tk,
        }


api.add_resource(PassportResource, "/passport")


def decode_enterprise_webapp_user_id(jwt_token: str | None):
    """
    Decode the enterprise user session from the Authorization header.
    """
    if not jwt_token:
        return None

    decoded = PassportService().verify(jwt_token)
    source = decoded.get("token_source")
    if not source or source != "webapp_login_token":
        raise Unauthorized("Invalid token source. Expected 'webapp_login_token'.")
    return decoded


def exchange_token_for_existing_web_user(app_code: str, enterprise_user_decoded: dict):
    """
    Exchange a token for an existing web user session.
    """
    user_id = enterprise_user_decoded.get("user_id")
    end_user_id = enterprise_user_decoded.get("end_user_id")
    session_id = enterprise_user_decoded.get("session_id")
    auth_type = enterprise_user_decoded.get("auth_type")

    site = db.session.query(Site).filter(Site.code == app_code, Site.status == "normal").first()
    if not site:
        raise NotFound()

    app_model = db.session.query(App).filter(App.id == site.app_id).first()
    if not app_model or app_model.status != "normal" or not app_model.enable_site:
        raise NotFound()

    if not auth_type:
        raise Unauthorized("Missing auth_type in the token.")
    settings = EnterpriseService.WebAppAuth.get_app_access_mode_by_code(app_code=app_code)
    if settings.access_mode == "sso_verified" and auth_type != "external":
        raise WebAppAuthRequiredError("Please login as external user.")
    elif settings.access_mode in ["private", "private_all"] and auth_type == "external":
        raise WebAppAuthRequiredError("Please login as internal user.")
    end_user = None
    if end_user_id:
        end_user = db.session.query(EndUser).filter(EndUser.id == end_user_id).first()
    if session_id:
        end_user = (
            db.session.query(EndUser)
            .filter(
                EndUser.session_id == session_id,
                EndUser.tenant_id == app_model.tenant_id,
                EndUser.app_id == app_model.id,
            )
            .first()
        )
    if not end_user:
        if not session_id:
            raise NotFound("Missing session_id for existing web user.")
        end_user = EndUser(
            tenant_id=app_model.tenant_id,
            app_id=app_model.id,
            type="browser",
            is_anonymous=True,
            session_id=session_id,
        )
        db.session.add(end_user)
        db.session.commit()

    exp_dt = datetime.now(UTC) + timedelta(hours=dify_config.ACCESS_TOKEN_EXPIRE_MINUTES * 24)
    exp = int(exp_dt.timestamp())
    payload = {
        "iss": site.id,
        "sub": "Web API Passport",
        "app_id": site.app_id,
        "app_code": site.code,
        "user_id": user_id,
        "end_user_id": end_user.id,
        "auth_type": auth_type,
        "granted_at": int(datetime.now(UTC).timestamp()),
        "token_source": "webapp",
        "exp": exp,
    }
    token: str = PassportService().issue(payload)
    return {
        "access_token": token,
    }


def generate_session_id():
    """
    Generate a unique session ID.
    """
    while True:
        session_id = str(uuid.uuid4())
        existing_count = db.session.query(EndUser).filter(EndUser.session_id == session_id).count()
        if existing_count == 0:
            return session_id<|MERGE_RESOLUTION|>--- conflicted
+++ resolved
@@ -27,8 +27,6 @@
         if app_code is None:
             raise Unauthorized("X-App-Code header is missing.")
 
-<<<<<<< HEAD
-=======
         # exchange token for enterprise logined web user
         enterprise_user_decoded = decode_enterprise_webapp_user_id(web_app_access_token)
         if enterprise_user_decoded:
@@ -37,7 +35,6 @@
                 app_code=app_code, enterprise_user_decoded=enterprise_user_decoded
             )
 
->>>>>>> 5e2cde6f
         if system_features.webapp_auth.enabled:
             app_settings = EnterpriseService.WebAppAuth.get_app_access_mode_by_code(app_code=app_code)
             if not app_settings or not app_settings.access_mode == "public":
