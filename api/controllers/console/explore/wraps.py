from functools import wraps

from flask_login import current_user
from flask_restful import Resource
from werkzeug.exceptions import NotFound

from controllers.console.explore.error import AppAccessDeniedError
from controllers.console.wraps import account_initialization_required
from extensions.ext_database import db
from libs.login import login_required
from models import InstalledApp
from services.app_service import AppService
from services.enterprise.enterprise_service import EnterpriseService
from services.feature_service import FeatureService


def installed_app_required(view=None):
    def decorator(view):
        @wraps(view)
        def decorated(*args, **kwargs):
            if not kwargs.get("installed_app_id"):
                raise ValueError("missing installed_app_id in path parameters")

            installed_app_id = kwargs.get("installed_app_id")
            installed_app_id = str(installed_app_id)

            del kwargs["installed_app_id"]

            installed_app = (
                db.session.query(InstalledApp)
                .filter(
                    InstalledApp.id == str(installed_app_id), InstalledApp.tenant_id == current_user.current_tenant_id
                )
                .first()
            )

            if installed_app is None:
                raise NotFound("Installed app not found")

            if not installed_app.app:
                db.session.delete(installed_app)
                db.session.commit()

                raise NotFound("Installed app not found")

            return view(installed_app, *args, **kwargs)

        return decorated

    if view:
        return decorator(view)
    return decorator


def user_allowed_to_access_app(view=None):
    def decorator(view):
        @wraps(view)
        def decorated(installed_app: InstalledApp, *args, **kwargs):
            feature = FeatureService.get_system_features()
            if feature.webapp_auth.enabled:
                app_id = installed_app.app_id
                app_code = AppService.get_app_code_by_id(app_id)
                res = EnterpriseService.WebAppAuth.is_user_allowed_to_access_webapp(
                    user_id=str(current_user.id),
                    app_code=app_code,
                )
                if not res:
                    raise AppAccessDeniedError()

            return view(installed_app, *args, **kwargs)

        return decorated
<<<<<<< HEAD
=======

>>>>>>> 5e2cde6f
    if view:
        return decorator(view)
    return decorator


class InstalledAppResource(Resource):
    # must be reversed if there are multiple decorators

<<<<<<< HEAD
    method_decorators = [user_allowed_to_access_app, installed_app_required, account_initialization_required, login_required]
=======
    method_decorators = [
        user_allowed_to_access_app,
        installed_app_required,
        account_initialization_required,
        login_required,
    ]
>>>>>>> 5e2cde6f
<|MERGE_RESOLUTION|>--- conflicted
+++ resolved
@@ -70,10 +70,7 @@
             return view(installed_app, *args, **kwargs)
 
         return decorated
-<<<<<<< HEAD
-=======
 
->>>>>>> 5e2cde6f
     if view:
         return decorator(view)
     return decorator
@@ -82,13 +79,9 @@
 class InstalledAppResource(Resource):
     # must be reversed if there are multiple decorators
 
-<<<<<<< HEAD
-    method_decorators = [user_allowed_to_access_app, installed_app_required, account_initialization_required, login_required]
-=======
     method_decorators = [
         user_allowed_to_access_app,
         installed_app_required,
         account_initialization_required,
         login_required,
-    ]
->>>>>>> 5e2cde6f
+    ]