from typing import cast

import flask_login
from flask import request
from flask_restful import Resource, reqparse

import services
from configs import dify_config
from constants.languages import languages
from controllers.console import api
from controllers.console.auth.error import (
    EmailCodeError,
    EmailOrPasswordMismatchError,
    EmailPasswordLoginLimitError,
    InvalidEmailError,
    InvalidTokenError,
)
from controllers.console.error import (
    AccountBannedError,
    AccountInFreezeError,
    AccountNotFound,
    EmailSendIpLimitError,
    NotAllowedCreateWorkspace,
    WorkspacesLimitExceeded,
)
from controllers.console.wraps import email_password_login_enabled, setup_required
from events.tenant_event import tenant_was_created
from libs.helper import email, extract_remote_ip
from libs.password import valid_password
from models.account import Account
from services.account_service import AccountService, RegisterService, TenantService
from services.billing_service import BillingService
from services.errors.account import AccountRegisterError
from services.errors.workspace import WorkSpaceNotAllowedCreateError, WorkspacesLimitExceededError
from services.feature_service import FeatureService


class LoginApi(Resource):
    """Resource for user login."""

    @setup_required
    @email_password_login_enabled
    def post(self):
        """Authenticate user and login."""
        parser = reqparse.RequestParser()
        parser.add_argument("email", type=email, required=True, location="json")
        parser.add_argument("password", type=valid_password, required=True, location="json")
        parser.add_argument("remember_me", type=bool, required=False, default=False, location="json")
        parser.add_argument("invite_token", type=str, required=False, default=None, location="json")
        parser.add_argument("language", type=str, required=False, default="en-US", location="json")
        args = parser.parse_args()

        if dify_config.BILLING_ENABLED and BillingService.is_email_in_freeze(args["email"]):
            raise AccountInFreezeError()

        is_login_error_rate_limit = AccountService.is_login_error_rate_limit(args["email"])
        if is_login_error_rate_limit:
            raise EmailPasswordLoginLimitError()

        invitation = args["invite_token"]
        if invitation:
            invitation = RegisterService.get_invitation_if_token_valid(None, args["email"], invitation)

        if args["language"] is not None and args["language"] == "zh-Hans":
            language = "zh-Hans"
        else:
            language = "en-US"

        try:
            if invitation:
                data = invitation.get("data", {})
                invitee_email = data.get("email") if data else None
                if invitee_email != args["email"]:
                    raise InvalidEmailError()
                account = AccountService.authenticate(args["email"], args["password"], args["invite_token"])
            else:
                account = AccountService.authenticate(args["email"], args["password"])
        except services.errors.account.AccountLoginError:
            raise AccountBannedError()
        except services.errors.account.AccountPasswordError:
            AccountService.add_login_error_rate_limit(args["email"])
            raise EmailOrPasswordMismatchError()
        except services.errors.account.AccountNotFoundError:
            if FeatureService.get_system_features().is_allow_register:
                token = AccountService.send_reset_password_email(email=args["email"], language=language)
                return {"result": "fail", "data": token, "code": "account_not_found"}
            else:
                raise AccountNotFound()
        # SELF_HOSTED only have one workspace
        tenants = TenantService.get_join_tenants(account)
        if len(tenants) == 0:
            system_features = FeatureService.get_system_features()

            if system_features.is_allow_create_workspace and not system_features.license.workspaces.is_available():
                raise WorkspacesLimitExceeded()
            else:
                return {
                    "result": "fail",
                    "data": "workspace not found, please contact system admin to invite you to join in a workspace",
                }

        token_pair = AccountService.login(account=account, ip_address=extract_remote_ip(request))
        AccountService.reset_login_error_rate_limit(args["email"])
        return {"result": "success", "data": token_pair.model_dump()}


class LogoutApi(Resource):
    @setup_required
    def get(self):
        account = cast(Account, flask_login.current_user)
        if isinstance(account, flask_login.AnonymousUserMixin):
            return {"result": "success"}
        AccountService.logout(account=account)
        flask_login.logout_user()
        return {"result": "success"}


class ResetPasswordSendEmailApi(Resource):
    @setup_required
    @email_password_login_enabled
    def post(self):
        parser = reqparse.RequestParser()
        parser.add_argument("email", type=email, required=True, location="json")
        parser.add_argument("language", type=str, required=False, location="json")
        args = parser.parse_args()

        if args["language"] is not None and args["language"] == "zh-Hans":
            language = "zh-Hans"
        else:
            language = "en-US"
        try:
            account = AccountService.get_user_through_email(args["email"])
        except AccountRegisterError as are:
            raise AccountInFreezeError()
        if account is None:
            if FeatureService.get_system_features().is_allow_register:
                token = AccountService.send_reset_password_email(email=args["email"], language=language)
            else:
                raise AccountNotFound()
        else:
            token = AccountService.send_reset_password_email(account=account, language=language)

        return {"result": "success", "data": token}


class EmailCodeLoginSendEmailApi(Resource):
    @setup_required
    def post(self):
        parser = reqparse.RequestParser()
        parser.add_argument("email", type=email, required=True, location="json")
        parser.add_argument("language", type=str, required=False, location="json")
        args = parser.parse_args()

        ip_address = extract_remote_ip(request)
        if AccountService.is_email_send_ip_limit(ip_address):
            raise EmailSendIpLimitError()

        if args["language"] is not None and args["language"] == "zh-Hans":
            language = "zh-Hans"
        else:
            language = "en-US"
        try:
            account = AccountService.get_user_through_email(args["email"])
        except AccountRegisterError as are:
            raise AccountInFreezeError()

        if account is None:
            if FeatureService.get_system_features().is_allow_register:
                token = AccountService.send_email_code_login_email(email=args["email"], language=language)
            else:
                raise AccountNotFound()
        else:
            token = AccountService.send_email_code_login_email(account=account, language=language)

        return {"result": "success", "data": token}


class EmailCodeLoginApi(Resource):
    @setup_required
    def post(self):
        parser = reqparse.RequestParser()
        parser.add_argument("email", type=str, required=True, location="json")
        parser.add_argument("code", type=str, required=True, location="json")
        parser.add_argument("token", type=str, required=True, location="json")
        args = parser.parse_args()

        user_email = args["email"]

        token_data = AccountService.get_email_code_login_data(args["token"])
        if token_data is None:
            raise InvalidTokenError()

        if token_data["email"] != args["email"]:
            raise InvalidEmailError()

        if token_data["code"] != args["code"]:
            raise EmailCodeError()

        AccountService.revoke_email_code_login_token(args["token"])
        try:
            account = AccountService.get_user_through_email(user_email)
        except AccountRegisterError as are:
            raise AccountInFreezeError()
        if account:
<<<<<<< HEAD
            tenant = TenantService.get_join_tenants(account)
            if not tenant:
=======
            tenants = TenantService.get_join_tenants(account)
            if not tenants:
>>>>>>> 5e2cde6f
                workspaces = FeatureService.get_system_features().license.workspaces
                if not workspaces.is_available():
                    raise WorkspacesLimitExceeded()
                if not FeatureService.get_system_features().is_allow_create_workspace:
                    raise NotAllowedCreateWorkspace()
                else:
                    new_tenant = TenantService.create_tenant(f"{account.name}'s Workspace")
                    TenantService.create_tenant_member(new_tenant, account, role="owner")
                    account.current_tenant = new_tenant
                    tenant_was_created.send(new_tenant)

        if account is None:
            try:
                account = AccountService.create_account_and_tenant(
                    email=user_email, name=user_email, interface_language=languages[0]
                )
            except WorkSpaceNotAllowedCreateError:
                return NotAllowedCreateWorkspace()
            except AccountRegisterError as are:
                raise AccountInFreezeError()
            except WorkspacesLimitExceededError:
                raise WorkspacesLimitExceeded()
        token_pair = AccountService.login(account, ip_address=extract_remote_ip(request))
        AccountService.reset_login_error_rate_limit(args["email"])
        return {"result": "success", "data": token_pair.model_dump()}


class RefreshTokenApi(Resource):
    def post(self):
        parser = reqparse.RequestParser()
        parser.add_argument("refresh_token", type=str, required=True, location="json")
        args = parser.parse_args()

        try:
            new_token_pair = AccountService.refresh_token(args["refresh_token"])
            return {"result": "success", "data": new_token_pair.model_dump()}
        except Exception as e:
            return {"result": "fail", "data": str(e)}, 401


api.add_resource(LoginApi, "/login")
api.add_resource(LogoutApi, "/logout")
api.add_resource(EmailCodeLoginSendEmailApi, "/email-code-login")
api.add_resource(EmailCodeLoginApi, "/email-code-login/validity")
api.add_resource(ResetPasswordSendEmailApi, "/reset-password")
api.add_resource(RefreshTokenApi, "/refresh-token")<|MERGE_RESOLUTION|>--- conflicted
+++ resolved
@@ -202,13 +202,8 @@
         except AccountRegisterError as are:
             raise AccountInFreezeError()
         if account:
-<<<<<<< HEAD
-            tenant = TenantService.get_join_tenants(account)
-            if not tenant:
-=======
             tenants = TenantService.get_join_tenants(account)
             if not tenants:
->>>>>>> 5e2cde6f
                 workspaces = FeatureService.get_system_features().license.workspaces
                 if not workspaces.is_available():
                     raise WorkspacesLimitExceeded()
