--- conflicted
+++ resolved
@@ -1,32 +1,23 @@
 import uuid
 from typing import cast
 
-<<<<<<< HEAD
-from flask_login import current_user  # type: ignore
-from flask_restful import (Resource, inputs, marshal,  # type: ignore
-                           marshal_with, reqparse)
-=======
 from flask_login import current_user
 from flask_restful import Resource, inputs, marshal, marshal_with, reqparse
->>>>>>> 5e2cde6f
 from sqlalchemy import select
 from sqlalchemy.orm import Session
 from werkzeug.exceptions import BadRequest, Forbidden, abort
 
 from controllers.console import api
 from controllers.console.app.wraps import get_app_model
-from controllers.console.wraps import (account_initialization_required,
-                                       cloud_edition_billing_resource_check,
-                                       enterprise_license_required,
-                                       setup_required)
+from controllers.console.wraps import (
+    account_initialization_required,
+    cloud_edition_billing_resource_check,
+    enterprise_license_required,
+    setup_required,
+)
 from core.ops.ops_trace_manager import OpsTraceManager
 from extensions.ext_database import db
-<<<<<<< HEAD
-from fields.app_fields import (app_detail_fields, app_detail_fields_with_site,
-                               app_pagination_fields)
-=======
 from fields.app_fields import app_detail_fields, app_detail_fields_with_site, app_pagination_fields
->>>>>>> 5e2cde6f
 from libs.login import login_required
 from models import Account, App
 from services.app_dsl_service import AppDslService, ImportMode
