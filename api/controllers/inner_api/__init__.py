from flask import Blueprint

from libs.external_api import ExternalApi

bp = Blueprint("inner_api", __name__, url_prefix="/inner/api")
api = ExternalApi(bp)

from . import mail
<<<<<<< HEAD
=======
from .plugin import plugin
>>>>>>> 5e2cde6f
from .workspace import workspace<|MERGE_RESOLUTION|>--- conflicted
+++ resolved
@@ -6,8 +6,5 @@
 api = ExternalApi(bp)
 
 from . import mail
-<<<<<<< HEAD
-=======
 from .plugin import plugin
->>>>>>> 5e2cde6f
 from .workspace import workspace