import datetime
import hashlib
import uuid
<<<<<<< HEAD
from typing import Literal, Union
=======
from typing import Any, Literal, Union
>>>>>>> 5605ff98

from flask_login import current_user
from werkzeug.exceptions import NotFound

from configs import dify_config
from constants import (
    AUDIO_EXTENSIONS,
    DOCUMENT_EXTENSIONS,
    IMAGE_EXTENSIONS,
    VIDEO_EXTENSIONS,
)
from core.file import helpers as file_helpers
from core.rag.extractor.extract_processor import ExtractProcessor
from extensions.ext_database import db
from extensions.ext_storage import storage
from models.account import Account
from models.enums import CreatedByRole
from models.model import EndUser, UploadFile

from .errors.file import FileTooLargeError, UnsupportedFileTypeError

PREVIEW_WORDS_LIMIT = 3000


class FileService:
    @staticmethod
    def upload_file(
        *,
        filename: str,
        content: bytes,
        mimetype: str,
        user: Union[Account, EndUser, Any],
        source: Literal["datasets"] | None = None,
        source_url: str = "",
    ) -> UploadFile:
        # get file extension
        extension = filename.split(".")[-1].lower()
        if len(filename) > 200:
            filename = filename.split(".")[0][:200] + "." + extension

        if source == "datasets" and extension not in DOCUMENT_EXTENSIONS:
            raise UnsupportedFileTypeError()

        # get file size
        file_size = len(content)

        # check if the file size is exceeded
        if not FileService.is_file_size_within_limit(extension=extension, file_size=file_size):
            raise FileTooLargeError

        # generate file key
        file_uuid = str(uuid.uuid4())

        if isinstance(user, Account):
            current_tenant_id = user.current_tenant_id
        else:
            # end_user
            current_tenant_id = user.tenant_id

        file_key = "upload_files/" + current_tenant_id + "/" + file_uuid + "." + extension

        # save file to storage
        storage.save(file_key, content)

        # save file to db
        upload_file = UploadFile(
            tenant_id=current_tenant_id,
            storage_type=dify_config.STORAGE_TYPE,
            key=file_key,
            name=filename,
            size=file_size,
            extension=extension,
            mime_type=mimetype,
            created_by_role=(CreatedByRole.ACCOUNT if isinstance(user, Account) else CreatedByRole.END_USER),
            created_by=user.id,
            created_at=datetime.datetime.now(datetime.timezone.utc).replace(tzinfo=None),
            used=False,
            hash=hashlib.sha3_256(content).hexdigest(),
            source_url=source_url,
        )

        db.session.add(upload_file)
        db.session.commit()

        return upload_file

    @staticmethod
    def is_file_size_within_limit(*, extension: str, file_size: int) -> bool:
        if extension in IMAGE_EXTENSIONS:
            file_size_limit = dify_config.UPLOAD_IMAGE_FILE_SIZE_LIMIT * 1024 * 1024
        elif extension in VIDEO_EXTENSIONS:
            file_size_limit = dify_config.UPLOAD_VIDEO_FILE_SIZE_LIMIT * 1024 * 1024
        elif extension in AUDIO_EXTENSIONS:
            file_size_limit = dify_config.UPLOAD_AUDIO_FILE_SIZE_LIMIT * 1024 * 1024
        else:
            file_size_limit = dify_config.UPLOAD_FILE_SIZE_LIMIT * 1024 * 1024

        return file_size <= file_size_limit

    @staticmethod
    def upload_text(text: str, text_name: str) -> UploadFile:
        if len(text_name) > 200:
            text_name = text_name[:200]
        # user uuid as file name
        file_uuid = str(uuid.uuid4())
        file_key = "upload_files/" + current_user.current_tenant_id + "/" + file_uuid + ".txt"

        # save file to storage
        storage.save(file_key, text.encode("utf-8"))

        # save file to db
        upload_file = UploadFile(
            tenant_id=current_user.current_tenant_id,
            storage_type=dify_config.STORAGE_TYPE,
            key=file_key,
            name=text_name,
            size=len(text),
            extension="txt",
            mime_type="text/plain",
            created_by=current_user.id,
            created_by_role=CreatedByRole.ACCOUNT,
            created_at=datetime.datetime.now(datetime.timezone.utc).replace(tzinfo=None),
            used=True,
            used_by=current_user.id,
            used_at=datetime.datetime.now(datetime.timezone.utc).replace(tzinfo=None),
        )

        db.session.add(upload_file)
        db.session.commit()

        return upload_file

    @staticmethod
    def get_file_preview(file_id: str):
        upload_file = db.session.query(UploadFile).filter(UploadFile.id == file_id).first()

        if not upload_file:
            raise NotFound("File not found")

        # extract text from file
        extension = upload_file.extension
        if extension.lower() not in DOCUMENT_EXTENSIONS:
            raise UnsupportedFileTypeError()

        text = ExtractProcessor.load_from_upload_file(upload_file, return_text=True)
        text = text[0:PREVIEW_WORDS_LIMIT] if text else ""

        return text

    @staticmethod
    def get_image_preview(file_id: str, timestamp: str, nonce: str, sign: str):
        result = file_helpers.verify_image_signature(
            upload_file_id=file_id, timestamp=timestamp, nonce=nonce, sign=sign
        )
        if not result:
            raise NotFound("File not found or signature is invalid")

        upload_file = db.session.query(UploadFile).filter(UploadFile.id == file_id).first()

        if not upload_file:
            raise NotFound("File not found or signature is invalid")

        # extract text from file
        extension = upload_file.extension
        if extension.lower() not in IMAGE_EXTENSIONS:
            raise UnsupportedFileTypeError()

        generator = storage.load(upload_file.key, stream=True)

        return generator, upload_file.mime_type

    @staticmethod
    def get_file_generator_by_file_id(file_id: str, timestamp: str, nonce: str, sign: str):
        result = file_helpers.verify_file_signature(upload_file_id=file_id, timestamp=timestamp, nonce=nonce, sign=sign)
        if not result:
            raise NotFound("File not found or signature is invalid")

        upload_file = db.session.query(UploadFile).filter(UploadFile.id == file_id).first()

        if not upload_file:
            raise NotFound("File not found or signature is invalid")

        generator = storage.load(upload_file.key, stream=True)

        return generator, upload_file

    @staticmethod
    def get_public_image_preview(file_id: str):
        upload_file = db.session.query(UploadFile).filter(UploadFile.id == file_id).first()

        if not upload_file:
            raise NotFound("File not found or signature is invalid")

        # extract text from file
        extension = upload_file.extension
        if extension.lower() not in IMAGE_EXTENSIONS:
            raise UnsupportedFileTypeError()

        generator = storage.load(upload_file.key)

        return generator, upload_file.mime_type<|MERGE_RESOLUTION|>--- conflicted
+++ resolved
@@ -1,11 +1,7 @@
 import datetime
 import hashlib
 import uuid
-<<<<<<< HEAD
-from typing import Literal, Union
-=======
 from typing import Any, Literal, Union
->>>>>>> 5605ff98
 
 from flask_login import current_user
 from werkzeug.exceptions import NotFound
