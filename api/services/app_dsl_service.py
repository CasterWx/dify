--- conflicted
+++ resolved
@@ -79,21 +79,12 @@
 
     # If imported version is newer than current, always return PENDING
     if imported_ver > current_ver:
-<<<<<<< HEAD
         return ImportStatus.PENDING
 
     # If imported version is older than current's major, return PENDING
     if imported_ver.major < current_ver.major:
         return ImportStatus.PENDING
 
-=======
-        return ImportStatus.PENDING
-
-    # If imported version is older than current's major, return PENDING
-    if imported_ver.major < current_ver.major:
-        return ImportStatus.PENDING
-
->>>>>>> 5e2cde6f
     # If imported version is older than current's minor, return COMPLETED_WITH_WARNINGS
     if imported_ver.minor < current_ver.minor:
         return ImportStatus.COMPLETED_WITH_WARNINGS
