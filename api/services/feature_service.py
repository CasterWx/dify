--- conflicted
+++ resolved
@@ -117,11 +117,8 @@
 class SystemFeatureModel(BaseModel):
     sso_enforced_for_signin: bool = False
     sso_enforced_for_signin_protocol: str = ""
-<<<<<<< HEAD
-=======
     enable_marketplace: bool = False
     max_plugin_package_size: int = dify_config.PLUGIN_MAX_PACKAGE_SIZE
->>>>>>> 5e2cde6f
     enable_email_code_login: bool = False
     enable_email_password_login: bool = True
     enable_social_oauth_login: bool = False
@@ -200,14 +197,6 @@
             features.workspace_members.enabled = workspace_info["WorkspaceMembers"]["enabled"]
 
     @classmethod
-    def _fulfill_params_from_workspace_info(cls, features: FeatureModel, tenant_id: str):
-        workspace_info = EnterpriseService.get_workspace_info(tenant_id)
-        if "WorkspaceMembers" in workspace_info:
-            features.workspace_members.size = workspace_info["WorkspaceMembers"]["used"]
-            features.workspace_members.limit = workspace_info["WorkspaceMembers"]["limit"]
-            features.workspace_members.enabled = workspace_info["WorkspaceMembers"]["enabled"]
-
-    @classmethod
     def _fulfill_params_from_billing_api(cls, features: FeatureModel, tenant_id: str):
         billing_info = BillingService.get_info(tenant_id)
 
@@ -215,9 +204,6 @@
         features.billing.subscription.plan = billing_info["subscription"]["plan"]
         features.billing.subscription.interval = billing_info["subscription"]["interval"]
         features.education.activated = billing_info["subscription"].get("education", False)
-
-        if features.billing.subscription.plan != "sandbox":
-            features.webapp_copyright_enabled = True
 
         if features.billing.subscription.plan != "sandbox":
             features.webapp_copyright_enabled = True
