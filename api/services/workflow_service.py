import json
import time
import uuid
from collections.abc import Callable, Generator, Mapping, Sequence
from datetime import UTC, datetime
from typing import Any, Optional
from uuid import uuid4

from sqlalchemy import select
from sqlalchemy.orm import Session

from core.app.apps.advanced_chat.app_config_manager import AdvancedChatAppConfigManager
from core.app.apps.workflow.app_config_manager import WorkflowAppConfigManager
from core.app.entities.app_invoke_entities import InvokeFrom
from core.file import File
from core.repositories import SQLAlchemyWorkflowNodeExecutionRepository
from core.variables import Variable
<<<<<<< HEAD
from core.workflow.entities.node_entities import NodeRunResult, WorkflowNodeExecutionMetadataKey
=======
from core.workflow.entities.node_entities import NodeRunResult
>>>>>>> 719986f7
from core.workflow.entities.variable_pool import VariablePool
from core.workflow.entities.workflow_node_execution import WorkflowNodeExecution, WorkflowNodeExecutionStatus
from core.workflow.enums import SystemVariableKey
from core.workflow.errors import WorkflowNodeRunFailedError
from core.workflow.graph_engine.entities.event import InNodeEvent
from core.workflow.nodes import NodeType
from core.workflow.nodes.base.node import BaseNode
from core.workflow.nodes.enums import ErrorStrategy
from core.workflow.nodes.event import RunCompletedEvent
from core.workflow.nodes.event.types import NodeEvent
from core.workflow.nodes.node_mapping import LATEST_VERSION, NODE_TYPE_CLASSES_MAPPING
from core.workflow.workflow_entry import WorkflowEntry
from events.app_event import app_draft_workflow_was_synced, app_published_workflow_was_updated
from extensions.ext_database import db
from models.account import Account
from models.model import App, AppMode
from models.tools import WorkflowToolProvider
from models.workflow import (
    Workflow,
    WorkflowNodeExecutionModel,
    WorkflowNodeExecutionTriggeredFrom,
    WorkflowType,
)
from services.errors.app import IsDraftWorkflowError, WorkflowHashNotEqualError
from services.workflow.workflow_converter import WorkflowConverter

from .errors.workflow_service import DraftWorkflowDeletionError, WorkflowInUseError
from .workflow_draft_variable_service import (
    DraftVariableSaver,
    DraftVarLoader,
    WorkflowDraftVariableService,
)


class WorkflowService:
    """
    Workflow Service
    """

    def get_node_last_run(self, app_model: App, workflow: Workflow, node_id: str) -> WorkflowNodeExecutionModel | None:
        # TODO(QuantumGhost): This query is not fully covered by index.
        criteria = (
            WorkflowNodeExecutionModel.tenant_id == app_model.tenant_id,
            WorkflowNodeExecutionModel.app_id == app_model.id,
            WorkflowNodeExecutionModel.workflow_id == workflow.id,
            WorkflowNodeExecutionModel.node_id == node_id,
        )
        node_exec = (
            db.session.query(WorkflowNodeExecutionModel)
            .filter(*criteria)
            .order_by(WorkflowNodeExecutionModel.created_at.desc())
            .first()
        )
        return node_exec

    def is_workflow_exist(self, app_model: App) -> bool:
        return (
            db.session.query(Workflow)
            .filter(
                Workflow.tenant_id == app_model.tenant_id,
                Workflow.app_id == app_model.id,
                Workflow.version == Workflow.VERSION_DRAFT,
            )
            .count()
        ) > 0

    def get_draft_workflow(self, app_model: App) -> Optional[Workflow]:
        """
        Get draft workflow
        """
        # fetch draft workflow by app_model
        workflow = (
            db.session.query(Workflow)
            .filter(
                Workflow.tenant_id == app_model.tenant_id, Workflow.app_id == app_model.id, Workflow.version == "draft"
            )
            .first()
        )

        # return draft workflow
        return workflow

    def get_published_workflow_by_id(self, app_model: App, workflow_id: str) -> Optional[Workflow]:
        # fetch published workflow by workflow_id
        workflow = (
            db.session.query(Workflow)
            .filter(
                Workflow.tenant_id == app_model.tenant_id,
                Workflow.app_id == app_model.id,
                Workflow.id == workflow_id,
            )
            .first()
        )
        if not workflow:
            return None
        if workflow.version == Workflow.VERSION_DRAFT:
            raise IsDraftWorkflowError(f"Workflow is draft version, id={workflow_id}")
        return workflow

    def get_published_workflow(self, app_model: App) -> Optional[Workflow]:
        """
        Get published workflow
        """

        if not app_model.workflow_id:
            return None

        # fetch published workflow by workflow_id
        workflow = (
            db.session.query(Workflow)
            .filter(
                Workflow.tenant_id == app_model.tenant_id,
                Workflow.app_id == app_model.id,
                Workflow.id == app_model.workflow_id,
            )
            .first()
        )

        return workflow

    def get_all_published_workflow(
        self,
        *,
        session: Session,
        app_model: App,
        page: int,
        limit: int,
        user_id: str | None,
        named_only: bool = False,
    ) -> tuple[Sequence[Workflow], bool]:
        """
        Get published workflow with pagination
        """
        if not app_model.workflow_id:
            return [], False

        stmt = (
            select(Workflow)
            .where(Workflow.app_id == app_model.id)
            .order_by(Workflow.version.desc())
            .limit(limit + 1)
            .offset((page - 1) * limit)
        )

        if user_id:
            stmt = stmt.where(Workflow.created_by == user_id)

        if named_only:
            stmt = stmt.where(Workflow.marked_name != "")

        workflows = session.scalars(stmt).all()

        has_more = len(workflows) > limit
        if has_more:
            workflows = workflows[:-1]

        return workflows, has_more

    def sync_draft_workflow(
        self,
        *,
        app_model: App,
        graph: dict,
        features: dict,
        unique_hash: Optional[str],
        account: Account,
        environment_variables: Sequence[Variable],
        conversation_variables: Sequence[Variable],
    ) -> Workflow:
        """
        Sync draft workflow
        :raises WorkflowHashNotEqualError
        """
        # fetch draft workflow by app_model
        workflow = self.get_draft_workflow(app_model=app_model)

        if workflow and workflow.unique_hash != unique_hash:
            raise WorkflowHashNotEqualError()

        # validate features structure
        self.validate_features_structure(app_model=app_model, features=features)

        # create draft workflow if not found
        if not workflow:
            workflow = Workflow(
                tenant_id=app_model.tenant_id,
                app_id=app_model.id,
                type=WorkflowType.from_app_mode(app_model.mode).value,
                version="draft",
                graph=json.dumps(graph),
                features=json.dumps(features),
                created_by=account.id,
                environment_variables=environment_variables,
                conversation_variables=conversation_variables,
            )
            db.session.add(workflow)
        # update draft workflow if found
        else:
            workflow.graph = json.dumps(graph)
            workflow.features = json.dumps(features)
            workflow.updated_by = account.id
            workflow.updated_at = datetime.now(UTC).replace(tzinfo=None)
            workflow.environment_variables = environment_variables
            workflow.conversation_variables = conversation_variables

        # commit db session changes
        db.session.commit()

        # trigger app workflow events
        app_draft_workflow_was_synced.send(app_model, synced_draft_workflow=workflow)

        # return draft workflow
        return workflow

    def publish_workflow(
        self,
        *,
        session: Session,
        app_model: App,
        account: Account,
        marked_name: str = "",
        marked_comment: str = "",
    ) -> Workflow:
        draft_workflow_stmt = select(Workflow).where(
            Workflow.tenant_id == app_model.tenant_id,
            Workflow.app_id == app_model.id,
            Workflow.version == "draft",
        )
        draft_workflow = session.scalar(draft_workflow_stmt)
        if not draft_workflow:
            raise ValueError("No valid workflow found.")

        # create new workflow
        workflow = Workflow.new(
            tenant_id=app_model.tenant_id,
            app_id=app_model.id,
            type=draft_workflow.type,
            version=Workflow.version_from_datetime(datetime.now(UTC).replace(tzinfo=None)),
            graph=draft_workflow.graph,
            features=draft_workflow.features,
            created_by=account.id,
            environment_variables=draft_workflow.environment_variables,
            conversation_variables=draft_workflow.conversation_variables,
            marked_name=marked_name,
            marked_comment=marked_comment,
        )

        # commit db session changes
        session.add(workflow)

        # trigger app workflow events
        app_published_workflow_was_updated.send(app_model, published_workflow=workflow)

        # return new workflow
        return workflow

    def get_default_block_configs(self) -> list[dict]:
        """
        Get default block configs
        """
        # return default block config
        default_block_configs = []
        for node_class_mapping in NODE_TYPE_CLASSES_MAPPING.values():
            node_class = node_class_mapping[LATEST_VERSION]
            default_config = node_class.get_default_config()
            if default_config:
                default_block_configs.append(default_config)

        return default_block_configs

    def get_default_block_config(self, node_type: str, filters: Optional[dict] = None) -> Optional[dict]:
        """
        Get default config of node.
        :param node_type: node type
        :param filters: filter by node config parameters.
        :return:
        """
        node_type_enum = NodeType(node_type)

        # return default block config
        if node_type_enum not in NODE_TYPE_CLASSES_MAPPING:
            return None

        node_class = NODE_TYPE_CLASSES_MAPPING[node_type_enum][LATEST_VERSION]
        default_config = node_class.get_default_config(filters=filters)
        if not default_config:
            return None

        return default_config

    def run_draft_workflow_node(
        self,
        app_model: App,
        draft_workflow: Workflow,
        node_id: str,
        user_inputs: dict,
        account: Account,
        query: str = "",
        files: Sequence[File] | None = None,
    ) -> WorkflowNodeExecutionModel:
        """
        Run draft workflow node
        """
        files = files or []

        with Session(bind=db.engine, expire_on_commit=False) as session, session.begin():
            draft_var_srv = WorkflowDraftVariableService(session)
            draft_var_srv.prefill_conversation_variable_default_values(draft_workflow)

        node_config = draft_workflow.get_node_config_by_id(node_id)
        node_type = NodeType(node_config.get("data", {}).get("type"))
        if node_type == NodeType.START:
            with Session(bind=db.engine) as session, session.begin():
                draft_var_srv = WorkflowDraftVariableService(session)
                conversation_id = draft_var_srv.get_or_create_conversation(
                    account_id=account.id,
                    app=app_model,
                    workflow=draft_workflow,
                )

                # init variable pool
                variable_pool = _setup_variable_pool(
                    query=query,
                    files=files or [],
                    user_id=account.id,
                    user_inputs=user_inputs,
                    workflow=draft_workflow,
                    # NOTE(QuantumGhost): We rely on `DraftVarLoader` to load conversation variables.
                    conversation_variables=[],
                    node_type=node_type,
                    conversation_id=conversation_id,
                )

        else:
            variable_pool = VariablePool(
                system_variables={},
                user_inputs=user_inputs,
                environment_variables=draft_workflow.environment_variables,
                conversation_variables=[],
            )

        variable_loader = DraftVarLoader(
            engine=db.engine,
            app_id=app_model.id,
        )

<<<<<<< HEAD
=======
        node_config = draft_workflow.get_node_config_by_id(node_id)
        eclosing_node_type_and_id = draft_workflow.get_enclosing_node_type_and_id(node_config)
        if eclosing_node_type_and_id:
            _, enclosing_node_id = eclosing_node_type_and_id
        else:
            enclosing_node_id = None

>>>>>>> 719986f7
        run = WorkflowEntry.single_step_run(
            workflow=draft_workflow,
            node_id=node_id,
            user_inputs=user_inputs,
            user_id=account.id,
            variable_pool=variable_pool,
            variable_loader=variable_loader,
        )

        # run draft workflow node
        start_at = time.perf_counter()
        node_execution = self._handle_node_run_result(
            invoke_node_fn=lambda: run,
            start_at=start_at,
            node_id=node_id,
        )

        # Set workflow_id on the NodeExecution
        node_execution.workflow_id = draft_workflow.id

        # Create repository and save the node execution
        repository = SQLAlchemyWorkflowNodeExecutionRepository(
            session_factory=db.engine,
            user=account,
            app_id=app_model.id,
            triggered_from=WorkflowNodeExecutionTriggeredFrom.SINGLE_STEP,
        )
        repository.save(node_execution)

        # Convert node_execution to WorkflowNodeExecution after save
        workflow_node_execution = repository.to_db_model(node_execution)

<<<<<<< HEAD
        exec_metadata = workflow_node_execution.execution_metadata_dict or {}

        loop_id = exec_metadata.get(WorkflowNodeExecutionMetadataKey.LOOP_ID, None)
        iteration_id = exec_metadata.get(WorkflowNodeExecutionMetadataKey.ITERATION_ID, None)

=======
>>>>>>> 719986f7
        with Session(bind=db.engine) as session, session.begin():
            draft_var_saver = DraftVariableSaver(
                session=session,
                app_id=app_model.id,
                node_id=workflow_node_execution.node_id,
                node_type=NodeType(workflow_node_execution.node_type),
                invoke_from=InvokeFrom.DEBUGGER,
<<<<<<< HEAD
                enclosing_node_id=loop_id or iteration_id or None,
=======
                enclosing_node_id=enclosing_node_id,
                node_execution_id=node_execution.id,
>>>>>>> 719986f7
            )
            draft_var_saver.save(process_data=node_execution.process_data, outputs=node_execution.outputs)
            session.commit()
        return workflow_node_execution

    def run_free_workflow_node(
        self, node_data: dict, tenant_id: str, user_id: str, node_id: str, user_inputs: dict[str, Any]
    ) -> WorkflowNodeExecution:
        """
        Run draft workflow node
        """
        # run draft workflow node
        start_at = time.perf_counter()

        workflow_node_execution = self._handle_node_run_result(
            invoke_node_fn=lambda: WorkflowEntry.run_free_node(
                node_id=node_id,
                node_data=node_data,
                tenant_id=tenant_id,
                user_id=user_id,
                user_inputs=user_inputs,
            ),
            start_at=start_at,
            node_id=node_id,
        )

        return workflow_node_execution

    def _handle_node_run_result(
        self,
        invoke_node_fn: Callable[[], tuple[BaseNode, Generator[NodeEvent | InNodeEvent, None, None]]],
        start_at: float,
        node_id: str,
    ) -> WorkflowNodeExecution:
        try:
            node_instance, generator = invoke_node_fn()

            node_run_result: NodeRunResult | None = None
            for event in generator:
                if isinstance(event, RunCompletedEvent):
                    node_run_result = event.run_result

                    # sign output files
                    node_run_result.outputs = WorkflowEntry.handle_special_values(node_run_result.outputs)
                    break

            if not node_run_result:
                raise ValueError("Node run failed with no run result")
            # single step debug mode error handling return
            if node_run_result.status == WorkflowNodeExecutionStatus.FAILED and node_instance.should_continue_on_error:
                node_error_args: dict[str, Any] = {
                    "status": WorkflowNodeExecutionStatus.EXCEPTION,
                    "error": node_run_result.error,
                    "inputs": node_run_result.inputs,
                    "metadata": {"error_strategy": node_instance.node_data.error_strategy},
                }
                if node_instance.node_data.error_strategy is ErrorStrategy.DEFAULT_VALUE:
                    node_run_result = NodeRunResult(
                        **node_error_args,
                        outputs={
                            **node_instance.node_data.default_value_dict,
                            "error_message": node_run_result.error,
                            "error_type": node_run_result.error_type,
                        },
                    )
                else:
                    node_run_result = NodeRunResult(
                        **node_error_args,
                        outputs={
                            "error_message": node_run_result.error,
                            "error_type": node_run_result.error_type,
                        },
                    )
            run_succeeded = node_run_result.status in (
                WorkflowNodeExecutionStatus.SUCCEEDED,
                WorkflowNodeExecutionStatus.EXCEPTION,
            )
            error = node_run_result.error if not run_succeeded else None
        except WorkflowNodeRunFailedError as e:
            node_instance = e.node_instance
            run_succeeded = False
            node_run_result = None
            error = e.error

        # Create a NodeExecution domain model
        node_execution = WorkflowNodeExecution(
            id=str(uuid4()),
            workflow_id="",  # This is a single-step execution, so no workflow ID
            index=1,
            node_id=node_id,
            node_type=node_instance.node_type,
            title=node_instance.node_data.title,
            elapsed_time=time.perf_counter() - start_at,
            created_at=datetime.now(UTC).replace(tzinfo=None),
            finished_at=datetime.now(UTC).replace(tzinfo=None),
        )

        if run_succeeded and node_run_result:
            # Set inputs, process_data, and outputs as dictionaries (not JSON strings)
            inputs = WorkflowEntry.handle_special_values(node_run_result.inputs) if node_run_result.inputs else None
            process_data = (
                WorkflowEntry.handle_special_values(node_run_result.process_data)
                if node_run_result.process_data
                else None
            )
            outputs = WorkflowEntry.handle_special_values(node_run_result.outputs) if node_run_result.outputs else None

            node_execution.inputs = inputs
            node_execution.process_data = process_data
            node_execution.outputs = outputs
            node_execution.metadata = node_run_result.metadata

            # Map status from WorkflowNodeExecutionStatus to NodeExecutionStatus
            if node_run_result.status == WorkflowNodeExecutionStatus.SUCCEEDED:
                node_execution.status = WorkflowNodeExecutionStatus.SUCCEEDED
            elif node_run_result.status == WorkflowNodeExecutionStatus.EXCEPTION:
                node_execution.status = WorkflowNodeExecutionStatus.EXCEPTION
                node_execution.error = node_run_result.error
        else:
            # Set failed status and error
            node_execution.status = WorkflowNodeExecutionStatus.FAILED
            node_execution.error = error

        return node_execution

    def convert_to_workflow(self, app_model: App, account: Account, args: dict) -> App:
        """
        Basic mode of chatbot app(expert mode) to workflow
        Completion App to Workflow App

        :param app_model: App instance
        :param account: Account instance
        :param args: dict
        :return:
        """
        # chatbot convert to workflow mode
        workflow_converter = WorkflowConverter()

        if app_model.mode not in {AppMode.CHAT.value, AppMode.COMPLETION.value}:
            raise ValueError(f"Current App mode: {app_model.mode} is not supported convert to workflow.")

        # convert to workflow
        new_app: App = workflow_converter.convert_to_workflow(
            app_model=app_model,
            account=account,
            name=args.get("name", "Default Name"),
            icon_type=args.get("icon_type", "emoji"),
            icon=args.get("icon", "🤖"),
            icon_background=args.get("icon_background", "#FFEAD5"),
        )

        return new_app

    def validate_features_structure(self, app_model: App, features: dict) -> dict:
        if app_model.mode == AppMode.ADVANCED_CHAT.value:
            return AdvancedChatAppConfigManager.config_validate(
                tenant_id=app_model.tenant_id, config=features, only_structure_validate=True
            )
        elif app_model.mode == AppMode.WORKFLOW.value:
            return WorkflowAppConfigManager.config_validate(
                tenant_id=app_model.tenant_id, config=features, only_structure_validate=True
            )
        else:
            raise ValueError(f"Invalid app mode: {app_model.mode}")

    def update_workflow(
        self, *, session: Session, workflow_id: str, tenant_id: str, account_id: str, data: dict
    ) -> Optional[Workflow]:
        """
        Update workflow attributes

        :param session: SQLAlchemy database session
        :param workflow_id: Workflow ID
        :param tenant_id: Tenant ID
        :param account_id: Account ID (for permission check)
        :param data: Dictionary containing fields to update
        :return: Updated workflow or None if not found
        """
        stmt = select(Workflow).where(Workflow.id == workflow_id, Workflow.tenant_id == tenant_id)
        workflow = session.scalar(stmt)

        if not workflow:
            return None

        allowed_fields = ["marked_name", "marked_comment"]

        for field, value in data.items():
            if field in allowed_fields:
                setattr(workflow, field, value)

        workflow.updated_by = account_id
        workflow.updated_at = datetime.now(UTC).replace(tzinfo=None)

        return workflow

    def delete_workflow(self, *, session: Session, workflow_id: str, tenant_id: str) -> bool:
        """
        Delete a workflow

        :param session: SQLAlchemy database session
        :param workflow_id: Workflow ID
        :param tenant_id: Tenant ID
        :return: True if successful
        :raises: ValueError if workflow not found
        :raises: WorkflowInUseError if workflow is in use
        :raises: DraftWorkflowDeletionError if workflow is a draft version
        """
        stmt = select(Workflow).where(Workflow.id == workflow_id, Workflow.tenant_id == tenant_id)
        workflow = session.scalar(stmt)

        if not workflow:
            raise ValueError(f"Workflow with ID {workflow_id} not found")

        # Check if workflow is a draft version
        if workflow.version == "draft":
            raise DraftWorkflowDeletionError("Cannot delete draft workflow versions")

        # Check if this workflow is currently referenced by an app
        app_stmt = select(App).where(App.workflow_id == workflow_id)
        app = session.scalar(app_stmt)
        if app:
            # Cannot delete a workflow that's currently in use by an app
            raise WorkflowInUseError(f"Cannot delete workflow that is currently in use by app '{app.id}'")

        # Don't use workflow.tool_published as it's not accurate for specific workflow versions
        # Check if there's a tool provider using this specific workflow version
        tool_provider = (
            session.query(WorkflowToolProvider)
            .filter(
                WorkflowToolProvider.tenant_id == workflow.tenant_id,
                WorkflowToolProvider.app_id == workflow.app_id,
                WorkflowToolProvider.version == workflow.version,
            )
            .first()
        )

        if tool_provider:
            # Cannot delete a workflow that's published as a tool
            raise WorkflowInUseError("Cannot delete workflow that is published as a tool")

        session.delete(workflow)
        return True


def _setup_variable_pool(
    query: str,
    files: Sequence[File],
    user_id: str,
    user_inputs: Mapping[str, Any],
    workflow: Workflow,
    node_type: NodeType,
    conversation_id: str,
    conversation_variables: list[Variable],
):
    # Only inject system variables for START node type.
    if node_type == NodeType.START:
        # Create a variable pool.
        system_inputs = {
            # From inputs:
<<<<<<< HEAD
            SystemVariableKey.QUERY: query,
            SystemVariableKey.FILES: files,
            SystemVariableKey.USER_ID: user_id,
            # From sysvar
            SystemVariableKey.CONVERSATION_ID: conversation_id,
            SystemVariableKey.DIALOGUE_COUNT: 0,
=======
            SystemVariableKey.FILES: files,
            SystemVariableKey.USER_ID: user_id,
>>>>>>> 719986f7
            # From workflow model
            SystemVariableKey.APP_ID: workflow.app_id,
            SystemVariableKey.WORKFLOW_ID: workflow.id,
            # Randomly generated.
            SystemVariableKey.WORKFLOW_EXECUTION_ID: str(uuid.uuid4()),
        }
<<<<<<< HEAD
=======

        # Only add chatflow-specific variables for non-workflow types
        if workflow.type != WorkflowType.WORKFLOW.value:
            system_inputs.update(
                {
                    SystemVariableKey.QUERY: query,
                    SystemVariableKey.CONVERSATION_ID: conversation_id,
                    SystemVariableKey.DIALOGUE_COUNT: 0,
                }
            )
>>>>>>> 719986f7
    else:
        system_inputs = {}

    # init variable pool
    variable_pool = VariablePool(
        system_variables=system_inputs,
        user_inputs=user_inputs,
        environment_variables=workflow.environment_variables,
        conversation_variables=conversation_variables,
    )

    return variable_pool<|MERGE_RESOLUTION|>--- conflicted
+++ resolved
@@ -15,11 +15,7 @@
 from core.file import File
 from core.repositories import SQLAlchemyWorkflowNodeExecutionRepository
 from core.variables import Variable
-<<<<<<< HEAD
-from core.workflow.entities.node_entities import NodeRunResult, WorkflowNodeExecutionMetadataKey
-=======
 from core.workflow.entities.node_entities import NodeRunResult
->>>>>>> 719986f7
 from core.workflow.entities.variable_pool import VariablePool
 from core.workflow.entities.workflow_node_execution import WorkflowNodeExecution, WorkflowNodeExecutionStatus
 from core.workflow.enums import SystemVariableKey
@@ -366,8 +362,6 @@
             app_id=app_model.id,
         )
 
-<<<<<<< HEAD
-=======
         node_config = draft_workflow.get_node_config_by_id(node_id)
         eclosing_node_type_and_id = draft_workflow.get_enclosing_node_type_and_id(node_config)
         if eclosing_node_type_and_id:
@@ -375,7 +369,6 @@
         else:
             enclosing_node_id = None
 
->>>>>>> 719986f7
         run = WorkflowEntry.single_step_run(
             workflow=draft_workflow,
             node_id=node_id,
@@ -408,14 +401,6 @@
         # Convert node_execution to WorkflowNodeExecution after save
         workflow_node_execution = repository.to_db_model(node_execution)
 
-<<<<<<< HEAD
-        exec_metadata = workflow_node_execution.execution_metadata_dict or {}
-
-        loop_id = exec_metadata.get(WorkflowNodeExecutionMetadataKey.LOOP_ID, None)
-        iteration_id = exec_metadata.get(WorkflowNodeExecutionMetadataKey.ITERATION_ID, None)
-
-=======
->>>>>>> 719986f7
         with Session(bind=db.engine) as session, session.begin():
             draft_var_saver = DraftVariableSaver(
                 session=session,
@@ -423,12 +408,8 @@
                 node_id=workflow_node_execution.node_id,
                 node_type=NodeType(workflow_node_execution.node_type),
                 invoke_from=InvokeFrom.DEBUGGER,
-<<<<<<< HEAD
-                enclosing_node_id=loop_id or iteration_id or None,
-=======
                 enclosing_node_id=enclosing_node_id,
                 node_execution_id=node_execution.id,
->>>>>>> 719986f7
             )
             draft_var_saver.save(process_data=node_execution.process_data, outputs=node_execution.outputs)
             session.commit()
@@ -688,25 +669,14 @@
         # Create a variable pool.
         system_inputs = {
             # From inputs:
-<<<<<<< HEAD
-            SystemVariableKey.QUERY: query,
             SystemVariableKey.FILES: files,
             SystemVariableKey.USER_ID: user_id,
-            # From sysvar
-            SystemVariableKey.CONVERSATION_ID: conversation_id,
-            SystemVariableKey.DIALOGUE_COUNT: 0,
-=======
-            SystemVariableKey.FILES: files,
-            SystemVariableKey.USER_ID: user_id,
->>>>>>> 719986f7
             # From workflow model
             SystemVariableKey.APP_ID: workflow.app_id,
             SystemVariableKey.WORKFLOW_ID: workflow.id,
             # Randomly generated.
             SystemVariableKey.WORKFLOW_EXECUTION_ID: str(uuid.uuid4()),
         }
-<<<<<<< HEAD
-=======
 
         # Only add chatflow-specific variables for non-workflow types
         if workflow.type != WorkflowType.WORKFLOW.value:
@@ -717,7 +687,6 @@
                     SystemVariableKey.DIALOGUE_COUNT: 0,
                 }
             )
->>>>>>> 719986f7
     else:
         system_inputs = {}
 
