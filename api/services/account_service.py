import base64
import json
import logging
import random
import secrets
import uuid
from datetime import UTC, datetime, timedelta
from hashlib import sha256
from typing import Any, Optional, cast

from pydantic import BaseModel
from sqlalchemy import func
from sqlalchemy.orm import Session
from werkzeug.exceptions import Unauthorized

from configs import dify_config
from constants.languages import language_timezone_mapping, languages
from events.tenant_event import tenant_was_created
from extensions.ext_database import db
from extensions.ext_redis import redis_client
from libs.helper import RateLimiter, TokenManager
from libs.passport import PassportService
from libs.password import compare_password, hash_password, valid_password
from libs.rsa import generate_key_pair
from models.account import (
    Account,
    AccountIntegrate,
    AccountStatus,
    Tenant,
    TenantAccountJoin,
    TenantAccountRole,
    TenantStatus,
)
from models.model import DifySetup
from services.billing_service import BillingService
from services.errors.account import (
    AccountAlreadyInTenantError,
    AccountLoginError,
    AccountNotFoundError,
    AccountNotLinkTenantError,
    AccountPasswordError,
    AccountRegisterError,
    CannotOperateSelfError,
    CurrentPasswordIncorrectError,
    InvalidActionError,
    LinkAccountIntegrateError,
    MemberNotInTenantError,
    NoPermissionError,
    RoleAlreadyAssignedError,
    TenantNotFoundError,
)
from services.errors.workspace import WorkSpaceNotAllowedCreateError, WorkspacesLimitExceededError
from services.feature_service import FeatureService
from tasks.delete_account_task import delete_account_task
from tasks.mail_account_deletion_task import send_account_deletion_verification_code
from tasks.mail_email_code_login import send_email_code_login_mail_task
from tasks.mail_invite_member_task import send_invite_member_mail_task
from tasks.mail_reset_password_task import send_reset_password_mail_task


class TokenPair(BaseModel):
    access_token: str
    refresh_token: str


REFRESH_TOKEN_PREFIX = "refresh_token:"
ACCOUNT_REFRESH_TOKEN_PREFIX = "account_refresh_token:"
REFRESH_TOKEN_EXPIRY = timedelta(days=dify_config.REFRESH_TOKEN_EXPIRE_DAYS)


class AccountService:
    reset_password_rate_limiter = RateLimiter(prefix="reset_password_rate_limit", max_attempts=1, time_window=60 * 1)
    email_code_login_rate_limiter = RateLimiter(
        prefix="email_code_login_rate_limit", max_attempts=1, time_window=60 * 1
    )
    email_code_account_deletion_rate_limiter = RateLimiter(
        prefix="email_code_account_deletion_rate_limit", max_attempts=1, time_window=60 * 1
    )
    LOGIN_MAX_ERROR_LIMITS = 5
    FORGOT_PASSWORD_MAX_ERROR_LIMITS = 5

    @staticmethod
    def _get_refresh_token_key(refresh_token: str) -> str:
        return f"{REFRESH_TOKEN_PREFIX}{refresh_token}"

    @staticmethod
    def _get_account_refresh_token_key(account_id: str) -> str:
        return f"{ACCOUNT_REFRESH_TOKEN_PREFIX}{account_id}"

    @staticmethod
    def _store_refresh_token(refresh_token: str, account_id: str) -> None:
        redis_client.setex(AccountService._get_refresh_token_key(refresh_token), REFRESH_TOKEN_EXPIRY, account_id)
        redis_client.setex(
            AccountService._get_account_refresh_token_key(account_id), REFRESH_TOKEN_EXPIRY, refresh_token
        )

    @staticmethod
    def _delete_refresh_token(refresh_token: str, account_id: str) -> None:
        redis_client.delete(AccountService._get_refresh_token_key(refresh_token))
        redis_client.delete(AccountService._get_account_refresh_token_key(account_id))

    @staticmethod
    def load_user(user_id: str) -> None | Account:
        account = db.session.query(Account).filter_by(id=user_id).first()
        if not account:
            return None

        if account.status == AccountStatus.BANNED.value:
            raise Unauthorized("Account is banned.")

        current_tenant = db.session.query(TenantAccountJoin).filter_by(account_id=account.id, current=True).first()
        if current_tenant:
            account.set_tenant_id(current_tenant.tenant_id)
        else:
            available_ta = (
                db.session.query(TenantAccountJoin)
                .filter_by(account_id=account.id)
                .order_by(TenantAccountJoin.id.asc())
                .first()
            )
            if not available_ta:
                return None

            account.set_tenant_id(available_ta.tenant_id)
            available_ta.current = True
            db.session.commit()

        if datetime.now(UTC).replace(tzinfo=None) - account.last_active_at > timedelta(minutes=10):
            account.last_active_at = datetime.now(UTC).replace(tzinfo=None)
            db.session.commit()

        return cast(Account, account)

    @staticmethod
    def get_account_jwt_token(account: Account) -> str:
        exp_dt = datetime.now(UTC) + timedelta(minutes=dify_config.ACCESS_TOKEN_EXPIRE_MINUTES)
        exp = int(exp_dt.timestamp())
        payload = {
            "user_id": account.id,
            "exp": exp,
            "iss": dify_config.EDITION,
            "sub": "Console API Passport",
        }

        token: str = PassportService().issue(payload)
        return token

    @staticmethod
    def authenticate(email: str, password: str, invite_token: Optional[str] = None) -> Account:
        """authenticate account with email and password"""

        account = db.session.query(Account).filter_by(email=email).first()
        if not account:
            raise AccountNotFoundError()

        if account.status == AccountStatus.BANNED.value:
            raise AccountLoginError("Account is banned.")

        if password and invite_token and account.password is None:
            # if invite_token is valid, set password and password_salt
            salt = secrets.token_bytes(16)
            base64_salt = base64.b64encode(salt).decode()
            password_hashed = hash_password(password, salt)
            base64_password_hashed = base64.b64encode(password_hashed).decode()
            account.password = base64_password_hashed
            account.password_salt = base64_salt

        if account.password is None or not compare_password(password, account.password, account.password_salt):
            raise AccountPasswordError("Invalid email or password.")

        if account.status == AccountStatus.PENDING.value:
            account.status = AccountStatus.ACTIVE.value
            account.initialized_at = datetime.now(UTC).replace(tzinfo=None)

        db.session.commit()

        return cast(Account, account)

    @staticmethod
    def update_account_password(account, password, new_password):
        """update account password"""
        if account.password and not compare_password(password, account.password, account.password_salt):
            raise CurrentPasswordIncorrectError("Current password is incorrect.")

        # may be raised
        valid_password(new_password)

        # generate password salt
        salt = secrets.token_bytes(16)
        base64_salt = base64.b64encode(salt).decode()

        # encrypt password with salt
        password_hashed = hash_password(new_password, salt)
        base64_password_hashed = base64.b64encode(password_hashed).decode()
        account.password = base64_password_hashed
        account.password_salt = base64_salt
        db.session.commit()
        return account

    @staticmethod
    def create_account(
        email: str,
        name: str,
        interface_language: str,
        password: Optional[str] = None,
        interface_theme: str = "light",
        is_setup: Optional[bool] = False,
    ) -> Account:
        """create account"""
        if not FeatureService.get_system_features().is_allow_register and not is_setup:
            from controllers.console.error import AccountNotFound

            raise AccountNotFound()

        if dify_config.BILLING_ENABLED and BillingService.is_email_in_freeze(email):
            raise AccountRegisterError(
                description=(
                    "This email account has been deleted within the past "
                    "30 days and is temporarily unavailable for new account registration"
                )
            )

        account = Account()
        account.email = email
        account.name = name

        if password:
            # generate password salt
            salt = secrets.token_bytes(16)
            base64_salt = base64.b64encode(salt).decode()

            # encrypt password with salt
            password_hashed = hash_password(password, salt)
            base64_password_hashed = base64.b64encode(password_hashed).decode()

            account.password = base64_password_hashed
            account.password_salt = base64_salt

        account.interface_language = interface_language
        account.interface_theme = interface_theme

        # Set timezone based on language
        account.timezone = language_timezone_mapping.get(interface_language, "UTC")

        db.session.add(account)
        db.session.commit()
        return account

    @staticmethod
    def create_account_and_tenant(
        email: str, name: str, interface_language: str, password: Optional[str] = None
    ) -> Account:
        """create account"""
        account = AccountService.create_account(
            email=email, name=name, interface_language=interface_language, password=password
        )

        TenantService.create_owner_tenant_if_not_exist(account=account)

        return account

    @staticmethod
    def generate_account_deletion_verification_code(account: Account) -> tuple[str, str]:
        code = "".join([str(random.randint(0, 9)) for _ in range(6)])
        token = TokenManager.generate_token(
            account=account, token_type="account_deletion", additional_data={"code": code}
        )
        return token, code

    @classmethod
    def send_account_deletion_verification_email(cls, account: Account, code: str):
        email = account.email
        if cls.email_code_account_deletion_rate_limiter.is_rate_limited(email):
            from controllers.console.auth.error import EmailCodeAccountDeletionRateLimitExceededError

            raise EmailCodeAccountDeletionRateLimitExceededError()

        send_account_deletion_verification_code.delay(to=email, code=code)

        cls.email_code_account_deletion_rate_limiter.increment_rate_limit(email)

    @staticmethod
    def verify_account_deletion_code(token: str, code: str) -> bool:
        token_data = TokenManager.get_token_data(token, "account_deletion")
        if token_data is None:
            return False

        if token_data["code"] != code:
            return False

        return True

    @staticmethod
    def delete_account(account: Account) -> None:
        """Delete account. This method only adds a task to the queue for deletion."""
        delete_account_task.delay(account.id)

    @staticmethod
    def link_account_integrate(provider: str, open_id: str, account: Account) -> None:
        """Link account integrate"""
        try:
            # Query whether there is an existing binding record for the same provider
            account_integrate: Optional[AccountIntegrate] = (
                db.session.query(AccountIntegrate).filter_by(account_id=account.id, provider=provider).first()
            )

            if account_integrate:
                # If it exists, update the record
                account_integrate.open_id = open_id
                account_integrate.encrypted_token = ""  # todo
                account_integrate.updated_at = datetime.now(UTC).replace(tzinfo=None)
            else:
                # If it does not exist, create a new record
                account_integrate = AccountIntegrate(
                    account_id=account.id, provider=provider, open_id=open_id, encrypted_token=""
                )
                db.session.add(account_integrate)

            db.session.commit()
            logging.info(f"Account {account.id} linked {provider} account {open_id}.")
        except Exception as e:
            logging.exception(f"Failed to link {provider} account {open_id} to Account {account.id}")
            raise LinkAccountIntegrateError("Failed to link account.") from e

    @staticmethod
    def close_account(account: Account) -> None:
        """Close account"""
        account.status = AccountStatus.CLOSED.value
        db.session.commit()

    @staticmethod
    def update_account(account, **kwargs):
        """Update account fields"""
        for field, value in kwargs.items():
            if hasattr(account, field):
                setattr(account, field, value)
            else:
                raise AttributeError(f"Invalid field: {field}")

        db.session.commit()
        return account

    @staticmethod
    def update_login_info(account: Account, *, ip_address: str) -> None:
        """Update last login time and ip"""
        account.last_login_at = datetime.now(UTC).replace(tzinfo=None)
        account.last_login_ip = ip_address
        db.session.add(account)
        db.session.commit()

    @staticmethod
    def login(account: Account, *, ip_address: Optional[str] = None) -> TokenPair:
        if ip_address:
            AccountService.update_login_info(account=account, ip_address=ip_address)

        if account.status == AccountStatus.PENDING.value:
            account.status = AccountStatus.ACTIVE.value
            db.session.commit()

        access_token = AccountService.get_account_jwt_token(account=account)
        refresh_token = _generate_refresh_token()

        AccountService._store_refresh_token(refresh_token, account.id)

        return TokenPair(access_token=access_token, refresh_token=refresh_token)

    @staticmethod
    def logout(*, account: Account) -> None:
        refresh_token = redis_client.get(AccountService._get_account_refresh_token_key(account.id))
        if refresh_token:
            AccountService._delete_refresh_token(refresh_token.decode("utf-8"), account.id)

    @staticmethod
    def refresh_token(refresh_token: str) -> TokenPair:
        # Verify the refresh token
        account_id = redis_client.get(AccountService._get_refresh_token_key(refresh_token))
        if not account_id:
            raise ValueError("Invalid refresh token")

        account = AccountService.load_user(account_id.decode("utf-8"))
        if not account:
            raise ValueError("Invalid account")

        # Generate new access token and refresh token
        new_access_token = AccountService.get_account_jwt_token(account)
        new_refresh_token = _generate_refresh_token()

        AccountService._delete_refresh_token(refresh_token, account.id)
        AccountService._store_refresh_token(new_refresh_token, account.id)

        return TokenPair(access_token=new_access_token, refresh_token=new_refresh_token)

    @staticmethod
    def load_logged_in_account(*, account_id: str):
        return AccountService.load_user(account_id)

    @classmethod
    def send_reset_password_email(
        cls,
        account: Optional[Account] = None,
        email: Optional[str] = None,
        language: Optional[str] = "en-US",
    ):
        account_email = account.email if account else email
        if account_email is None:
            raise ValueError("Email must be provided.")

        if cls.reset_password_rate_limiter.is_rate_limited(account_email):
            from controllers.console.auth.error import PasswordResetRateLimitExceededError

            raise PasswordResetRateLimitExceededError()

        code, token = cls.generate_reset_password_token(account_email, account)

        send_reset_password_mail_task.delay(
            language=language,
            to=account_email,
            code=code,
        )
        cls.reset_password_rate_limiter.increment_rate_limit(account_email)
        return token

    @classmethod
    def generate_reset_password_token(
        cls,
        email: str,
        account: Optional[Account] = None,
        code: Optional[str] = None,
        additional_data: dict[str, Any] = {},
    ):
        if not code:
            code = "".join([str(random.randint(0, 9)) for _ in range(6)])
        additional_data["code"] = code
        token = TokenManager.generate_token(
            account=account, email=email, token_type="reset_password", additional_data=additional_data
        )
        return code, token

    @classmethod
    def revoke_reset_password_token(cls, token: str):
        TokenManager.revoke_token(token, "reset_password")

    @classmethod
    def get_reset_password_data(cls, token: str) -> Optional[dict[str, Any]]:
        return TokenManager.get_token_data(token, "reset_password")

    @classmethod
    def send_email_code_login_email(
        cls, account: Optional[Account] = None, email: Optional[str] = None, language: Optional[str] = "en-US"
    ):
        email = account.email if account else email
        if email is None:
            raise ValueError("Email must be provided.")
        if cls.email_code_login_rate_limiter.is_rate_limited(email):
            from controllers.console.auth.error import EmailCodeLoginRateLimitExceededError

            raise EmailCodeLoginRateLimitExceededError()

        code = "".join([str(random.randint(0, 9)) for _ in range(6)])
        token = TokenManager.generate_token(
            account=account, email=email, token_type="email_code_login", additional_data={"code": code}
        )
        send_email_code_login_mail_task.delay(
            language=language,
            to=account.email if account else email,
            code=code,
        )
        cls.email_code_login_rate_limiter.increment_rate_limit(email)
        return token

    @classmethod
    def get_email_code_login_data(cls, token: str) -> Optional[dict[str, Any]]:
        return TokenManager.get_token_data(token, "email_code_login")

    @classmethod
    def revoke_email_code_login_token(cls, token: str):
        TokenManager.revoke_token(token, "email_code_login")

    @classmethod
    def get_user_through_email(cls, email: str):
        if dify_config.BILLING_ENABLED and BillingService.is_email_in_freeze(email):
            raise AccountRegisterError(
                description=(
                    "This email account has been deleted within the past "
                    "30 days and is temporarily unavailable for new account registration"
                )
            )

        account = db.session.query(Account).filter(Account.email == email).first()
        if not account:
            return None

        if account.status == AccountStatus.BANNED.value:
            raise Unauthorized("Account is banned.")

        return account

    @staticmethod
    def add_login_error_rate_limit(email: str) -> None:
        key = f"login_error_rate_limit:{email}"
        count = redis_client.get(key)
        if count is None:
            count = 0
        count = int(count) + 1
        redis_client.setex(key, dify_config.LOGIN_LOCKOUT_DURATION, count)

    @staticmethod
    def is_login_error_rate_limit(email: str) -> bool:
        key = f"login_error_rate_limit:{email}"
        count = redis_client.get(key)
        if count is None:
            return False

        count = int(count)
        if count > AccountService.LOGIN_MAX_ERROR_LIMITS:
            return True
        return False

    @staticmethod
    def reset_login_error_rate_limit(email: str):
        key = f"login_error_rate_limit:{email}"
        redis_client.delete(key)

    @staticmethod
    def add_forgot_password_error_rate_limit(email: str) -> None:
        key = f"forgot_password_error_rate_limit:{email}"
        count = redis_client.get(key)
        if count is None:
            count = 0
        count = int(count) + 1
        redis_client.setex(key, dify_config.FORGOT_PASSWORD_LOCKOUT_DURATION, count)

    @staticmethod
    def is_forgot_password_error_rate_limit(email: str) -> bool:
        key = f"forgot_password_error_rate_limit:{email}"
        count = redis_client.get(key)
        if count is None:
            return False

        count = int(count)
        if count > AccountService.FORGOT_PASSWORD_MAX_ERROR_LIMITS:
            return True
        return False

    @staticmethod
    def reset_forgot_password_error_rate_limit(email: str):
        key = f"forgot_password_error_rate_limit:{email}"
        redis_client.delete(key)

    @staticmethod
    def is_email_send_ip_limit(ip_address: str):
        minute_key = f"email_send_ip_limit_minute:{ip_address}"
        freeze_key = f"email_send_ip_limit_freeze:{ip_address}"
        hour_limit_key = f"email_send_ip_limit_hour:{ip_address}"

        # check ip is frozen
        if redis_client.get(freeze_key):
            return True

        # check current minute count
        current_minute_count = redis_client.get(minute_key)
        if current_minute_count is None:
            current_minute_count = 0
        current_minute_count = int(current_minute_count)

        # check current hour count
        if current_minute_count > dify_config.EMAIL_SEND_IP_LIMIT_PER_MINUTE:
            hour_limit_count = redis_client.get(hour_limit_key)
            if hour_limit_count is None:
                hour_limit_count = 0
            hour_limit_count = int(hour_limit_count)

            if hour_limit_count >= 1:
                redis_client.setex(freeze_key, 60 * 60, 1)
                return True
            else:
                redis_client.setex(hour_limit_key, 60 * 10, hour_limit_count + 1)  # first time limit 10 minutes

            # add hour limit count
            redis_client.incr(hour_limit_key)
            redis_client.expire(hour_limit_key, 60 * 60)

            return True

        redis_client.setex(minute_key, 60, current_minute_count + 1)
        redis_client.expire(minute_key, 60)

        return False


class TenantService:
    @staticmethod
    def create_tenant(name: str, is_setup: Optional[bool] = False, is_from_dashboard: Optional[bool] = False) -> Tenant:
        """Create tenant"""
        if (
            not FeatureService.get_system_features().is_allow_create_workspace
            and not is_setup
            and not is_from_dashboard
        ):
            from controllers.console.error import NotAllowedCreateWorkspace

            raise NotAllowedCreateWorkspace()
        tenant = Tenant(name=name)

        db.session.add(tenant)
        db.session.commit()

        tenant.encrypt_public_key = generate_key_pair(tenant.id)
        db.session.commit()
        return tenant

    @staticmethod
    def create_owner_tenant_if_not_exist(
        account: Account, name: Optional[str] = None, is_setup: Optional[bool] = False
    ):
        """Check if user have a workspace or not"""
        available_ta = (
            db.session.query(TenantAccountJoin)
            .filter_by(account_id=account.id)
            .order_by(TenantAccountJoin.id.asc())
            .first()
        )

        if available_ta:
            return

        """Create owner tenant if not exist"""
        if not FeatureService.get_system_features().is_allow_create_workspace and not is_setup:
            raise WorkSpaceNotAllowedCreateError()

        workspaces = FeatureService.get_system_features().license.workspaces
        if not workspaces.is_available():
            raise WorkspacesLimitExceededError()

        if name:
            tenant = TenantService.create_tenant(name=name, is_setup=is_setup)
        else:
            tenant = TenantService.create_tenant(name=f"{account.name}'s Workspace", is_setup=is_setup)
        TenantService.create_tenant_member(tenant, account, role="owner")
        account.current_tenant = tenant
        db.session.commit()
        tenant_was_created.send(tenant)

    @staticmethod
    def create_tenant_member(tenant: Tenant, account: Account, role: str = "normal") -> TenantAccountJoin:
        """Create tenant member"""
        if role == TenantAccountRole.OWNER.value:
            if TenantService.has_roles(tenant, [TenantAccountRole.OWNER]):
                logging.error(f"Tenant {tenant.id} has already an owner.")
                raise Exception("Tenant already has an owner.")

        ta = db.session.query(TenantAccountJoin).filter_by(tenant_id=tenant.id, account_id=account.id).first()
        if ta:
            ta.role = role
        else:
            ta = TenantAccountJoin(tenant_id=tenant.id, account_id=account.id, role=role)
            db.session.add(ta)

        db.session.commit()
        return ta

    @staticmethod
    def get_join_tenants(account: Account) -> list[Tenant]:
        """Get account join tenants"""
        return (
            db.session.query(Tenant)
            .join(TenantAccountJoin, Tenant.id == TenantAccountJoin.tenant_id)
            .filter(TenantAccountJoin.account_id == account.id, Tenant.status == TenantStatus.NORMAL)
            .all()
        )

    @staticmethod
    def get_current_tenant_by_account(account: Account):
        """Get tenant by account and add the role"""
        tenant = account.current_tenant
        if not tenant:
            raise TenantNotFoundError("Tenant not found.")

        ta = db.session.query(TenantAccountJoin).filter_by(tenant_id=tenant.id, account_id=account.id).first()
        if ta:
            tenant.role = ta.role
        else:
            raise TenantNotFoundError("Tenant not found for the account.")
        return tenant

    @staticmethod
    def switch_tenant(account: Account, tenant_id: Optional[str] = None) -> None:
        """Switch the current workspace for the account"""

        # Ensure tenant_id is provided
        if tenant_id is None:
            raise ValueError("Tenant ID must be provided.")

        tenant_account_join = (
            db.session.query(TenantAccountJoin)
            .join(Tenant, TenantAccountJoin.tenant_id == Tenant.id)
            .filter(
                TenantAccountJoin.account_id == account.id,
                TenantAccountJoin.tenant_id == tenant_id,
                Tenant.status == TenantStatus.NORMAL,
            )
            .first()
        )

        if not tenant_account_join:
            raise AccountNotLinkTenantError("Tenant not found or account is not a member of the tenant.")
        else:
            db.session.query(TenantAccountJoin).filter(
                TenantAccountJoin.account_id == account.id, TenantAccountJoin.tenant_id != tenant_id
            ).update({"current": False})
            tenant_account_join.current = True
            # Set the current tenant for the account
            account.set_tenant_id(tenant_account_join.tenant_id)
            db.session.commit()

    @staticmethod
    def get_tenant_members(tenant: Tenant) -> list[Account]:
        """Get tenant members"""
        query = (
            db.session.query(Account, TenantAccountJoin.role)
            .select_from(Account)
            .join(TenantAccountJoin, Account.id == TenantAccountJoin.account_id)
            .filter(TenantAccountJoin.tenant_id == tenant.id)
        )

        # Initialize an empty list to store the updated accounts
        updated_accounts = []

        for account, role in query:
            account.role = role
            updated_accounts.append(account)

        return updated_accounts

    @staticmethod
    def get_dataset_operator_members(tenant: Tenant) -> list[Account]:
        """Get dataset admin members"""
        query = (
            db.session.query(Account, TenantAccountJoin.role)
            .select_from(Account)
            .join(TenantAccountJoin, Account.id == TenantAccountJoin.account_id)
            .filter(TenantAccountJoin.tenant_id == tenant.id)
            .filter(TenantAccountJoin.role == "dataset_operator")
        )

        # Initialize an empty list to store the updated accounts
        updated_accounts = []

        for account, role in query:
            account.role = role
            updated_accounts.append(account)

        return updated_accounts

    @staticmethod
    def has_roles(tenant: Tenant, roles: list[TenantAccountRole]) -> bool:
        """Check if user has any of the given roles for a tenant"""
        if not all(isinstance(role, TenantAccountRole) for role in roles):
            raise ValueError("all roles must be TenantAccountRole")

        return (
            db.session.query(TenantAccountJoin)
            .filter(
                TenantAccountJoin.tenant_id == tenant.id, TenantAccountJoin.role.in_([role.value for role in roles])
            )
            .first()
            is not None
        )

    @staticmethod
    def get_user_role(account: Account, tenant: Tenant) -> Optional[TenantAccountRole]:
        """Get the role of the current account for a given tenant"""
        join = (
            db.session.query(TenantAccountJoin)
            .filter(TenantAccountJoin.tenant_id == tenant.id, TenantAccountJoin.account_id == account.id)
            .first()
        )
        return join.role if join else None

    @staticmethod
    def get_tenant_count() -> int:
        """Get tenant count"""
        return cast(int, db.session.query(func.count(Tenant.id)).scalar())

    @staticmethod
    def check_member_permission(tenant: Tenant, operator: Account, member: Account | None, action: str) -> None:
        """Check member permission"""
        perms = {
            "add": [TenantAccountRole.OWNER, TenantAccountRole.ADMIN],
            "remove": [TenantAccountRole.OWNER],
            "update": [TenantAccountRole.OWNER],
        }
        if action not in {"add", "remove", "update"}:
            raise InvalidActionError("Invalid action.")

        if member:
            if operator.id == member.id:
                raise CannotOperateSelfError("Cannot operate self.")

        ta_operator = db.session.query(TenantAccountJoin).filter_by(tenant_id=tenant.id, account_id=operator.id).first()

        if not ta_operator or ta_operator.role not in perms[action]:
            raise NoPermissionError(f"No permission to {action} member.")

    @staticmethod
    def remove_member_from_tenant(tenant: Tenant, account: Account, operator: Account) -> None:
        """Remove member from tenant"""
        if operator.id == account.id:
            raise CannotOperateSelfError("Cannot operate self.")

        TenantService.check_member_permission(tenant, operator, account, "remove")

<<<<<<< HEAD
        ta = TenantAccountJoin.query.filter_by(tenant_id=tenant.id, account_id=account.id).first()
=======
        ta = db.session.query(TenantAccountJoin).filter_by(tenant_id=tenant.id, account_id=account.id).first()
>>>>>>> 5e2cde6f
        if not ta:
            raise MemberNotInTenantError("Member not in tenant.")

        db.session.delete(ta)
        db.session.commit()

    @staticmethod
    def update_member_role(tenant: Tenant, member: Account, new_role: str, operator: Account) -> None:
        """Update member role"""
        TenantService.check_member_permission(tenant, operator, member, "update")

        target_member_join = (
            db.session.query(TenantAccountJoin).filter_by(tenant_id=tenant.id, account_id=member.id).first()
        )

        if not target_member_join:
            raise MemberNotInTenantError("Member not in tenant.")

        if target_member_join.role == new_role:
            raise RoleAlreadyAssignedError("The provided role is already assigned to the member.")

        if new_role == "owner":
            # Find the current owner and change their role to 'admin'
            current_owner_join = (
                db.session.query(TenantAccountJoin).filter_by(tenant_id=tenant.id, role="owner").first()
            )
            if current_owner_join:
                current_owner_join.role = "admin"

        # Update the role of the target member
        target_member_join.role = new_role
        db.session.commit()

    @staticmethod
    def dissolve_tenant(tenant: Tenant, operator: Account) -> None:
        """Dissolve tenant"""
        if not TenantService.check_member_permission(tenant, operator, operator, "remove"):
            raise NoPermissionError("No permission to dissolve tenant.")
        db.session.query(TenantAccountJoin).filter_by(tenant_id=tenant.id).delete()
        db.session.delete(tenant)
        db.session.commit()

    @staticmethod
    def get_custom_config(tenant_id: str) -> dict:
        tenant = db.get_or_404(Tenant, tenant_id)

        return cast(dict, tenant.custom_config_dict)


class RegisterService:
    @classmethod
    def _get_invitation_token_key(cls, token: str) -> str:
        return f"member_invite:token:{token}"

    @classmethod
    def setup(cls, email: str, name: str, password: str, ip_address: str) -> None:
        """
        Setup dify

        :param email: email
        :param name: username
        :param password: password
        :param ip_address: ip address
        """
        try:
            # Register
            account = AccountService.create_account(
                email=email,
                name=name,
                interface_language=languages[0],
                password=password,
                is_setup=True,
            )

            account.last_login_ip = ip_address
            account.initialized_at = datetime.now(UTC).replace(tzinfo=None)

            TenantService.create_owner_tenant_if_not_exist(account=account, is_setup=True)

            dify_setup = DifySetup(version=dify_config.CURRENT_VERSION)
            db.session.add(dify_setup)
            db.session.commit()
        except Exception as e:
            db.session.query(DifySetup).delete()
            db.session.query(TenantAccountJoin).delete()
            db.session.query(Account).delete()
            db.session.query(Tenant).delete()
            db.session.commit()

            logging.exception(f"Setup account failed, email: {email}, name: {name}")
            raise ValueError(f"Setup failed: {e}")

    @classmethod
    def register(
        cls,
        email,
        name,
        password: Optional[str] = None,
        open_id: Optional[str] = None,
        provider: Optional[str] = None,
        language: Optional[str] = None,
        status: Optional[AccountStatus] = None,
        is_setup: Optional[bool] = False,
        create_workspace_required: Optional[bool] = True,
    ) -> Account:
        db.session.begin_nested()
        """Register account"""
        try:
            account = AccountService.create_account(
                email=email,
                name=name,
                interface_language=language or languages[0],
                password=password,
                is_setup=is_setup,
            )
            account.status = AccountStatus.ACTIVE.value if not status else status.value
            account.initialized_at = datetime.now(UTC).replace(tzinfo=None)

            if open_id is not None and provider is not None:
                AccountService.link_account_integrate(provider, open_id, account)

<<<<<<< HEAD
            if (FeatureService.get_system_features().is_allow_create_workspace
                    and create_workspace_required
                    and FeatureService.get_system_features().license.workspaces.is_available()
=======
            if (
                FeatureService.get_system_features().is_allow_create_workspace
                and create_workspace_required
                and FeatureService.get_system_features().license.workspaces.is_available()
>>>>>>> 5e2cde6f
            ):
                tenant = TenantService.create_tenant(f"{account.name}'s Workspace")
                TenantService.create_tenant_member(tenant, account, role="owner")
                account.current_tenant = tenant
                tenant_was_created.send(tenant)

            db.session.commit()
        except WorkSpaceNotAllowedCreateError:
            db.session.rollback()
            logging.exception("Register failed")
            raise AccountRegisterError("Workspace is not allowed to create.")
        except AccountRegisterError as are:
            db.session.rollback()
            logging.exception("Register failed")
            raise are
        except Exception as e:
            db.session.rollback()
            logging.exception("Register failed")
            raise AccountRegisterError(f"Registration failed: {e}") from e

        return account

    @classmethod
    def invite_new_member(
        cls, tenant: Tenant, email: str, language: str, role: str = "normal", inviter: Account | None = None
    ) -> str:
        if not inviter:
            raise ValueError("Inviter is required")

        """Invite new member"""
        with Session(db.engine) as session:
            account = session.query(Account).filter_by(email=email).first()

        if not account:
            TenantService.check_member_permission(tenant, inviter, None, "add")
            name = email.split("@")[0]

            account = cls.register(
                email=email, name=name, language=language, status=AccountStatus.PENDING, is_setup=True
            )
            # Create new tenant member for invited tenant
            TenantService.create_tenant_member(tenant, account, role)
            TenantService.switch_tenant(account, tenant.id)
        else:
            TenantService.check_member_permission(tenant, inviter, account, "add")
            ta = db.session.query(TenantAccountJoin).filter_by(tenant_id=tenant.id, account_id=account.id).first()

            if not ta:
                TenantService.create_tenant_member(tenant, account, role)

            # Support resend invitation email when the account is pending status
            if account.status != AccountStatus.PENDING.value:
                raise AccountAlreadyInTenantError("Account already in tenant.")

        token = cls.generate_invite_token(tenant, account)

        # send email
        send_invite_member_mail_task.delay(
            language=account.interface_language,
            to=email,
            token=token,
            inviter_name=inviter.name if inviter else "Dify",
            workspace_name=tenant.name,
        )

        return token

    @classmethod
    def generate_invite_token(cls, tenant: Tenant, account: Account) -> str:
        token = str(uuid.uuid4())
        invitation_data = {
            "account_id": account.id,
            "email": account.email,
            "workspace_id": tenant.id,
        }
        expiry_hours = dify_config.INVITE_EXPIRY_HOURS
        redis_client.setex(cls._get_invitation_token_key(token), expiry_hours * 60 * 60, json.dumps(invitation_data))
        return token

    @classmethod
    def is_valid_invite_token(cls, token: str) -> bool:
        data = redis_client.get(cls._get_invitation_token_key(token))
        return data is not None

    @classmethod
    def revoke_token(cls, workspace_id: str, email: str, token: str):
        if workspace_id and email:
            email_hash = sha256(email.encode()).hexdigest()
            cache_key = "member_invite_token:{}, {}:{}".format(workspace_id, email_hash, token)
            redis_client.delete(cache_key)
        else:
            redis_client.delete(cls._get_invitation_token_key(token))

    @classmethod
    def get_invitation_if_token_valid(
        cls, workspace_id: Optional[str], email: str, token: str
    ) -> Optional[dict[str, Any]]:
        invitation_data = cls._get_invitation_by_token(token, workspace_id, email)
        if not invitation_data:
            return None

        tenant = (
            db.session.query(Tenant)
            .filter(Tenant.id == invitation_data["workspace_id"], Tenant.status == "normal")
            .first()
        )

        if not tenant:
            return None

        tenant_account = (
            db.session.query(Account, TenantAccountJoin.role)
            .join(TenantAccountJoin, Account.id == TenantAccountJoin.account_id)
            .filter(Account.email == invitation_data["email"], TenantAccountJoin.tenant_id == tenant.id)
            .first()
        )

        if not tenant_account:
            return None

        account = tenant_account[0]
        if not account:
            return None

        if invitation_data["account_id"] != str(account.id):
            return None

        return {
            "account": account,
            "data": invitation_data,
            "tenant": tenant,
        }

    @classmethod
    def _get_invitation_by_token(
        cls, token: str, workspace_id: Optional[str] = None, email: Optional[str] = None
    ) -> Optional[dict[str, str]]:
        if workspace_id is not None and email is not None:
            email_hash = sha256(email.encode()).hexdigest()
            cache_key = f"member_invite_token:{workspace_id}, {email_hash}:{token}"
            account_id = redis_client.get(cache_key)

            if not account_id:
                return None

            return {
                "account_id": account_id.decode("utf-8"),
                "email": email,
                "workspace_id": workspace_id,
            }
        else:
            data = redis_client.get(cls._get_invitation_token_key(token))
            if not data:
                return None

            invitation: dict = json.loads(data)
            return invitation


def _generate_refresh_token(length: int = 64):
    token = secrets.token_hex(length)
    return token<|MERGE_RESOLUTION|>--- conflicted
+++ resolved
@@ -810,11 +810,7 @@
 
         TenantService.check_member_permission(tenant, operator, account, "remove")
 
-<<<<<<< HEAD
-        ta = TenantAccountJoin.query.filter_by(tenant_id=tenant.id, account_id=account.id).first()
-=======
         ta = db.session.query(TenantAccountJoin).filter_by(tenant_id=tenant.id, account_id=account.id).first()
->>>>>>> 5e2cde6f
         if not ta:
             raise MemberNotInTenantError("Member not in tenant.")
 
@@ -936,16 +932,10 @@
             if open_id is not None and provider is not None:
                 AccountService.link_account_integrate(provider, open_id, account)
 
-<<<<<<< HEAD
-            if (FeatureService.get_system_features().is_allow_create_workspace
-                    and create_workspace_required
-                    and FeatureService.get_system_features().license.workspaces.is_available()
-=======
             if (
                 FeatureService.get_system_features().is_allow_create_workspace
                 and create_workspace_required
                 and FeatureService.get_system_features().license.workspaces.is_available()
->>>>>>> 5e2cde6f
             ):
                 tenant = TenantService.create_tenant(f"{account.name}'s Workspace")
                 TenantService.create_tenant_member(tenant, account, role="owner")
