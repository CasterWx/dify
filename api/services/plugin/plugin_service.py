--- conflicted
+++ resolved
@@ -17,16 +17,12 @@
     PluginInstallation,
     PluginInstallationSource,
 )
-<<<<<<< HEAD
-from core.plugin.entities.plugin_daemon import PluginInstallTask, PluginListResponse, PluginUploadResponse, PluginVerification
-=======
 from core.plugin.entities.plugin_daemon import (
     PluginDecodeResponse,
     PluginInstallTask,
     PluginListResponse,
     PluginVerification,
 )
->>>>>>> fb96e0b1
 from core.plugin.impl.asset import PluginAssetManager
 from core.plugin.impl.debugging import PluginDebuggingClient
 from core.plugin.impl.plugin import PluginInstaller
@@ -445,18 +441,6 @@
                 )
                 # check if the plugin is available to install
                 PluginService._check_plugin_installation_availability(response.verification)
-<<<<<<< HEAD
-
-        pkg = download_plugin_pkg(plugin_unique_identifier)
-        response = manager.upload_pkg(
-            tenant_id,
-            pkg,
-            verify_signature=features.plugin_installation_permission.restrict_to_marketplace_only,
-        )
-        # check if the plugin is available to install
-        PluginService._check_plugin_installation_availability(response.verification)
-=======
->>>>>>> fb96e0b1
 
         return manager.install_from_identifiers(
             tenant_id,
