import uuid
from typing import Optional

from flask_login import current_user
from sqlalchemy import func
from werkzeug.exceptions import NotFound

from extensions.ext_database import db
from models.dataset import Dataset
from models.model import App, Tag, TagBinding


class TagService:
    @staticmethod
    def get_tags(tag_type: str, current_tenant_id: str, keyword: Optional[str] = None) -> list:
        query = (
            db.session.query(Tag.id, Tag.type, Tag.name, func.count(TagBinding.id).label("binding_count"))
            .outerjoin(TagBinding, Tag.id == TagBinding.tag_id)
            .filter(Tag.type == tag_type, Tag.tenant_id == current_tenant_id)
        )
        if keyword:
            query = query.filter(db.and_(Tag.name.ilike(f"%{keyword}%")))
        query = query.group_by(Tag.id, Tag.type, Tag.name, Tag.created_at)
        results: list = query.order_by(Tag.created_at.desc()).all()
        return results

    @staticmethod
    def get_target_ids_by_tag_ids(tag_type: str, current_tenant_id: str, tag_ids: list) -> list:
        tags = (
            db.session.query(Tag)
            .filter(Tag.id.in_(tag_ids), Tag.tenant_id == current_tenant_id, Tag.type == tag_type)
            .all()
        )
        if not tags:
            return []
        tag_ids = [tag.id for tag in tags]
        tag_bindings = (
            db.session.query(TagBinding.target_id)
            .filter(TagBinding.tag_id.in_(tag_ids), TagBinding.tenant_id == current_tenant_id)
            .all()
        )
        if not tag_bindings:
            return []
        results = [tag_binding.target_id for tag_binding in tag_bindings]
        return results

    @staticmethod
    def get_tag_by_tag_name(tag_type: str, current_tenant_id: str, tag_name: str) -> list:
<<<<<<< HEAD
=======
        if not tag_type or not tag_name:
            return []
>>>>>>> ecd18b70
        tags = (
            db.session.query(Tag)
            .filter(Tag.name == tag_name, Tag.tenant_id == current_tenant_id, Tag.type == tag_type)
            .all()
        )
        if not tags:
            return []
        return tags

    @staticmethod
    def get_tags_by_target_id(tag_type: str, current_tenant_id: str, target_id: str) -> list:
        tags = (
            db.session.query(Tag)
            .join(TagBinding, Tag.id == TagBinding.tag_id)
            .filter(
                TagBinding.target_id == target_id,
                TagBinding.tenant_id == current_tenant_id,
                Tag.tenant_id == current_tenant_id,
                Tag.type == tag_type,
            )
            .all()
        )

        return tags or []

    @staticmethod
    def save_tags(args: dict) -> Tag:
        if TagService.get_tag_by_tag_name(args["type"], current_user.current_tenant_id, args["name"]):
            raise ValueError("Tag name already exists")
        tag = Tag(
            id=str(uuid.uuid4()),
            name=args["name"],
            type=args["type"],
            created_by=current_user.id,
            tenant_id=current_user.current_tenant_id,
        )
        db.session.add(tag)
        db.session.commit()
        return tag

    @staticmethod
    def update_tags(args: dict, tag_id: str) -> Tag:
<<<<<<< HEAD
        if TagService.get_tag_by_tag_name(args["type"], current_user.current_tenant_id, args["name"]):
=======
        if TagService.get_tag_by_tag_name(args.get("type", ""), current_user.current_tenant_id, args.get("name", "")):
>>>>>>> ecd18b70
            raise ValueError("Tag name already exists")
        tag = db.session.query(Tag).filter(Tag.id == tag_id).first()
        if not tag:
            raise NotFound("Tag not found")
        tag.name = args["name"]
        db.session.commit()
        return tag

    @staticmethod
    def get_tag_binding_count(tag_id: str) -> int:
        count = db.session.query(TagBinding).filter(TagBinding.tag_id == tag_id).count()
        return count

    @staticmethod
    def delete_tag(tag_id: str):
        tag = db.session.query(Tag).filter(Tag.id == tag_id).first()
        if not tag:
            raise NotFound("Tag not found")
        db.session.delete(tag)
        # delete tag binding
        tag_bindings = db.session.query(TagBinding).filter(TagBinding.tag_id == tag_id).all()
        if tag_bindings:
            for tag_binding in tag_bindings:
                db.session.delete(tag_binding)
        db.session.commit()

    @staticmethod
    def save_tag_binding(args):
        # check if target exists
        TagService.check_target_exists(args["type"], args["target_id"])
        # save tag binding
        for tag_id in args["tag_ids"]:
            tag_binding = (
                db.session.query(TagBinding)
                .filter(TagBinding.tag_id == tag_id, TagBinding.target_id == args["target_id"])
                .first()
            )
            if tag_binding:
                continue
            new_tag_binding = TagBinding(
                tag_id=tag_id,
                target_id=args["target_id"],
                tenant_id=current_user.current_tenant_id,
                created_by=current_user.id,
            )
            db.session.add(new_tag_binding)
        db.session.commit()

    @staticmethod
    def delete_tag_binding(args):
        # check if target exists
        TagService.check_target_exists(args["type"], args["target_id"])
        # delete tag binding
        tag_bindings = (
            db.session.query(TagBinding)
            .filter(TagBinding.target_id == args["target_id"], TagBinding.tag_id == (args["tag_id"]))
            .first()
        )
        if tag_bindings:
            db.session.delete(tag_bindings)
            db.session.commit()

    @staticmethod
    def check_target_exists(type: str, target_id: str):
        if type == "knowledge":
            dataset = (
                db.session.query(Dataset)
                .filter(Dataset.tenant_id == current_user.current_tenant_id, Dataset.id == target_id)
                .first()
            )
            if not dataset:
                raise NotFound("Dataset not found")
        elif type == "app":
            app = (
                db.session.query(App)
                .filter(App.tenant_id == current_user.current_tenant_id, App.id == target_id)
                .first()
            )
            if not app:
                raise NotFound("App not found")
        else:
            raise NotFound("Invalid binding type")<|MERGE_RESOLUTION|>--- conflicted
+++ resolved
@@ -46,11 +46,8 @@
 
     @staticmethod
     def get_tag_by_tag_name(tag_type: str, current_tenant_id: str, tag_name: str) -> list:
-<<<<<<< HEAD
-=======
         if not tag_type or not tag_name:
             return []
->>>>>>> ecd18b70
         tags = (
             db.session.query(Tag)
             .filter(Tag.name == tag_name, Tag.tenant_id == current_tenant_id, Tag.type == tag_type)
@@ -93,11 +90,7 @@
 
     @staticmethod
     def update_tags(args: dict, tag_id: str) -> Tag:
-<<<<<<< HEAD
-        if TagService.get_tag_by_tag_name(args["type"], current_user.current_tenant_id, args["name"]):
-=======
         if TagService.get_tag_by_tag_name(args.get("type", ""), current_user.current_tenant_id, args.get("name", "")):
->>>>>>> ecd18b70
             raise ValueError("Tag name already exists")
         tag = db.session.query(Tag).filter(Tag.id == tag_id).first()
         if not tag:
