import enum
<<<<<<< HEAD
import random
=======
import secrets
>>>>>>> 6f1cc457
from datetime import UTC, datetime, timedelta
from typing import Any, Optional, cast

from werkzeug.exceptions import NotFound, Unauthorized

from configs import dify_config
from extensions.ext_database import db
from libs.helper import TokenManager
from libs.passport import PassportService
from libs.password import compare_password
from models.account import Account, AccountStatus
from models.model import App, EndUser, Site
from services.app_service import AppService
from services.enterprise.enterprise_service import EnterpriseService
from services.errors.account import AccountLoginError, AccountNotFoundError, AccountPasswordError
from tasks.mail_email_code_login import send_email_code_login_mail_task


class WebAppAuthType(enum.StrEnum):
    """Enum for web app authentication types."""

    PUBLIC = "public"
    INTERNAL = "internal"
    EXTERNAL = "external"


class WebAppAuthService:
    """Service for web app authentication."""

    @staticmethod
    def authenticate(email: str, password: str) -> Account:
        """authenticate account with email and password"""
        account = db.session.query(Account).filter_by(email=email).first()
        if not account:
            raise AccountNotFoundError()

        if account.status == AccountStatus.BANNED.value:
            raise AccountLoginError("Account is banned.")

        if account.password is None or not compare_password(password, account.password, account.password_salt):
            raise AccountPasswordError("Invalid email or password.")

        return cast(Account, account)

    @classmethod
    def login(cls, account: Account) -> str:
        access_token = cls._get_account_jwt_token(account=account)

        return access_token

    @classmethod
    def get_user_through_email(cls, email: str):
        account = db.session.query(Account).filter(Account.email == email).first()
        if not account:
            return None

        if account.status == AccountStatus.BANNED.value:
            raise Unauthorized("Account is banned.")

        return account

    @classmethod
    def send_email_code_login_email(
        cls, account: Optional[Account] = None, email: Optional[str] = None, language: Optional[str] = "en-US"
    ):
        email = account.email if account else email
        if email is None:
            raise ValueError("Email must be provided.")

        code = "".join([str(secrets.randbelow(exclusive_upper_bound=10)) for _ in range(6)])
        token = TokenManager.generate_token(
            account=account, email=email, token_type="email_code_login", additional_data={"code": code}
        )
        send_email_code_login_mail_task.delay(
            language=language,
            to=account.email if account else email,
            code=code,
        )

        return token

    @classmethod
    def get_email_code_login_data(cls, token: str) -> Optional[dict[str, Any]]:
        return TokenManager.get_token_data(token, "email_code_login")

    @classmethod
    def revoke_email_code_login_token(cls, token: str):
        TokenManager.revoke_token(token, "email_code_login")

    @classmethod
    def create_end_user(cls, app_code, email) -> EndUser:
        site = db.session.query(Site).filter(Site.code == app_code).first()
        if not site:
            raise NotFound("Site not found.")
        app_model = db.session.query(App).filter(App.id == site.app_id).first()
        if not app_model:
            raise NotFound("App not found.")
        end_user = EndUser(
            tenant_id=app_model.tenant_id,
            app_id=app_model.id,
            type="browser",
            is_anonymous=False,
            session_id=email,
            name="enterpriseuser",
            external_user_id="enterpriseuser",
        )
        db.session.add(end_user)
        db.session.commit()

        return end_user

    @classmethod
    def _get_account_jwt_token(cls, account: Account) -> str:
        exp_dt = datetime.now(UTC) + timedelta(hours=dify_config.ACCESS_TOKEN_EXPIRE_MINUTES * 24)
        exp = int(exp_dt.timestamp())

        payload = {
            "sub": "Web API Passport",
            "user_id": account.id,
            "session_id": account.email,
            "token_source": "webapp_login_token",
            "auth_type": "internal",
            "exp": exp,
        }

        token: str = PassportService().issue(payload)
        return token

    @classmethod
    def is_app_require_permission_check(
        cls, app_code: Optional[str] = None, app_id: Optional[str] = None, access_mode: Optional[str] = None
    ) -> bool:
        """
        Check if the app requires permission check based on its access mode.
        """
        modes_requiring_permission_check = [
            "private",
            "private_all",
        ]
        if access_mode:
            return access_mode in modes_requiring_permission_check

        if not app_code and not app_id:
            raise ValueError("Either app_code or app_id must be provided.")

        if app_code:
            app_id = AppService.get_app_id_by_code(app_code)
        if not app_id:
            raise ValueError("App ID could not be determined from the provided app_code.")

        webapp_settings = EnterpriseService.WebAppAuth.get_app_access_mode_by_id(app_id)
        if webapp_settings and webapp_settings.access_mode in modes_requiring_permission_check:
            return True
        return False

    @classmethod
    def get_app_auth_type(cls, app_code: str | None = None, access_mode: str | None = None) -> WebAppAuthType:
        """
        Get the authentication type for the app based on its access mode.
        """
        if not app_code and not access_mode:
            raise ValueError("Either app_code or access_mode must be provided.")

        if access_mode:
            if access_mode == "public":
                return WebAppAuthType.PUBLIC
            elif access_mode in ["private", "private_all"]:
                return WebAppAuthType.INTERNAL
            elif access_mode == "sso_verified":
                return WebAppAuthType.EXTERNAL

        if app_code:
            webapp_settings = EnterpriseService.WebAppAuth.get_app_access_mode_by_code(app_code)
            return cls.get_app_auth_type(access_mode=webapp_settings.access_mode)

        raise ValueError("Could not determine app authentication type.")<|MERGE_RESOLUTION|>--- conflicted
+++ resolved
@@ -1,9 +1,5 @@
 import enum
-<<<<<<< HEAD
-import random
-=======
 import secrets
->>>>>>> 6f1cc457
 from datetime import UTC, datetime, timedelta
 from typing import Any, Optional, cast
 
