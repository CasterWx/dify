--- conflicted
+++ resolved
@@ -89,99 +89,9 @@
 [tool.setuptools]
 packages = []
 
-<<<<<<< HEAD
-############################################################
-# [ Main ] Dependency group
-############################################################
-
-[tool.poetry.dependencies]
-anthropic = "~0.23.1"
-authlib = "1.3.1"
-azure-ai-inference = "~1.0.0b8"
-azure-ai-ml = "~1.20.0"
-azure-identity = "1.16.1"
-beautifulsoup4 = "4.12.2"
-boto3 = "1.36.12"
-bs4 = "~0.0.1"
-cachetools = "~5.3.0"
-celery = "~5.4.0"
-chardet = "~5.1.0"
-cohere = "~5.2.4"
-dashscope = { version = "~1.17.0", extras = ["tokenizer"] }
-fal-client = "0.5.6"
-flask = "~3.1.0"
-flask-compress = "~1.17"
-flask-cors = "~4.0.0"
-flask-login = "~0.6.3"
-flask-migrate = "~4.0.7"
-flask-restful = "~0.3.10"
-flask-sqlalchemy = "~3.1.1"
-gevent = "~24.11.1"
-gmpy2 = "~2.2.1"
-google-ai-generativelanguage = "0.6.9"
-google-api-core = "2.18.0"
-google-api-python-client = "2.90.0"
-google-auth = "2.29.0"
-google-auth-httplib2 = "0.2.0"
-google-cloud-aiplatform = "1.49.0"
-google-generativeai = "0.8.1"
-googleapis-common-protos = "1.63.0"
-gunicorn = "~23.0.0"
-httpx = { version = "~0.27.0", extras = ["socks"] }
-huggingface-hub = "~0.16.4"
-jieba = "0.42.1"
-langfuse = "~2.51.3"
-langsmith = "~0.1.77"
-mailchimp-transactional = "~1.0.50"
-markdown = "~3.5.1"
-nomic = "~3.1.2"
-novita-client = "~0.5.7"
-numpy = "~1.26.4"
-oci = "~2.135.1"
-openai = "~1.61.0"
-openpyxl = "~3.1.5"
-opik = "~1.3.4"
-pandas = { version = "~2.2.2", extras = ["performance", "excel"] }
-pandas-stubs = "~2.2.3.241009"
-psycogreen = "~1.0.2"
-psycopg2-binary = "~2.9.6"
-pycryptodome = "3.19.1"
-pydantic = "~2.9.2"
-pydantic-settings = "~2.6.0"
-pydantic_extra_types = "~2.9.0"
-pyjwt = "~2.8.0"
-pypdfium2 = "~4.30.0"
-python = ">=3.11,<3.13"
-python-docx = "~1.1.0"
-python-dotenv = "1.0.1"
-pyyaml = "~6.0.1"
-readabilipy = "0.2.0"
-redis = { version = "~5.0.3", extras = ["hiredis"] }
-replicate = "~0.22.0"
-resend = "~0.7.0"
-sagemaker = "~2.231.0"
-scikit-learn = "~1.5.1"
-sentry-sdk = { version = "~1.44.1", extras = ["flask"] }
-sqlalchemy = "~2.0.29"
-starlette = "0.41.0"
-tencentcloud-sdk-python-hunyuan = "~3.0.1294"
-tiktoken = "^0.9.0"
-tokenizers = "~0.15.0"
-transformers = "~4.35.0"
-unstructured = { version = "~0.16.1", extras = ["docx", "epub", "md", "msg", "ppt", "pptx"] }
-validators = "0.21.0"
-volcengine-python-sdk = {extras = ["ark"], version = "~1.0.98"}
-websocket-client = "~1.7.0"
-xinference-client = "0.15.2"
-yarl = "~1.18.3"
-youtube-transcript-api = "~0.6.2"
-zhipuai = "~2.1.5"
-# Before adding new dependency, consider place it in alphabet order (a-z) and suitable group.
-=======
 [tool.uv]
 default-groups = ["storage", "tools", "vdb"]
 package = false
->>>>>>> 5e2cde6f
 
 [dependency-groups]
 
